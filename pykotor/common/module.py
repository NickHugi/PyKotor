from __future__ import annotations

import pathlib
from contextlib import suppress
from copy import copy
from typing import Any, Generic, List, Optional, TypeVar

from pykotor.common.misc import CaseInsensitiveDict
from pykotor.common.stream import BinaryReader, BinaryWriter
from pykotor.extract.capsule import Capsule

from pykotor.extract.file import ResourceIdentifier

from pykotor.extract.installation import Installation, SearchLocation

from pykotor.resource.formats.bwm import read_bwm

from pykotor.resource.formats.bwm.bwm_auto import bytes_bwm
from pykotor.resource.formats.erf import ERFType, read_erf, write_erf
from pykotor.resource.formats.gff import read_gff
from pykotor.resource.formats.lyt import LYT
from pykotor.resource.formats.lyt.lyt_auto import bytes_lyt, read_lyt
from pykotor.resource.formats.mdl import MDL
from pykotor.resource.formats.rim import read_rim, write_rim
from pykotor.resource.formats.tpc import TPC, read_tpc
from pykotor.resource.formats.tpc.tpc_auto import bytes_tpc
from pykotor.resource.formats.vis import VIS, read_vis
from pykotor.resource.formats.vis.vis_auto import bytes_vis
from pykotor.resource.generics.are import ARE, bytes_are, read_are
from pykotor.resource.generics.dlg import bytes_dlg, read_dlg
from pykotor.resource.generics.git import GIT, bytes_git, read_git
from pykotor.resource.generics.ifo import IFO, bytes_ifo, read_ifo
from pykotor.resource.generics.pth import PTH, bytes_pth, read_pth
from pykotor.resource.generics.utc import UTC, bytes_utc, read_utc
from pykotor.resource.generics.utd import UTD, bytes_utd, read_utd
from pykotor.resource.generics.ute import UTE, bytes_ute, read_ute
from pykotor.resource.generics.uti import UTI, bytes_uti, read_uti
from pykotor.resource.generics.utm import UTM, bytes_utm, read_utm
from pykotor.resource.generics.utp import UTP, bytes_utp, read_utp
from pykotor.resource.generics.uts import UTS, bytes_uts, read_uts
from pykotor.resource.generics.utt import UTT, bytes_utt, read_utt
from pykotor.resource.generics.utw import UTW, bytes_utw, read_utw
from pykotor.resource.type import ResourceType
<<<<<<< HEAD
from pykotor.tools.misc import (
    is_bif_file,
    is_capsule_file,
    is_erf_or_mod_file,
    is_mod_file,
    is_rim_file,
)

from pykotor.tools.model import list_lightmaps, list_textures
=======
from pykotor.tools.misc import is_bif_file, is_capsule_file, is_erf_file, is_mod_file, is_rim_file
from pykotor.tools.model import list_textures, list_lightmaps
>>>>>>> bce411e4

T = TypeVar("T")
SEARCH_ORDER = [SearchLocation.OVERRIDE, SearchLocation.CUSTOM_MODULES, SearchLocation.CHITIN]


class Module:
    def __init__(
        self, root: str, installation: Installation, custom_capsule: Optional[Capsule] = None
    ):
        self._installation = installation
        self._root = root = root.lower()

        self._capsules = [custom_capsule] if custom_capsule is not None else []
        self._capsules.extend([
            Capsule(installation.module_path() + module)
            for module in installation.module_names()
            if root in module.lower()
        ])

        for capsule in self._capsules:
            if capsule.exists("module", ResourceType.IFO):
                ifo = read_gff(capsule.resource("module", ResourceType.IFO))
                self._id = ifo.root.get_resref("Mod_Entry_Area").get().lower()
                break
        else:
            raise ValueError(f"Unable to locate module IFO file for '{root}'.")
<<<<<<< HEAD
=======

>>>>>>> bce411e4
        self.resources: CaseInsensitiveDict[ModuleResource] = CaseInsensitiveDict()
        self.reload_resources()

    @staticmethod
<<<<<<< HEAD
    def get_root(filepath: str) -> str:
=======
    def get_root(
            filepath: pathlib.Path
    ) -> str:
>>>>>>> bce411e4
        """
        Returns the root name for a module from the given filepath (or filename). For example "danm13_s.rim" would
        become "danm13".

        Args:
            filepath: The filename or filepath of one of the module encapsulated file.

        Returns:
            The string for the root name of a module.
        """
<<<<<<< HEAD
        root = (
            os.path.basename(filepath)
            .replace(".rim", "")
            .replace(".erf", "")
            .replace(".mod", "")
            .lower()
        )
        root_a = root[:5]
        root_b = root[5:]
        if "_" in root_b:
            root_b = root_b[: root_b.index("_")]
        return root_a + root_b

    def capsules(self) -> List[Capsule]:
=======
        root = str(filepath.stem).lower().replace(".rim", "").replace(".erf", "").replace(".mod", "").lower()
        roota = root[:5]
        rootb = root[5:]
        if "_" in rootb:
            rootb = rootb[:rootb.index("_")]
        return roota + rootb

    def capsules(
            self
    ) -> List[Capsule]:
>>>>>>> bce411e4
        """
        Returns a copy of the capsules used by the module.

        Returns:
            A list of linked capsules.
        """
        return copy(self._capsules)

    def reload_resources(self):
        # Look in module files
        for capsule in self._capsules:
            for resource in capsule:
                resname = resource.resname()
                restype = resource.restype()
                self.add_locations(resname, restype, [capsule.path()])
        # Look for LYT/VIS
        for resource in self._installation.chitin_resources():
            if resource.resname() == self._id:
                self.add_locations(resource.resname(), resource.restype(), [resource.filepath()])
        for directory in self._installation.override_list():
            for resource in self._installation.override_resources(directory):
                if resource.resname() == self._id:
                    self.add_locations(
                        resource.resname(), resource.restype(), [resource.filepath()]
                    )
        # Any resource linked in the GIT not present in the module files
        original = self.git().active()
        look_for = []
        for location in self.git().locations():
            self.git().activate(location)
            self.git().resource()
            git = self.git().resource()
<<<<<<< HEAD
            [look_for.append(ResourceIdentifier(creature.resref.get(), ResourceType.UTC)) for creature in git.creatures]
            [look_for.append(ResourceIdentifier(placeable.resref.get(), ResourceType.UTP)) for placeable in git.placeables]
            [look_for.append(ResourceIdentifier(door.resref.get(), ResourceType.UTD)) for door in git.doors]
            [look_for.append(ResourceIdentifier(sound.resref.get(), ResourceType.UTS)) for sound in git.sounds]
            [look_for.append(ResourceIdentifier(waypoint.resref.get(), ResourceType.UTW)) for waypoint in git.waypoints]
            [look_for.append(ResourceIdentifier(encounter.resref.get(), ResourceType.UTE)) for encounter in git.encounters]
            [look_for.append(ResourceIdentifier(trigger.resref.get(), ResourceType.UTT)) for trigger in git.triggers]
            [look_for.append(ResourceIdentifier(store.resref.get(), ResourceType.UTM)) for store in git.stores]
=======
            look_for.extend(
                [
                    ResourceIdentifier(creature.resref.get(), ResourceType.UTC)
                    for creature in git.creatures
                ]
                + [
                    ResourceIdentifier(placeable.resref.get(), ResourceType.UTP)
                    for placeable in git.placeables
                ]
                + [
                    ResourceIdentifier(door.resref.get(), ResourceType.UTD)
                    for door in git.doors
                ]
                + [
                    ResourceIdentifier(sound.resref.get(), ResourceType.UTS)
                    for sound in git.sounds
                ]
                + [
                    ResourceIdentifier(waypoint.resref.get(), ResourceType.UTW)
                    for waypoint in git.waypoints
                ]
                + [
                    ResourceIdentifier(encounter.resref.get(), ResourceType.UTE)
                    for encounter in git.encounters
                ]
                + [
                    ResourceIdentifier(trigger.resref.get(), ResourceType.UTT)
                    for trigger in git.triggers
                ]
                + [
                    ResourceIdentifier(store.resref.get(), ResourceType.UTM)
                    for store in git.stores
                ]
            )
>>>>>>> bce411e4
        self.git().activate(original)

        # Models referenced in LYTs
        original = self.layout().active()
        for location in self.layout().locations():
            self.layout().activate(location)
            layout = self.layout().resource()
            for room in layout.rooms:
<<<<<<< HEAD
                look_for.extend((
                    ResourceIdentifier(room.model, ResourceType.MDL),
                    ResourceIdentifier(room.model, ResourceType.MDX),
                    ResourceIdentifier(room.model, ResourceType.WOK),
                ))
=======
                look_for.extend(
                    (
                        ResourceIdentifier(room.model, ResourceType.MDL),
                        ResourceIdentifier(room.model, ResourceType.MDX),
                        ResourceIdentifier(room.model, ResourceType.WOK),
                    )
                )
>>>>>>> bce411e4
        self.layout().activate(original)

        search = self._installation.locations(
            look_for, [SearchLocation.OVERRIDE, SearchLocation.CHITIN]
        )
        for identifier, locations in search.items():
            self.add_locations(
                identifier.resname,
                identifier.restype,
                [location.filepath for location in locations],
            )
        # Also try get paths for textures in models
        look_for = []
        textures = set()
        for model in self.models():
            with suppress(Exception):
                data = model.data()
                for texture in list_textures(data):
                    textures.add(texture)
                for lightmap in list_lightmaps(data):
                    textures.add(lightmap)
        for texture in textures:
<<<<<<< HEAD
            look_for.extend((
                ResourceIdentifier(texture, ResourceType.TPC),
                ResourceIdentifier(texture, ResourceType.TGA),
            ))
        search = self._installation.locations(
            look_for,
            [
                SearchLocation.OVERRIDE,
                SearchLocation.CHITIN,
                SearchLocation.TEXTURES_TPA,
                SearchLocation.TEXTURES_TPB,
                SearchLocation.TEXTURES_TPC,
        ],)
=======
            look_for.extend(
                (
                    ResourceIdentifier(texture, ResourceType.TPC),
                    ResourceIdentifier(texture, ResourceType.TGA),
                )
            )
        search = self._installation.locations(look_for, [SearchLocation.OVERRIDE, SearchLocation.CHITIN,
                                                         SearchLocation.TEXTURES_TPA,
                                                         SearchLocation.TEXTURES_TPB, SearchLocation.TEXTURES_TPC])
>>>>>>> bce411e4
        for identifier, locations in search.items():
            if len(locations) == 0:
                continue
            self.add_locations(
                identifier.resname,
                identifier.restype,
                [location.filepath for location in locations],
            )
        for resource in self.resources.values():
            resource.activate()

    def add_locations(self, resname: str, restype: ResourceType, locations: List[str]):
        # In order to store TGA resources in the same ModuleResource as their TPC counterpart, we use the .TPC extension
        # instead of the .TGA for the dictionary key.
        filename_ext = str(ResourceType.TPC if restype == ResourceType.TGA else restype)
        filename = f"{resname}.{filename_ext}"
        if filename not in self.resources:
            self.resources[filename] = ModuleResource(resname, restype, self._installation)
        self.resources[filename].add_locations(locations)

    def installation(self) -> Installation:
        return self._installation

<<<<<<< HEAD
    def resource(self, resname: str, restype: ResourceType) -> Optional[ModuleResource]:
        filename = resname + "." + restype.extension
=======
    def resource(
            self,
            resname: str,
            restype: ResourceType
    ) -> Optional[ModuleResource]:
        filename = f"{resname}.{restype.extension}"
>>>>>>> bce411e4
        return self.resources[filename] if filename in self.resources else None

    def layout(self) -> ModuleResource[LYT]:
        for filename, resource in self.resources.items():
            if resource.resname().lower() == self._id and resource.restype() == ResourceType.LYT:
                return resource

    def vis(self) -> ModuleResource[VIS]:
        for filename, resource in self.resources.items():
            if resource.resname().lower() == self._id and resource.restype() == ResourceType.VIS:
                return resource

<<<<<<< HEAD
    def are(self) -> ModuleResource[ARE]:
=======
    def are(
            self
    ) -> ModuleResource[ARE]:
        """
        The function `are` returns a ModuleResource object from a dictionary of resources based on a
        matching resource name and type.
        :return: a ModuleResource object of type ARE.
        """
>>>>>>> bce411e4
        for filename, resource in self.resources.items():
            if resource.resname().lower() == self._id and resource.restype() == ResourceType.ARE:
                return resource

<<<<<<< HEAD
    def git(self) -> ModuleResource[GIT]:
=======
    def git(
            self
    ) -> ModuleResource[GIT]:
        """
        The function `git` returns a `ModuleResource` object of type `GIT` from a dictionary of
        resources based on a given ID.
        :return: The code is returning a resource of type GIT from the self.resources dictionary. The
        resource is identified by its filename and is matched based on its resname and restype.
        """
>>>>>>> bce411e4
        for filename, resource in self.resources.items():
            if resource.resname().lower() == self._id and resource.restype() == ResourceType.GIT:
                return resource

<<<<<<< HEAD
    def pth(self) -> ModuleResource[PTH]:
=======
    def pth(
            self
    ) -> ModuleResource[PTH]:
        """
        The function `pth` returns a `ModuleResource` object with a specific resname and restype.
        :return: a ModuleResource object of type PTH.
        """
>>>>>>> bce411e4
        for filename, resource in self.resources.items():
            if resource.resname().lower() == self._id and resource.restype() == ResourceType.PTH:
                return resource

<<<<<<< HEAD
    def info(self) -> ModuleResource[IFO]:
=======
    def info(
            self
    ) -> ModuleResource[IFO]:
        """
        The function returns the resource object with the name "module" and the type ResourceType.IFO.
        :return: a ModuleResource object of type IFO.
        """
>>>>>>> bce411e4
        for filename, resource in self.resources.items():
            if resource.resname().lower() == "module" and resource.restype() == ResourceType.IFO:
                return resource

<<<<<<< HEAD
    def creature(self, resname: str) -> Optional[ModuleResource[UTC]]:
        for resource in self.resources.values():
            if resname == resource.resname() and resource.restype() == ResourceType.UTC:
                return resource
        return None

    def creatures(self) -> List[ModuleResource[UTC]]:
=======
    def creature(
            self,
            resname: str
    ) -> Optional[ModuleResource[UTC]]:
        """
        The function "creature" searches for a npc character type and returns it if found.
        
        :param resname: The `resname` parameter is a string that represents the name of the resource
        :type resname: str
        :return: a ModuleResource object of type UTC if the resname matches the resource's resname and
        the resource's restype is ResourceType.UTC. If no matching resource is found, it returns None.
        """
        return next(
            (
                resource
                for resource in self.resources.values()
                if resname == resource.resname()
                and resource.restype() == ResourceType.UTC
            ),
            None,
        )

    def creatures(
            self
    ) -> List[ModuleResource[UTC]]:
>>>>>>> bce411e4
        return [
            resource
            for resource in self.resources.values()
            if resource.restype() == ResourceType.UTC
        ]

<<<<<<< HEAD
    def placeable(self, resname: str) -> Optional[ModuleResource[UTP]]:
        for resource in self.resources.values():
            if resname == resource.resname() and resource.restype() == ResourceType.UTP:
                return resource
        return None

    def placeables(self) -> List[ModuleResource[UTP]]:
=======
    def placeable(
            self,
            resname: str
    ) -> Optional[ModuleResource[UTP]]:
        return next(
            (
                resource
                for resource in self.resources.values()
                if resname == resource.resname()
                and resource.restype() == ResourceType.UTP
            ),
            None,
        )

    def placeables(
            self
    ) -> List[ModuleResource[UTP]]:
>>>>>>> bce411e4
        return [
            resource
            for resource in self.resources.values()
            if resource.restype() == ResourceType.UTP
        ]

<<<<<<< HEAD
    def door(self, resname: str) -> Optional[ModuleResource[UTD]]:
        for resource in self.resources.values():
            if resname == resource.resname() and resource.restype() == ResourceType.UTD:
                return resource
        return None

    def doors(self) -> List[ModuleResource[UTD]]:
=======
    def door(
            self,
            resname: str
    ) -> Optional[ModuleResource[UTD]]:
        return next(
            (
                resource
                for resource in self.resources.values()
                if resname == resource.resname()
                and resource.restype() == ResourceType.UTD
            ),
            None,
        )

    def doors(
            self
    ) -> List[ModuleResource[UTD]]:
>>>>>>> bce411e4
        return [
            resource
            for resource in self.resources.values()
            if resource.restype() == ResourceType.UTD
        ]

<<<<<<< HEAD
    def item(self, resname: str) -> Optional[ModuleResource[UTI]]:
        for resource in self.resources.values():
            if resname == resource.resname() and resource.restype() == ResourceType.UTI:
                return resource
        return None

    def items(self) -> List[ModuleResource[UTI]]:
=======
    def item(
            self,
            resname: str
    ) -> Optional[ModuleResource[UTI]]:
        return next(
            (
                resource
                for resource in self.resources.values()
                if resname == resource.resname()
                and resource.restype() == ResourceType.UTI
            ),
            None,
        )

    def items(
            self
    ) -> List[ModuleResource[UTI]]:
>>>>>>> bce411e4
        return [
            resource
            for resource in self.resources.values()
            if resource.restype() == ResourceType.UTD
        ]

<<<<<<< HEAD
    def encounter(self, resname: str) -> Optional[ModuleResource[UTE]]:
        for resource in self.resources.values():
            if resname == resource.resname() and resource.restype() == ResourceType.UTE:
                return resource
        return None

    def encounters(self) -> List[ModuleResource[UTE]]:
=======
    def encounter(
            self,
            resname: str
    ) -> Optional[ModuleResource[UTE]]:
        return next(
            (
                resource
                for resource in self.resources.values()
                if resname == resource.resname()
                and resource.restype() == ResourceType.UTE
            ),
            None,
        )

    def encounters(
            self
    ) -> List[ModuleResource[UTE]]:
>>>>>>> bce411e4
        return [
            resource
            for resource in self.resources.values()
            if resource.restype() == ResourceType.UTE
        ]

<<<<<<< HEAD
    def store(self, resname: str) -> Optional[ModuleResource[UTM]]:
        for resource in self.resources.values():
            if resname == resource.resname() and resource.restype() == ResourceType.UTM:
                return resource
        return None

    def stores(self) -> List[ModuleResource[UTM]]:
=======
    def store(
            self,
            resname: str
    ) -> Optional[ModuleResource[UTM]]:
        return next(
            (
                resource
                for resource in self.resources.values()
                if resname == resource.resname()
                and resource.restype() == ResourceType.UTM
            ),
            None,
        )

    def stores(
            self
    ) -> List[ModuleResource[UTM]]:
>>>>>>> bce411e4
        return [
            resource
            for resource in self.resources.values()
            if resource.restype() == ResourceType.UTM
        ]

<<<<<<< HEAD
    def trigger(self, resname: str) -> Optional[ModuleResource[UTT]]:
        for resource in self.resources.values():
            if resname == resource.resname() and resource.restype() == ResourceType.UTT:
                return resource
        return None

    def triggers(self) -> List[ModuleResource[UTT]]:
=======
    def trigger(
            self,
            resname: str
    ) -> Optional[ModuleResource[UTT]]:
        return next(
            (
                resource
                for resource in self.resources.values()
                if resname == resource.resname()
                and resource.restype() == ResourceType.UTT
            ),
            None,
        )

    def triggers(
            self
    ) -> List[ModuleResource[UTT]]:
>>>>>>> bce411e4
        return [
            resource
            for resource in self.resources.values()
            if resource.restype() == ResourceType.UTT
        ]
<<<<<<< HEAD

    def waypoint(self, resname: str) -> Optional[ModuleResource[UTW]]:
        for resource in self.resources.values():
            if resname == resource.resname() and resource.restype() == ResourceType.UTW:
                return resource
        return None

    def waypoints(self) -> List[ModuleResource[UTW]]:
        return [
            resource
            for resource in self.resources.values()
            if resource.restype() == ResourceType.UTW
        ]

    def model(self, resname: str) -> Optional[ModuleResource[MDL]]:
        return next((
            resource
            for resource in self.resources.values()
            if resname == resource.resname() and resource.restype() == ResourceType.MDL
            ),
            None,
        )

    def model_ext(self, resname: str) -> Optional[ModuleResource]:
        for resource in self.resources.values():
            if resname == resource.resname() and resource.restype() == ResourceType.MDX:
                return resource
        return None

    def models(self) -> List[ModuleResource[MDL]]:
=======

    def waypoint(
            self,
            resname: str
    ) -> Optional[ModuleResource[UTW]]:
        return next(
            (
                resource
                for resource in self.resources.values()
                if resname == resource.resname()
                and resource.restype() == ResourceType.UTW
            ),
            None,
        )

    def waypoints(
            self
    ) -> List[ModuleResource[UTW]]:
        return [
            resource
            for resource in self.resources.values()
            if resource.restype() == ResourceType.UTW
        ]

    def model(
            self,
            resname: str
    ) -> Optional[ModuleResource[MDL]]:
        return next(
            (
                resource
                for resource in self.resources.values()
                if resname == resource.resname()
                and resource.restype() == ResourceType.MDL
            ),
            None,
        )

    def model_ext(
            self,
            resname: str
    ) -> Optional[ModuleResource]:
        return next(
            (
                resource
                for resource in self.resources.values()
                if resname == resource.resname()
                and resource.restype() == ResourceType.MDX
            ),
            None,
        )

    def models(
            self
    ) -> List[ModuleResource[MDL]]:
>>>>>>> bce411e4
        return [
            resource
            for resource in self.resources.values()
            if resource.restype() == ResourceType.MDL
        ]

<<<<<<< HEAD
    def texture(self, resname: str) -> Optional[ModuleResource[TPC]]:
        for resource in self.resources.values():
            if resname.lower() == resource.resname().lower() and resource.restype() in (
                ResourceType.TPC,
                ResourceType.TGA,
            ):
                return resource
        return None

    def textures(self) -> List[ModuleResource[MDL]]:
        return [
            resource
            for resource in self.resources.values()
            if resource.restype() in (ResourceType.TPC, ResourceType.TGA)
        ]

    def sound(self, resname: str) -> Optional[ModuleResource[UTS]]:
        for resource in self.resources.values():
            if resname == resource.resname() and resource.restype() == ResourceType.UTS:
                return resource
        return None

    def sounds(self) -> List[ModuleResource[UTS]]:
=======
    def texture(
            self,
            resname: str
    ) -> Optional[ModuleResource[TPC]]:
        return next(
            (
                resource
                for resource in self.resources.values()
                if resname.lower() == resource.resname().lower()
                and resource.restype() in [ResourceType.TPC, ResourceType.TGA]
            ),
            None,
        )

    def textures(
            self
    ) -> List[ModuleResource[MDL]]:
        return [
            resource
            for resource in self.resources.values()
            if resource.restype() in [ResourceType.TPC, ResourceType.TGA]
        ]

    def sound(
            self,
            resname: str
    ) -> Optional[ModuleResource[UTS]]:
        return next(
            (
                resource
                for resource in self.resources.values()
                if resname == resource.resname()
                and resource.restype() == ResourceType.UTS
            ),
            None,
        )

    def sounds(
            self
    ) -> List[ModuleResource[UTS]]:
>>>>>>> bce411e4
        return [
            resource
            for resource in self.resources.values()
            if resource.restype() == ResourceType.UTS
        ]
<<<<<<< HEAD

=======
>>>>>>> bce411e4


class ModuleResource(Generic[T]):
    def __init__(self, resname: str, restype: ResourceType, installation: Installation):
        self._resname: str = resname
        self._installation = installation
        self._restype: ResourceType = restype
        self._active: Optional[str] = None
        self._resource: Any = None
        self._locations: List[str] = []

    def resname(self) -> str:
        """
        Returns the resource name.

        Returns:
            The resource name.
        """
        return self._resname

    def restype(self) -> ResourceType:
        """
        Returns the type of resource stored.

        Returns:
            The resource type.
        """
        return self._restype

    def localized_name(self) -> Optional[str]:
        res = self.resource()
        if res is None:
            return None
<<<<<<< HEAD
        if isinstance(res, UTC):
            return (
                self._installation.string(res.first_name)
                + " "
                + self._installation.string(res.last_name)
            )
        if isinstance(res, UTP):
=======
        elif isinstance(res, UTC):
            return f"{self._installation.string(res.first_name)} {self._installation.string(res.last_name)}"
        elif isinstance(res, UTP):
>>>>>>> bce411e4
            return self._installation.string(res.name)
        if isinstance(res, UTD):
            return self._installation.string(res.name)
        if isinstance(res, UTW):
            return self._installation.string(res.name)
        if isinstance(res, UTT):
            return self._installation.string(res.name)
        if isinstance(res, UTE):
            return self._installation.string(res.name)
        if isinstance(res, UTM):
            return self._installation.string(res.name)
        if isinstance(res, UTS):
            return self._installation.string(res.name)
        return None

    def data(self) -> bytes:
        """
        Opens the file at the active location and returns the data.

        Raises:
            ValueError: If no file is active.

        Returns:
            The bytes data of the active file.
        """

        if self._active is None:
<<<<<<< HEAD
            raise ValueError(
                f"No file is currently active for resource '{self.resname}.{self._restype.extension}'."
            )
        if is_capsule_file(self._active):
            capsule = Capsule(self._active)
            return capsule.resource(self._resname, self._restype)
        if is_bif_file(self._active):
            return self._installation.resource(
                self._resname, self._restype, [SearchLocation.CHITIN]
            ).data
        return BinaryReader.load_file(self._active)
=======
            raise ValueError(f"No file is currently active for resource '{self.resname}.{self._restype.extension}'.")
        elif is_capsule_file(self._active):
            capsule = Capsule(self._active)
            return capsule.resource(self._resname, self._restype)
        elif is_bif_file(self._active):
            return self._installation.resource(self._resname, self._restype, [SearchLocation.CHITIN]).data
        else:
            return BinaryReader.load_file(self._active)
>>>>>>> bce411e4

    def resource(self) -> Optional[T]:
        """
        Returns the cached resource object. If no object has been cached, then it will load the object.

        Returns:
            The resource object.
        """

        if self._resource is None:
            conversions = {
                ResourceType.UTC: (read_utc),
                ResourceType.UTP: (read_utp),
                ResourceType.UTD: (read_utd),
                ResourceType.UTI: (read_uti),
                ResourceType.UTM: (read_utm),
                ResourceType.UTE: (read_ute),
                ResourceType.UTT: (read_utt),
                ResourceType.UTW: (read_utw),
                ResourceType.UTS: (read_uts),
                ResourceType.DLG: (read_dlg),
                ResourceType.PTH: (read_pth),
                ResourceType.NCS: (lambda data: data),
                ResourceType.TPC: (read_tpc),
                ResourceType.TGA: (read_tpc),
                ResourceType.LYT: (read_lyt),
                ResourceType.VIS: (read_vis),
                ResourceType.IFO: (read_ifo),
                ResourceType.ARE: (read_are),
                ResourceType.GIT: (read_git),
                ResourceType.WOK: (read_bwm),
            }

            if self._active is None:
                self._resource = None
            elif is_capsule_file(self._active):
                data = Capsule(self._active).resource(self._resname, self._restype)
                self._resource = conversions[self._restype](data)
            elif is_bif_file(self._active):
<<<<<<< HEAD
                data = self._installation.resource(
                    self._resname, self._restype, [SearchLocation.CHITIN]
                ).data
=======
                data = self._installation.resource(self._resname, self._restype, [SearchLocation.CHITIN]).data
>>>>>>> bce411e4
                self._resource = conversions[self._restype](data)
            else:
                data = BinaryReader.load_file(self._active)
                self._resource = conversions[self._restype](data)
        return self._resource

    def add_locations(self, filepaths: List[str]) -> None:
        """
        Adds a list of filepaths to the list of locations stored for the resource. If a filepath already exists, it is
        ignored.

        Args:
            filepaths: A list of filepaths pointing to a location for the resource.
        """
        self._locations.extend(
            [filepath for filepath in filepaths if filepath not in self._locations]
        )
        if self._active is None and self._locations:
            self.activate(self._locations[0])

    def locations(
        self,
    ) -> List[str]:
        return self._locations

    def activate(self, filepath: str = None) -> None:
        """
        Sets the active file to the specified path. Calling this method will reset the loaded resource.

        Raises:
            ValueError: If the filepath is not stored in the resource list of locations.

        Args:
            filepath: The new active file.
        """
        self._resource = None
        if filepath is None:
            self._active = self._locations[0] if len(self._locations) > 0 else None
        elif filepath in self._locations:
            self._active = filepath
        else:
<<<<<<< HEAD
            raise ValueError(
                f"The filepath '{self._active}' is not being tracked as a location for the resource."
            )
=======
            raise ValueError("The filepath '{self._active}' is not being tracked as a location for the resource.")
>>>>>>> bce411e4

    def unload(self) -> None:
        """
        Clears the cached resource object from memory.
        """
        self._resource = None

    def reload(self) -> None:
        """
        Reloads the resource object from the active location.
        """
        self._resource = None
        self.resource()

    def active(self) -> Optional[str]:
        """
        Returns the filepath of the currently active file for the resource.

        Returns:
            Filepath to the active resource.
        """
        return self._active

<<<<<<< HEAD
    def save(self) -> None:
=======
    def save(
            self
    ) -> None:
        """
        The `save` function saves a resource to a file based on its type and the active file.
        """
>>>>>>> bce411e4
        conversions = {
            ResourceType.UTC: (bytes_utc),
            ResourceType.UTP: (bytes_utp),
            ResourceType.UTD: (bytes_utd),
            ResourceType.UTI: (bytes_uti),
            ResourceType.UTM: (bytes_utm),
            ResourceType.UTE: (bytes_ute),
            ResourceType.UTT: (bytes_utt),
            ResourceType.UTW: (bytes_utw),
            ResourceType.UTS: (bytes_uts),
            ResourceType.DLG: (bytes_dlg),
            ResourceType.PTH: (bytes_pth),
            ResourceType.NCS: (lambda res: res),
            ResourceType.TPC: (bytes_tpc),
            ResourceType.TGA: (bytes_tpc),
            ResourceType.LYT: (bytes_lyt),
            ResourceType.VIS: (bytes_vis),
            ResourceType.IFO: (bytes_ifo),
            ResourceType.ARE: (bytes_are),
            ResourceType.GIT: (bytes_git),
            ResourceType.WOK: (bytes_bwm),
        }

        if self._active is None:
<<<<<<< HEAD
            raise ValueError(
                f"No active file selected for resource '{self._resname}.{self._restype.extension}'"
            )
        if is_erf_or_mod_file(self._active):
            erf = read_erf(self._active)
            erf.erf_type = ERFType.MOD if is_mod_file(self._active) else ERFType.ERF
=======
            raise ValueError("No active file selected for resource '{self._resname}.{self._restype.extension}'")
        elif is_erf_file(self._active) or is_mod_file(self._active):
            erf = read_erf(self._active)
            erf.erf_type = ERFType.ERF if is_erf_file(self._active) else ERFType.MOD
>>>>>>> bce411e4
            erf.set(self._resname, self._restype, conversions[self._restype](self.resource()))
            write_erf(erf, self._active)
        elif is_rim_file(self._active):
            rim = read_rim(self._active)
            rim.set(self._resname, self._restype, conversions[self._restype](self.resource()))
            write_rim(rim, self._active)
        elif is_bif_file(self._active):
            raise ValueError("Cannot save file to BIF.")
        else:
            BinaryWriter.dump(self._active, conversions[self._restype](self.resource()))<|MERGE_RESOLUTION|>--- conflicted
+++ resolved
@@ -41,7 +41,6 @@
 from pykotor.resource.generics.utt import UTT, bytes_utt, read_utt
 from pykotor.resource.generics.utw import UTW, bytes_utw, read_utw
 from pykotor.resource.type import ResourceType
-<<<<<<< HEAD
 from pykotor.tools.misc import (
     is_bif_file,
     is_capsule_file,
@@ -51,12 +50,10 @@
 )
 
 from pykotor.tools.model import list_lightmaps, list_textures
-=======
 from pykotor.tools.misc import is_bif_file, is_capsule_file, is_erf_file, is_mod_file, is_rim_file
 from pykotor.tools.model import list_textures, list_lightmaps
->>>>>>> bce411e4
-
-T = TypeVar("T")
+
+T = TypeVar('T')
 SEARCH_ORDER = [SearchLocation.OVERRIDE, SearchLocation.CUSTOM_MODULES, SearchLocation.CHITIN]
 
 
@@ -81,21 +78,14 @@
                 break
         else:
             raise ValueError(f"Unable to locate module IFO file for '{root}'.")
-<<<<<<< HEAD
-=======
-
->>>>>>> bce411e4
+
         self.resources: CaseInsensitiveDict[ModuleResource] = CaseInsensitiveDict()
         self.reload_resources()
 
     @staticmethod
-<<<<<<< HEAD
-    def get_root(filepath: str) -> str:
-=======
     def get_root(
             filepath: pathlib.Path
     ) -> str:
->>>>>>> bce411e4
         """
         Returns the root name for a module from the given filepath (or filename). For example "danm13_s.rim" would
         become "danm13".
@@ -106,22 +96,6 @@
         Returns:
             The string for the root name of a module.
         """
-<<<<<<< HEAD
-        root = (
-            os.path.basename(filepath)
-            .replace(".rim", "")
-            .replace(".erf", "")
-            .replace(".mod", "")
-            .lower()
-        )
-        root_a = root[:5]
-        root_b = root[5:]
-        if "_" in root_b:
-            root_b = root_b[: root_b.index("_")]
-        return root_a + root_b
-
-    def capsules(self) -> List[Capsule]:
-=======
         root = str(filepath.stem).lower().replace(".rim", "").replace(".erf", "").replace(".mod", "").lower()
         roota = root[:5]
         rootb = root[5:]
@@ -129,10 +103,7 @@
             rootb = rootb[:rootb.index("_")]
         return roota + rootb
 
-    def capsules(
-            self
-    ) -> List[Capsule]:
->>>>>>> bce411e4
+    def capsules(self) -> List[Capsule]:
         """
         Returns a copy of the capsules used by the module.
 
@@ -151,13 +122,13 @@
         # Look for LYT/VIS
         for resource in self._installation.chitin_resources():
             if resource.resname() == self._id:
-                self.add_locations(resource.resname(), resource.restype(), [resource.filepath()])
+                self.add_locations(resource.resname(), resource.restype(), [
+                                   resource.filepath()])
         for directory in self._installation.override_list():
             for resource in self._installation.override_resources(directory):
                 if resource.resname() == self._id:
-                    self.add_locations(
-                        resource.resname(), resource.restype(), [resource.filepath()]
-                    )
+                    self.add_locations(resource.resname(), resource.restype(), [resource.filepath()])
+
         # Any resource linked in the GIT not present in the module files
         original = self.git().active()
         look_for = []
@@ -165,16 +136,6 @@
             self.git().activate(location)
             self.git().resource()
             git = self.git().resource()
-<<<<<<< HEAD
-            [look_for.append(ResourceIdentifier(creature.resref.get(), ResourceType.UTC)) for creature in git.creatures]
-            [look_for.append(ResourceIdentifier(placeable.resref.get(), ResourceType.UTP)) for placeable in git.placeables]
-            [look_for.append(ResourceIdentifier(door.resref.get(), ResourceType.UTD)) for door in git.doors]
-            [look_for.append(ResourceIdentifier(sound.resref.get(), ResourceType.UTS)) for sound in git.sounds]
-            [look_for.append(ResourceIdentifier(waypoint.resref.get(), ResourceType.UTW)) for waypoint in git.waypoints]
-            [look_for.append(ResourceIdentifier(encounter.resref.get(), ResourceType.UTE)) for encounter in git.encounters]
-            [look_for.append(ResourceIdentifier(trigger.resref.get(), ResourceType.UTT)) for trigger in git.triggers]
-            [look_for.append(ResourceIdentifier(store.resref.get(), ResourceType.UTM)) for store in git.stores]
-=======
             look_for.extend(
                 [
                     ResourceIdentifier(creature.resref.get(), ResourceType.UTC)
@@ -209,7 +170,6 @@
                     for store in git.stores
                 ]
             )
->>>>>>> bce411e4
         self.git().activate(original)
 
         # Models referenced in LYTs
@@ -218,13 +178,6 @@
             self.layout().activate(location)
             layout = self.layout().resource()
             for room in layout.rooms:
-<<<<<<< HEAD
-                look_for.extend((
-                    ResourceIdentifier(room.model, ResourceType.MDL),
-                    ResourceIdentifier(room.model, ResourceType.MDX),
-                    ResourceIdentifier(room.model, ResourceType.WOK),
-                ))
-=======
                 look_for.extend(
                     (
                         ResourceIdentifier(room.model, ResourceType.MDL),
@@ -232,7 +185,6 @@
                         ResourceIdentifier(room.model, ResourceType.WOK),
                     )
                 )
->>>>>>> bce411e4
         self.layout().activate(original)
 
         search = self._installation.locations(
@@ -255,21 +207,6 @@
                 for lightmap in list_lightmaps(data):
                     textures.add(lightmap)
         for texture in textures:
-<<<<<<< HEAD
-            look_for.extend((
-                ResourceIdentifier(texture, ResourceType.TPC),
-                ResourceIdentifier(texture, ResourceType.TGA),
-            ))
-        search = self._installation.locations(
-            look_for,
-            [
-                SearchLocation.OVERRIDE,
-                SearchLocation.CHITIN,
-                SearchLocation.TEXTURES_TPA,
-                SearchLocation.TEXTURES_TPB,
-                SearchLocation.TEXTURES_TPC,
-        ],)
-=======
             look_for.extend(
                 (
                     ResourceIdentifier(texture, ResourceType.TPC),
@@ -279,7 +216,6 @@
         search = self._installation.locations(look_for, [SearchLocation.OVERRIDE, SearchLocation.CHITIN,
                                                          SearchLocation.TEXTURES_TPA,
                                                          SearchLocation.TEXTURES_TPB, SearchLocation.TEXTURES_TPC])
->>>>>>> bce411e4
         for identifier, locations in search.items():
             if len(locations) == 0:
                 continue
@@ -303,17 +239,12 @@
     def installation(self) -> Installation:
         return self._installation
 
-<<<<<<< HEAD
-    def resource(self, resname: str, restype: ResourceType) -> Optional[ModuleResource]:
-        filename = resname + "." + restype.extension
-=======
     def resource(
             self,
             resname: str,
             restype: ResourceType
     ) -> Optional[ModuleResource]:
         filename = f"{resname}.{restype.extension}"
->>>>>>> bce411e4
         return self.resources[filename] if filename in self.resources else None
 
     def layout(self) -> ModuleResource[LYT]:
@@ -326,9 +257,6 @@
             if resource.resname().lower() == self._id and resource.restype() == ResourceType.VIS:
                 return resource
 
-<<<<<<< HEAD
-    def are(self) -> ModuleResource[ARE]:
-=======
     def are(
             self
     ) -> ModuleResource[ARE]:
@@ -337,14 +265,10 @@
         matching resource name and type.
         :return: a ModuleResource object of type ARE.
         """
->>>>>>> bce411e4
         for filename, resource in self.resources.items():
             if resource.resname().lower() == self._id and resource.restype() == ResourceType.ARE:
                 return resource
 
-<<<<<<< HEAD
-    def git(self) -> ModuleResource[GIT]:
-=======
     def git(
             self
     ) -> ModuleResource[GIT]:
@@ -354,14 +278,10 @@
         :return: The code is returning a resource of type GIT from the self.resources dictionary. The
         resource is identified by its filename and is matched based on its resname and restype.
         """
->>>>>>> bce411e4
         for filename, resource in self.resources.items():
             if resource.resname().lower() == self._id and resource.restype() == ResourceType.GIT:
                 return resource
 
-<<<<<<< HEAD
-    def pth(self) -> ModuleResource[PTH]:
-=======
     def pth(
             self
     ) -> ModuleResource[PTH]:
@@ -369,14 +289,10 @@
         The function `pth` returns a `ModuleResource` object with a specific resname and restype.
         :return: a ModuleResource object of type PTH.
         """
->>>>>>> bce411e4
         for filename, resource in self.resources.items():
             if resource.resname().lower() == self._id and resource.restype() == ResourceType.PTH:
                 return resource
 
-<<<<<<< HEAD
-    def info(self) -> ModuleResource[IFO]:
-=======
     def info(
             self
     ) -> ModuleResource[IFO]:
@@ -384,27 +300,17 @@
         The function returns the resource object with the name "module" and the type ResourceType.IFO.
         :return: a ModuleResource object of type IFO.
         """
->>>>>>> bce411e4
         for filename, resource in self.resources.items():
             if resource.resname().lower() == "module" and resource.restype() == ResourceType.IFO:
                 return resource
 
-<<<<<<< HEAD
-    def creature(self, resname: str) -> Optional[ModuleResource[UTC]]:
-        for resource in self.resources.values():
-            if resname == resource.resname() and resource.restype() == ResourceType.UTC:
-                return resource
-        return None
-
-    def creatures(self) -> List[ModuleResource[UTC]]:
-=======
     def creature(
             self,
             resname: str
     ) -> Optional[ModuleResource[UTC]]:
         """
         The function "creature" searches for a npc character type and returns it if found.
-        
+
         :param resname: The `resname` parameter is a string that represents the name of the resource
         :type resname: str
         :return: a ModuleResource object of type UTC if the resname matches the resource's resname and
@@ -423,22 +329,12 @@
     def creatures(
             self
     ) -> List[ModuleResource[UTC]]:
->>>>>>> bce411e4
         return [
             resource
             for resource in self.resources.values()
             if resource.restype() == ResourceType.UTC
         ]
 
-<<<<<<< HEAD
-    def placeable(self, resname: str) -> Optional[ModuleResource[UTP]]:
-        for resource in self.resources.values():
-            if resname == resource.resname() and resource.restype() == ResourceType.UTP:
-                return resource
-        return None
-
-    def placeables(self) -> List[ModuleResource[UTP]]:
-=======
     def placeable(
             self,
             resname: str
@@ -456,22 +352,12 @@
     def placeables(
             self
     ) -> List[ModuleResource[UTP]]:
->>>>>>> bce411e4
         return [
             resource
             for resource in self.resources.values()
             if resource.restype() == ResourceType.UTP
         ]
 
-<<<<<<< HEAD
-    def door(self, resname: str) -> Optional[ModuleResource[UTD]]:
-        for resource in self.resources.values():
-            if resname == resource.resname() and resource.restype() == ResourceType.UTD:
-                return resource
-        return None
-
-    def doors(self) -> List[ModuleResource[UTD]]:
-=======
     def door(
             self,
             resname: str
@@ -489,22 +375,12 @@
     def doors(
             self
     ) -> List[ModuleResource[UTD]]:
->>>>>>> bce411e4
         return [
             resource
             for resource in self.resources.values()
             if resource.restype() == ResourceType.UTD
         ]
 
-<<<<<<< HEAD
-    def item(self, resname: str) -> Optional[ModuleResource[UTI]]:
-        for resource in self.resources.values():
-            if resname == resource.resname() and resource.restype() == ResourceType.UTI:
-                return resource
-        return None
-
-    def items(self) -> List[ModuleResource[UTI]]:
-=======
     def item(
             self,
             resname: str
@@ -522,22 +398,12 @@
     def items(
             self
     ) -> List[ModuleResource[UTI]]:
->>>>>>> bce411e4
         return [
             resource
             for resource in self.resources.values()
             if resource.restype() == ResourceType.UTD
         ]
 
-<<<<<<< HEAD
-    def encounter(self, resname: str) -> Optional[ModuleResource[UTE]]:
-        for resource in self.resources.values():
-            if resname == resource.resname() and resource.restype() == ResourceType.UTE:
-                return resource
-        return None
-
-    def encounters(self) -> List[ModuleResource[UTE]]:
-=======
     def encounter(
             self,
             resname: str
@@ -555,22 +421,12 @@
     def encounters(
             self
     ) -> List[ModuleResource[UTE]]:
->>>>>>> bce411e4
         return [
             resource
             for resource in self.resources.values()
             if resource.restype() == ResourceType.UTE
         ]
 
-<<<<<<< HEAD
-    def store(self, resname: str) -> Optional[ModuleResource[UTM]]:
-        for resource in self.resources.values():
-            if resname == resource.resname() and resource.restype() == ResourceType.UTM:
-                return resource
-        return None
-
-    def stores(self) -> List[ModuleResource[UTM]]:
-=======
     def store(
             self,
             resname: str
@@ -588,22 +444,12 @@
     def stores(
             self
     ) -> List[ModuleResource[UTM]]:
->>>>>>> bce411e4
         return [
             resource
             for resource in self.resources.values()
             if resource.restype() == ResourceType.UTM
         ]
 
-<<<<<<< HEAD
-    def trigger(self, resname: str) -> Optional[ModuleResource[UTT]]:
-        for resource in self.resources.values():
-            if resname == resource.resname() and resource.restype() == ResourceType.UTT:
-                return resource
-        return None
-
-    def triggers(self) -> List[ModuleResource[UTT]]:
-=======
     def trigger(
             self,
             resname: str
@@ -621,68 +467,35 @@
     def triggers(
             self
     ) -> List[ModuleResource[UTT]]:
->>>>>>> bce411e4
         return [
             resource
             for resource in self.resources.values()
             if resource.restype() == ResourceType.UTT
         ]
-<<<<<<< HEAD
-
-    def waypoint(self, resname: str) -> Optional[ModuleResource[UTW]]:
-        for resource in self.resources.values():
-            if resname == resource.resname() and resource.restype() == ResourceType.UTW:
-                return resource
-        return None
-
-    def waypoints(self) -> List[ModuleResource[UTW]]:
+
+    def waypoint(
+            self,
+            resname: str
+    ) -> Optional[ModuleResource[UTW]]:
+        return next(
+            (
+                resource
+                for resource in self.resources.values()
+                if resname == resource.resname()
+                and resource.restype() == ResourceType.UTW
+            ),
+            None,
+        )
+
+    def waypoints(
+            self
+    ) -> List[ModuleResource[UTW]]:
         return [
             resource
             for resource in self.resources.values()
             if resource.restype() == ResourceType.UTW
         ]
 
-    def model(self, resname: str) -> Optional[ModuleResource[MDL]]:
-        return next((
-            resource
-            for resource in self.resources.values()
-            if resname == resource.resname() and resource.restype() == ResourceType.MDL
-            ),
-            None,
-        )
-
-    def model_ext(self, resname: str) -> Optional[ModuleResource]:
-        for resource in self.resources.values():
-            if resname == resource.resname() and resource.restype() == ResourceType.MDX:
-                return resource
-        return None
-
-    def models(self) -> List[ModuleResource[MDL]]:
-=======
-
-    def waypoint(
-            self,
-            resname: str
-    ) -> Optional[ModuleResource[UTW]]:
-        return next(
-            (
-                resource
-                for resource in self.resources.values()
-                if resname == resource.resname()
-                and resource.restype() == ResourceType.UTW
-            ),
-            None,
-        )
-
-    def waypoints(
-            self
-    ) -> List[ModuleResource[UTW]]:
-        return [
-            resource
-            for resource in self.resources.values()
-            if resource.restype() == ResourceType.UTW
-        ]
-
     def model(
             self,
             resname: str
@@ -714,38 +527,12 @@
     def models(
             self
     ) -> List[ModuleResource[MDL]]:
->>>>>>> bce411e4
         return [
             resource
             for resource in self.resources.values()
             if resource.restype() == ResourceType.MDL
         ]
 
-<<<<<<< HEAD
-    def texture(self, resname: str) -> Optional[ModuleResource[TPC]]:
-        for resource in self.resources.values():
-            if resname.lower() == resource.resname().lower() and resource.restype() in (
-                ResourceType.TPC,
-                ResourceType.TGA,
-            ):
-                return resource
-        return None
-
-    def textures(self) -> List[ModuleResource[MDL]]:
-        return [
-            resource
-            for resource in self.resources.values()
-            if resource.restype() in (ResourceType.TPC, ResourceType.TGA)
-        ]
-
-    def sound(self, resname: str) -> Optional[ModuleResource[UTS]]:
-        for resource in self.resources.values():
-            if resname == resource.resname() and resource.restype() == ResourceType.UTS:
-                return resource
-        return None
-
-    def sounds(self) -> List[ModuleResource[UTS]]:
-=======
     def texture(
             self,
             resname: str
@@ -786,16 +573,11 @@
     def sounds(
             self
     ) -> List[ModuleResource[UTS]]:
->>>>>>> bce411e4
         return [
             resource
             for resource in self.resources.values()
             if resource.restype() == ResourceType.UTS
         ]
-<<<<<<< HEAD
-
-=======
->>>>>>> bce411e4
 
 
 class ModuleResource(Generic[T]):
@@ -829,19 +611,9 @@
         res = self.resource()
         if res is None:
             return None
-<<<<<<< HEAD
-        if isinstance(res, UTC):
-            return (
-                self._installation.string(res.first_name)
-                + " "
-                + self._installation.string(res.last_name)
-            )
-        if isinstance(res, UTP):
-=======
         elif isinstance(res, UTC):
             return f"{self._installation.string(res.first_name)} {self._installation.string(res.last_name)}"
         elif isinstance(res, UTP):
->>>>>>> bce411e4
             return self._installation.string(res.name)
         if isinstance(res, UTD):
             return self._installation.string(res.name)
@@ -869,19 +641,6 @@
         """
 
         if self._active is None:
-<<<<<<< HEAD
-            raise ValueError(
-                f"No file is currently active for resource '{self.resname}.{self._restype.extension}'."
-            )
-        if is_capsule_file(self._active):
-            capsule = Capsule(self._active)
-            return capsule.resource(self._resname, self._restype)
-        if is_bif_file(self._active):
-            return self._installation.resource(
-                self._resname, self._restype, [SearchLocation.CHITIN]
-            ).data
-        return BinaryReader.load_file(self._active)
-=======
             raise ValueError(f"No file is currently active for resource '{self.resname}.{self._restype.extension}'.")
         elif is_capsule_file(self._active):
             capsule = Capsule(self._active)
@@ -890,7 +649,6 @@
             return self._installation.resource(self._resname, self._restype, [SearchLocation.CHITIN]).data
         else:
             return BinaryReader.load_file(self._active)
->>>>>>> bce411e4
 
     def resource(self) -> Optional[T]:
         """
@@ -930,13 +688,7 @@
                 data = Capsule(self._active).resource(self._resname, self._restype)
                 self._resource = conversions[self._restype](data)
             elif is_bif_file(self._active):
-<<<<<<< HEAD
-                data = self._installation.resource(
-                    self._resname, self._restype, [SearchLocation.CHITIN]
-                ).data
-=======
                 data = self._installation.resource(self._resname, self._restype, [SearchLocation.CHITIN]).data
->>>>>>> bce411e4
                 self._resource = conversions[self._restype](data)
             else:
                 data = BinaryReader.load_file(self._active)
@@ -974,17 +726,12 @@
         """
         self._resource = None
         if filepath is None:
-            self._active = self._locations[0] if len(self._locations) > 0 else None
+            self._active = self._locations[0] if len(
+                self._locations) > 0 else None
         elif filepath in self._locations:
             self._active = filepath
         else:
-<<<<<<< HEAD
-            raise ValueError(
-                f"The filepath '{self._active}' is not being tracked as a location for the resource."
-            )
-=======
             raise ValueError("The filepath '{self._active}' is not being tracked as a location for the resource.")
->>>>>>> bce411e4
 
     def unload(self) -> None:
         """
@@ -1008,16 +755,12 @@
         """
         return self._active
 
-<<<<<<< HEAD
-    def save(self) -> None:
-=======
     def save(
             self
     ) -> None:
         """
         The `save` function saves a resource to a file based on its type and the active file.
         """
->>>>>>> bce411e4
         conversions = {
             ResourceType.UTC: (bytes_utc),
             ResourceType.UTP: (bytes_utp),
@@ -1042,26 +785,19 @@
         }
 
         if self._active is None:
-<<<<<<< HEAD
-            raise ValueError(
-                f"No active file selected for resource '{self._resname}.{self._restype.extension}'"
-            )
-        if is_erf_or_mod_file(self._active):
-            erf = read_erf(self._active)
-            erf.erf_type = ERFType.MOD if is_mod_file(self._active) else ERFType.ERF
-=======
             raise ValueError("No active file selected for resource '{self._resname}.{self._restype.extension}'")
         elif is_erf_file(self._active) or is_mod_file(self._active):
             erf = read_erf(self._active)
             erf.erf_type = ERFType.ERF if is_erf_file(self._active) else ERFType.MOD
->>>>>>> bce411e4
             erf.set(self._resname, self._restype, conversions[self._restype](self.resource()))
             write_erf(erf, self._active)
         elif is_rim_file(self._active):
             rim = read_rim(self._active)
-            rim.set(self._resname, self._restype, conversions[self._restype](self.resource()))
+            rim.set(self._resname, self._restype,
+                    conversions[self._restype](self.resource()))
             write_rim(rim, self._active)
         elif is_bif_file(self._active):
             raise ValueError("Cannot save file to BIF.")
         else:
-            BinaryWriter.dump(self._active, conversions[self._restype](self.resource()))+            BinaryWriter.dump(
+                self._active, conversions[self._restype](self.resource()))