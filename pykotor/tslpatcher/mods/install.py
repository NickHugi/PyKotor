from __future__ import annotations

import concurrent.futures
import shutil
import threading
from pathlib import PurePath
from typing import TYPE_CHECKING

from pykotor.common.stream import BinaryReader, BinaryWriter
from pykotor.extract.capsule import Capsule
from pykotor.extract.file import ResourceIdentifier
from pykotor.tools.misc import is_capsule_file

if TYPE_CHECKING:
    import os

    from pykotor.tools.path import CaseAwarePath
    from pykotor.tslpatcher.logger import PatchLogger


print_lock = threading.Lock()


def create_backup(
    log: PatchLogger,
    destination_filepath: CaseAwarePath,
    backup_folderpath: CaseAwarePath,
    processed_files: set,
    subdirectory_path: os.PathLike | str | None = None,
):  # sourcery skip: extract-method
    destination_file_str = str(destination_filepath)
    destination_file_str_lower = destination_file_str.lower()
    if subdirectory_path:
        subdirectory_backup_path = backup_folderpath / subdirectory_path
        subdirectory_backup_path.mkdir(exist_ok=True, parents=True)
        backup_filepath = subdirectory_backup_path / destination_filepath.name
    else:
        backup_filepath = backup_folderpath / destination_filepath.name

    if destination_file_str_lower not in processed_files and destination_filepath.exists():
        # Check if the backup path exists and generate a new one if necessary
        i = 2
        filestem = backup_filepath.stem
        while backup_filepath.exists():
            backup_filepath = backup_filepath.parent / f"{filestem} ({i}){backup_filepath.suffix}"
            i += 1

        log.add_note(f"Backing up '{destination_file_str}'...")
        shutil.copy(destination_filepath, backup_filepath)
    else:
        # Write a list of files that should be removed in order to uninstall the mod
        uninstall_folder = backup_folderpath.parent.parent.joinpath("uninstall")
        uninstall_folder.mkdir(exist_ok=True)

        # Write the file path to remove these files.txt in uninstall directory
<<<<<<< HEAD
        with uninstall_folder.joinpath("remove these files.txt").open("a") as f:
=======
        with backup_folderpath.joinpath("remove these files.txt").open("a") as f:
>>>>>>> a52e30c0
            f.write("\n" + str(destination_filepath))

        # Write the PowerShell script to the uninstall folder
        subdir_temp = PurePath(subdirectory_path) if subdirectory_path else None
        game_folder = destination_filepath.parents[len(subdir_temp.parts)] if subdir_temp else destination_filepath.parent
<<<<<<< HEAD
        write_powershell_uninstall_script(uninstall_folder, game_folder)
=======
        write_powershell_uninstall_script(backup_folderpath, uninstall_folder, game_folder)
>>>>>>> a52e30c0

    # Add the lowercased path string to the processed_files set
    processed_files.add(destination_file_str_lower)


<<<<<<< HEAD
def write_powershell_uninstall_script(uninstall_folder: CaseAwarePath, main_folder: PurePath):
    with uninstall_folder.joinpath("delete_files.ps1").open("w") as f:
        f.write(
            f"""
$deleteListFile = "{uninstall_folder}\\remove these files.txt"

if (-not (Test-Path $deleteListFile)) {{
=======
def write_powershell_uninstall_script(backup_dir: CaseAwarePath, uninstall_folder: CaseAwarePath, main_folder: PurePath):
    with uninstall_folder.joinpath("restore_backup.ps1").open("w") as f:
        f.write(
            rf"""
$backupParentFolder = Get-Item -Path "..$([System.IO.Path]::DirectorySeparatorChar)backup"
$mostRecentBackupFolder = Get-ChildItem -Path $backupParentFolder.FullName -Directory | ForEach-Object {{
    $dirName = $_.Name
    try {{
        [datetime]$dt = [datetime]::ParseExact($dirName, "yyyy-MM-dd_HH-mm-ss", $null)
        Write-Host "Found backup '$dirName'"
        return [PSCustomObject]@{{
            Directory = $_.FullName
            DateTime = $dt
        }}
    }} catch {{
        if ($dirName -and $dirName -ne '' -and -not ($dirName -match "^\s*$")) {{
            Write-Host "Ignoring directory '$dirName'. $($_.Exception.Message)"
        }}
    }}
}} | Sort-Object DateTime -Descending | Select-Object -ExpandProperty Directory -First 1
if (-not $mostRecentBackupFolder -and -not (Test-Path $mostRecentBackupFolder -ErrorAction SilentlyContinue)) {{
    $mostRecentBackupFolder = "{backup_dir}"
    if (-not (Test-Path $mostRecentBackupFolder -ErrorAction SilentlyContinue)) {{
        Write-Host "No backups found in '$backupParentFolder.FullName'"
        exit
    }}
    Write-Host "Using hardcoded backup dir: '$mostRecentBackupFolder'"
}} else {{
    Write-Host "Selected backup folder '$mostRecentBackupFolder'"
}}

$deleteListFile = $mostRecentBackupFolder + "$([System.IO.Path]::DirectorySeparatorChar)remove these files.txt"
if (-not (Test-Path $deleteListFile -ErrorAction SilentlyContinue)) {{
>>>>>>> a52e30c0
    Write-Host "File list not found."
    exit
}}

$filesToDelete = Get-Content $deleteListFile
<<<<<<< HEAD
$numberOfFiles = $filesToDelete.Count

$validConfirmations = @("y", "yes")
$confirmation = Read-Host "Really uninstall $numberOfFiles files?"
if ($confirmation.ToLower() -notin $validConfirmations) {{
    Write-Host "Operation cancelled."
    exit
}}

$deletedCount = 0
foreach ($file in $filesToDelete) {{
    if (Test-Path $file) {{
        Remove-Item $file -Force
=======
$existingFiles = @()
foreach ($file in $filesToDelete) {{
    if ($file) {{ # Check if $file is non-null and non-empty
        if (Test-Path $file -ErrorAction SilentlyContinue) {{
            $existingFiles += $file
        }} else {{
            #Write-Host "WARNING! $file no longer exists, running this script is not recommended!"
        }}
    }}
}}

$numberOfExistingFiles = $existingFiles.Count

$validConfirmations = @("y", "yes")
if ($numberOfExistingFiles -gt 0) {{
    $confirmation = Read-Host "Really uninstall $numberOfExistingFiles files?"
    if ($confirmation.ToLower() -notin $validConfirmations) {{
        Write-Host "Operation cancelled."
        exit
    }}
}}

$deletedCount = 0
foreach ($file in $existingFiles) {{
    if ($file -and (Test-Path $file -ErrorAction SilentlyContinue)) {{
        Remove-Item $file -Force
        Write-Host "Removed $file..."
>>>>>>> a52e30c0
        $deletedCount++
    }}
}}

<<<<<<< HEAD
Write-Host "Deleted $deletedCount files."

$confirmation = Read-Host "Would you like to restore your most recent backup?"
=======
if ($deletedCount -ne 0) {{
    Write-Host "Deleted $deletedCount files."
}}

$allItemsInBackup = Get-ChildItem -Path $mostRecentBackupFolder -Recurse | Where-Object {{ $_.Name -ne 'remove these files.txt' }}
$fileCount = ($allItemsInBackup | Where-Object {{ -not $_.PSIsContainer }}).Count
$folderCount = ($allItemsInBackup | Where-Object {{ $_.PSIsContainer }}).Count

# Display relative file paths if file count is less than 6
if ($fileCount -lt 6) {{
    $allItemsInBackup |
    Where-Object {{ -not $_.PSIsContainer }} |
    ForEach-Object {{
        $relativePath = $_.FullName -replace [regex]::Escape($mostRecentBackupFolder), ""
        Write-Host $relativePath.TrimStart("\")
    }}
}}

$confirmation = Read-Host "Would you like to restore your most recent backup (containing $fileCount files and $folderCount folders)?"


>>>>>>> a52e30c0
if ($confirmation.ToLower() -notin $validConfirmations) {{
    Write-Host "Operation cancelled."
    exit
}}

<<<<<<< HEAD
$backupParentFolder = "{uninstall_folder.parent}\\backup"
$mostRecentBackupFolder = Get-ChildItem -Path $backupParentFolder -Directory | Sort-Object Name -Descending | Select-Object -First 1

if ($mostRecentBackupFolder) {{
    $filesInBackup = Get-ChildItem -Path $mostRecentBackupFolder.FullName -File -Recurse
    foreach ($file in $filesInBackup) {{
        $relativePath = $file.FullName.Substring($mostRecentBackupFolder.FullName.Length)
=======
foreach ($file in $allItemsInBackup) {{
    try {{
        $relativePath = $file.FullName.Substring($mostRecentBackupFolder.Length)
>>>>>>> a52e30c0
        $destinationPath = Join-Path -Path "{main_folder}" -ChildPath $relativePath

        # Create the directory structure if it doesn't exist
        $destinationDir = [System.IO.Path]::GetDirectoryName($destinationPath)
        if (-not (Test-Path $destinationDir)) {{
            New-Item -Path $destinationDir -ItemType Directory -Force
        }}

        # Copy the file to the destination
        Copy-Item -Path $file.FullName -Destination $destinationPath -Force
<<<<<<< HEAD
        Write-Host "Restoring backup of $file to $destinationPath..."
    }}
}}
Pause
=======
        Write-Host "Restoring backup of '$($file.Name)' to '$destinationDir'..."
    }} catch {{
        Write-Host "Failed to restore backup of $($file.Name) because of: $($_.Exception.Message)"
    }}
}}
Pause


>>>>>>> a52e30c0
""",
        )


class InstallFile:
    def __init__(self, filename: str, replace_existing: bool) -> None:
        self.filename: str = filename
        self.replace_existing: bool = replace_existing

    def _identifier(self) -> ResourceIdentifier:
        return ResourceIdentifier.from_path(self.filename)

    def apply_encapsulated(
        self,
        log: PatchLogger,
        source_folder: CaseAwarePath,
        destination: Capsule,
        backup_dir: CaseAwarePath,
        processed_files: set,
    ) -> None:
        resname, restype = self._identifier()

        create_backup(log, destination.path(), backup_dir, processed_files, "Modules")
        if self.replace_existing or destination.resource(resname, restype) is None:
            if self.replace_existing and destination.resource(resname, restype) is not None:
                with print_lock:
                    log.add_note(f"Replacing file '{self.filename}' in the '{destination.filename()}' archive...")
            else:
                with print_lock:
                    log.add_note(f"Adding file '{self.filename}' to the '{destination.filename()}' archive...")

            data = BinaryReader.load_file(source_folder / self.filename)
            destination.add(resname, restype, data)
        else:
            log.add_warning(
                f"A file named '{self.filename}' already exists in the '{destination.filename()}' archive. Skipping file...",
            )

    def apply_file(
        self,
        log: PatchLogger,
        source_folder: CaseAwarePath,
        destination: CaseAwarePath,
        local_folder: str,
        backup_dir: CaseAwarePath,
        processed_files: set,
    ) -> None:
        data = BinaryReader.load_file(source_folder / self.filename)
        save_file_to = destination / self.filename
        file_exists: bool = save_file_to.exists()

        with print_lock:
            create_backup(log, save_file_to, backup_dir, processed_files, local_folder)
        if self.replace_existing or not file_exists:
            # reduce io work from destination.exists() by first using our file exists check.
            if not file_exists and not destination.exists():
                with print_lock:
                    log.add_note(f"Folder '{destination}' did not exist, creating it...")
                # might exist at this point due to multithreading so we set exist_ok=True.
                destination.mkdir(parents=True, exist_ok=True)

            with print_lock:
                create_backup(log, save_file_to, backup_dir, processed_files, local_folder)
                if file_exists:
                    log.add_note(f"Replacing file '{self.filename}' in the '{local_folder}' folder...")
                else:
                    log.add_note(f"Copying file '{self.filename}' to the '{local_folder}' folder...")

            BinaryWriter.dump(save_file_to, data)
        else:
            with print_lock:
                log.add_warning(f"A file named '{self.filename}' already exists in the '{local_folder}' folder. Skipping file...")


class InstallFolder:
    # The `InstallFolder` class represents a folder that can be installed, and it provides a method to
    # apply the installation by copying files from a source path to a destination path.
    def __init__(
        self,
        foldername: str,
        files: list[InstallFile] | None = None,
    ) -> None:
        self.foldername: str = foldername
        self.files: list[InstallFile] = files or []

    def apply(
        self,
        log: PatchLogger,
        source_path: CaseAwarePath,
        destination_path: CaseAwarePath,
        backup_dir: CaseAwarePath,
        processed_files: set,
    ):
        target: CaseAwarePath = destination_path / self.foldername

        if is_capsule_file(self.foldername):
            destination = Capsule(target, create_nonexisting=True)
            for file in self.files:
                file.apply_encapsulated(log, source_path, destination, backup_dir, processed_files)
        else:
            with concurrent.futures.ThreadPoolExecutor() as executor:
                # Submit each task individually using executor.submit
                futures = [
                    executor.submit(
                        lambda file: file.apply_file(
                            log,
                            source_path,
                            target,
                            self.foldername,
                            backup_dir,
                            processed_files,
                        ),
                        file,
                    )
                    for file in self.files
                ]

                # Use as_completed to get the results as they complete
                for future in concurrent.futures.as_completed(futures):
                    try:
                        future.result()  # Process the result if needed
                    except Exception as thread_exception:
                        # Handle any exceptions that occurred during execution
                        with print_lock:  # Acquire the lock before printing
                            log.add_error(f"Exception occurred: {thread_exception}")<|MERGE_RESOLUTION|>--- conflicted
+++ resolved
@@ -53,35 +53,18 @@
         uninstall_folder.mkdir(exist_ok=True)
 
         # Write the file path to remove these files.txt in uninstall directory
-<<<<<<< HEAD
-        with uninstall_folder.joinpath("remove these files.txt").open("a") as f:
-=======
         with backup_folderpath.joinpath("remove these files.txt").open("a") as f:
->>>>>>> a52e30c0
             f.write("\n" + str(destination_filepath))
 
         # Write the PowerShell script to the uninstall folder
         subdir_temp = PurePath(subdirectory_path) if subdirectory_path else None
         game_folder = destination_filepath.parents[len(subdir_temp.parts)] if subdir_temp else destination_filepath.parent
-<<<<<<< HEAD
-        write_powershell_uninstall_script(uninstall_folder, game_folder)
-=======
         write_powershell_uninstall_script(backup_folderpath, uninstall_folder, game_folder)
->>>>>>> a52e30c0
 
     # Add the lowercased path string to the processed_files set
     processed_files.add(destination_file_str_lower)
 
 
-<<<<<<< HEAD
-def write_powershell_uninstall_script(uninstall_folder: CaseAwarePath, main_folder: PurePath):
-    with uninstall_folder.joinpath("delete_files.ps1").open("w") as f:
-        f.write(
-            f"""
-$deleteListFile = "{uninstall_folder}\\remove these files.txt"
-
-if (-not (Test-Path $deleteListFile)) {{
-=======
 def write_powershell_uninstall_script(backup_dir: CaseAwarePath, uninstall_folder: CaseAwarePath, main_folder: PurePath):
     with uninstall_folder.joinpath("restore_backup.ps1").open("w") as f:
         f.write(
@@ -115,27 +98,11 @@
 
 $deleteListFile = $mostRecentBackupFolder + "$([System.IO.Path]::DirectorySeparatorChar)remove these files.txt"
 if (-not (Test-Path $deleteListFile -ErrorAction SilentlyContinue)) {{
->>>>>>> a52e30c0
     Write-Host "File list not found."
     exit
 }}
 
 $filesToDelete = Get-Content $deleteListFile
-<<<<<<< HEAD
-$numberOfFiles = $filesToDelete.Count
-
-$validConfirmations = @("y", "yes")
-$confirmation = Read-Host "Really uninstall $numberOfFiles files?"
-if ($confirmation.ToLower() -notin $validConfirmations) {{
-    Write-Host "Operation cancelled."
-    exit
-}}
-
-$deletedCount = 0
-foreach ($file in $filesToDelete) {{
-    if (Test-Path $file) {{
-        Remove-Item $file -Force
-=======
 $existingFiles = @()
 foreach ($file in $filesToDelete) {{
     if ($file) {{ # Check if $file is non-null and non-empty
@@ -163,16 +130,10 @@
     if ($file -and (Test-Path $file -ErrorAction SilentlyContinue)) {{
         Remove-Item $file -Force
         Write-Host "Removed $file..."
->>>>>>> a52e30c0
         $deletedCount++
     }}
 }}
 
-<<<<<<< HEAD
-Write-Host "Deleted $deletedCount files."
-
-$confirmation = Read-Host "Would you like to restore your most recent backup?"
-=======
 if ($deletedCount -ne 0) {{
     Write-Host "Deleted $deletedCount files."
 }}
@@ -194,25 +155,14 @@
 $confirmation = Read-Host "Would you like to restore your most recent backup (containing $fileCount files and $folderCount folders)?"
 
 
->>>>>>> a52e30c0
 if ($confirmation.ToLower() -notin $validConfirmations) {{
     Write-Host "Operation cancelled."
     exit
 }}
 
-<<<<<<< HEAD
-$backupParentFolder = "{uninstall_folder.parent}\\backup"
-$mostRecentBackupFolder = Get-ChildItem -Path $backupParentFolder -Directory | Sort-Object Name -Descending | Select-Object -First 1
-
-if ($mostRecentBackupFolder) {{
-    $filesInBackup = Get-ChildItem -Path $mostRecentBackupFolder.FullName -File -Recurse
-    foreach ($file in $filesInBackup) {{
-        $relativePath = $file.FullName.Substring($mostRecentBackupFolder.FullName.Length)
-=======
 foreach ($file in $allItemsInBackup) {{
     try {{
         $relativePath = $file.FullName.Substring($mostRecentBackupFolder.Length)
->>>>>>> a52e30c0
         $destinationPath = Join-Path -Path "{main_folder}" -ChildPath $relativePath
 
         # Create the directory structure if it doesn't exist
@@ -223,12 +173,6 @@
 
         # Copy the file to the destination
         Copy-Item -Path $file.FullName -Destination $destinationPath -Force
-<<<<<<< HEAD
-        Write-Host "Restoring backup of $file to $destinationPath..."
-    }}
-}}
-Pause
-=======
         Write-Host "Restoring backup of '$($file.Name)' to '$destinationDir'..."
     }} catch {{
         Write-Host "Failed to restore backup of $($file.Name) because of: $($_.Exception.Message)"
@@ -237,7 +181,6 @@
 Pause
 
 
->>>>>>> a52e30c0
 """,
         )
 
