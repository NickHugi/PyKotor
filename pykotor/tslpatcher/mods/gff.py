from __future__ import annotations

from abc import ABC, abstractmethod
from itertools import zip_longest
from typing import TYPE_CHECKING, Any, Callable

from pykotor.common.language import LocalizedString
from pykotor.common.misc import Game, ResRef
from pykotor.utility.path import PureWindowsPath
from pykotor.resource.formats.gff import GFF, GFFFieldType, GFFList, GFFStruct, bytes_gff, read_gff
from pykotor.tslpatcher.mods.template import PatcherModifications

if TYPE_CHECKING:
    from pykotor.resource.formats.gff.gff_data import _GFFField
    from pykotor.resource.type import SOURCE_TYPES
    from pykotor.tslpatcher.logger import PatchLogger
    from pykotor.tslpatcher.memory import PatcherMemory


class LocalizedStringDelta(LocalizedString):
    def __init__(self, stringref: FieldValue | None = None) -> None:
        super().__init__(0)
        self.stringref: FieldValue | None = stringref

    def apply(self, locstring: LocalizedString, memory: PatcherMemory) -> None:
        if self.stringref is not None:
            locstring.stringref = self.stringref.value(memory, GFFFieldType.UInt32)
        for language, gender, text in self:
            locstring.set_data(language, gender, text)


# region Value Returners
class FieldValue(ABC):
    @abstractmethod
    def value(self, memory: PatcherMemory, field_type: GFFFieldType) -> Any:
        ...

    def validate(self, value: Any, field_type: GFFFieldType) -> ResRef | str | int | float | object:
        if field_type == GFFFieldType.ResRef and not isinstance(value, ResRef):
            value = ResRef(str(value))
        elif field_type == GFFFieldType.String and not isinstance(value, str):
            value = str(value)
        elif field_type.return_type() == int and isinstance(value, str):
            value = int(value)
        elif field_type.return_type() == float and isinstance(value, str):
            value = float(value)
        return value


class FieldValueConstant(FieldValue):
    def __init__(self, value: Any):
        self.stored = value

    def value(self, memory: PatcherMemory, field_type: GFFFieldType):
        return self.validate(self.stored, field_type)


class FieldValue2DAMemory(FieldValue):
    def __init__(self, token_id: int):
        self.token_id = token_id

    def value(self, memory: PatcherMemory, field_type: GFFFieldType):
        return self.validate(memory.memory_2da[self.token_id], field_type)


class FieldValueTLKMemory(FieldValue):
    def __init__(self, token_id: int):
        self.token_id = token_id

    def value(self, memory: PatcherMemory, field_type: GFFFieldType):
        return self.validate(memory.memory_str[self.token_id], field_type)


# endregion


# region Modify GFF
class ModifyGFF(ABC):
    @abstractmethod
    def apply(
        self,
        root_container: GFFStruct | GFFList,
        memory: PatcherMemory,
        logger: PatchLogger,
    ) -> None:
        ...

    def _navigate_containers(
        self,
        root_container: GFFStruct,
        path: PureWindowsPath,
    ) -> GFFList | GFFStruct | None:
        path = path if isinstance(path, PureWindowsPath) else PureWindowsPath(path)
        if not path.name:
            return root_container
        container: GFFStruct | GFFList | None = root_container
        for step in path.parts:
            if isinstance(container, GFFStruct):
                container = container.acquire(step, None, (GFFStruct, GFFList))
            elif isinstance(container, GFFList):
                container = container.at(int(step))

        return container

    def _navigate_to_field(
        self,
        root_container: GFFStruct,
        path: PureWindowsPath | str,
    ) -> _GFFField | None:
        path = path if isinstance(path, PureWindowsPath) else PureWindowsPath(path)
        label: str = path.name
        container: GFFStruct | GFFList | None = root_container
        for step in path.parent.parts:
            if isinstance(container, GFFStruct):
                container = container.acquire(step, None, (GFFStruct, GFFList))
            elif isinstance(container, GFFList):
                container = container.at(int(step))
            else:
                return None

        return container._fields[label] if isinstance(container, GFFStruct) else None


class AddStructToListGFF(ModifyGFF):
    def __init__(
        self,
        identifier: str,
        value: FieldValue,
        path: PureWindowsPath,
        index_to_token: int | None = None,
        modifiers: list[ModifyGFF] | None = None,
    ):
        self.identifier: str = identifier
        self.value: FieldValue = value
        self.path: PureWindowsPath = path if isinstance(path, PureWindowsPath) else PureWindowsPath(path)
        self.index_to_token: int | None = index_to_token

        self.modifiers: list[ModifyGFF] = [] if modifiers is None else modifiers

    def apply(
        self,
        root_struct,
        memory: PatcherMemory,
        logger: PatchLogger,
    ) -> None:
        """Adds a new struct to a list.

        Args:
        ----
            root_struct: The root struct to navigate and modify.
            memory: The memory object to read/write values from.
            logger: The logger to log errors or warnings.

        Returns:
        -------
            None

        Processing Logic:
        1. Navigates to the target list container using the provided path.
        2. Checks if the navigated container is a list, otherwise logs an error.
        3. Creates a new struct and adds it to the list.
        4. Applies any additional field modifications specified in the modifiers.
        """
        list_container: GFFList | None = None
        if self.path.name == ">>##INDEXINLIST##<<":
            self.path = self.path.parent  # idk why conditional parenting is necessary but it works
        navigated_container: GFFList | GFFStruct | None = (
            self._navigate_containers(root_struct, self.path)
            if self.path.name
            else root_struct
        )
        if isinstance(navigated_container, GFFList):
            list_container = navigated_container
        else:
            reason: str = "does not exist!" if navigated_container is None else "is not an instance of a GFFList."
            logger.add_error(f"Unable to add struct to list in '{self.path or f'[{self.identifier}]'}' {reason}")
            return
        new_struct = self.value.value(memory, GFFFieldType.Struct)

        if not isinstance(new_struct, GFFStruct):
            logger.add_error(f"Failed to add a new struct to list '{self.path}' in [{self.identifier}]. Skipping...")
            return
        list_container._structs.append(new_struct)
        if self.index_to_token is not None:
            memory.memory_2da[self.index_to_token] = str(len(list_container) - 1)

        add_field: AddFieldGFF | AddStructToListGFF
        for add_field in self.modifiers:  # type: ignore[assignment]
            add_field.path = self.path / str(len(list_container) - 1)
            add_field.apply(root_struct, memory, logger)


class AddFieldGFF(ModifyGFF):
    def __init__(
        self,
        identifier: str,
        label: str,
        field_type: GFFFieldType,
        value: FieldValue,
        path: PureWindowsPath,
        modifiers: list[ModifyGFF] | None = None,
    ):
        self.identifier: str = identifier
        self.label: str = label
        self.field_type: GFFFieldType = field_type
        self.value: FieldValue = value
        self.path: PureWindowsPath = path if isinstance(path, PureWindowsPath) else PureWindowsPath(path)

        self.modifiers: list[ModifyGFF] = [] if modifiers is None else modifiers

    def apply(
        self,
        root_struct,
        memory: PatcherMemory,
        logger: PatchLogger,
    ) -> None:
        """Adds a new field to a GFF struct.

        Args:
        ----
            root_struct: GFFStruct - The root GFF struct to navigate and modify.
            memory: PatcherMemory - The memory state to read values from.
            logger: PatchLogger - The logger to record errors to.

        Returns:
        -------
            None
        Processing Logic:
            - Navigates to the specified container using the provided path.
            - Gets the value to set from the provided value expression.
            - Maps the field type to the appropriate setter method.
            - Sets the new field on the container.
            - Applies any modifier fields recursively.
        """
        navigated_container: GFFList | GFFStruct | None = self._navigate_containers(root_struct, self.path)
        if isinstance(navigated_container, GFFStruct):
            struct_container = navigated_container
        else:
            reason = "does not exist!" if navigated_container is None else "is not an instance of a GFFStruct."
            logger.add_error(f"Unable to add new Field '{self.label}'. Parent field at '{self.path}' {reason}")
            return

        value = self.value.value(memory, self.field_type)

        # if 2DAMEMORY holds a path string from !FieldPath, navigate to that field and use its value.
        if isinstance(value, str):
            from_path = PureWindowsPath(value)
            if from_path.parent.name:
                from_container = self._navigate_containers(root_struct, from_path.parent)
                if not isinstance(from_container, GFFStruct):
                    reason = "does not exist!" if from_container is None else "is not an instance of a GFFStruct."
                    logger.add_error(f"Unable use !FieldPath from 2DAMEMORY. Parent field at '{from_path}' {reason}")
                    return
                value = from_container.value(from_path.name)

        def set_locstring():
            original = LocalizedString(0)
            value.apply(original, memory)
            struct_container.set_locstring(self.label, original)

        def set_struct():
            struct_container.set_struct(self.label, value)

        def set_list():
            struct_container.set_list(self.label, value)

        func_map: dict[GFFFieldType, Any] = {
            GFFFieldType.Int8: lambda: struct_container.set_int8(self.label, value),
            GFFFieldType.UInt8: lambda: struct_container.set_uint8(self.label, value),
            GFFFieldType.Int16: lambda: struct_container.set_int16(self.label, value),
            GFFFieldType.UInt16: lambda: struct_container.set_uint16(self.label, value),
            GFFFieldType.Int32: lambda: struct_container.set_int32(self.label, value),
            GFFFieldType.UInt32: lambda: struct_container.set_uint32(self.label, value),
            GFFFieldType.Int64: lambda: struct_container.set_int64(self.label, value),
            GFFFieldType.UInt64: lambda: struct_container.set_uint64(self.label, value),
            GFFFieldType.Single: lambda: struct_container.set_single(self.label, value),
            GFFFieldType.Double: lambda: struct_container.set_double(self.label, value),
            GFFFieldType.String: lambda: struct_container.set_string(self.label, value),
            GFFFieldType.ResRef: lambda: struct_container.set_resref(self.label, value),
            GFFFieldType.LocalizedString: set_locstring,
            GFFFieldType.Vector3: lambda: struct_container.set_vector3(self.label, value),
            GFFFieldType.Vector4: lambda: struct_container.set_vector4(self.label, value),
            GFFFieldType.Struct: set_struct,
            GFFFieldType.List: set_list,
        }
        func_map[self.field_type]()

        add_field: AddFieldGFF | AddStructToListGFF
        for add_field in self.modifiers:  # type: ignore[assignment]
            newpath = PureWindowsPath("")
            for part, resolvedpart in zip_longest(add_field.path.parts, self.path.parts):
                newpath /= resolvedpart or part
            add_field.path = newpath  # resolves any >>##INDEXINLIST##<<, not sure why lengths aren't the same though (ziplongest)? Whatever, it works.
            add_field.apply(root_struct, memory, logger)


class Memory2DAModifierGFF(ModifyGFF):
    """A modifier class used for !FieldPath support."""

    def __init__(
        self,
        identifier: str,
        twoda_index: int,
        path: PureWindowsPath,
    ):
        self.identifier: str = identifier
        self.twoda_index: int = twoda_index
        self.path: PureWindowsPath = path if isinstance(path, PureWindowsPath) else PureWindowsPath(path)

    def apply(self, container, memory: PatcherMemory, logger: PatchLogger):
        memory.memory_2da[self.twoda_index] = str(self.path)


class ModifyFieldGFF(ModifyGFF):
    def __init__(
        self,
        path: PureWindowsPath | str,
        value: FieldValue,
    ) -> None:
        self.path: PureWindowsPath = path if isinstance(path, PureWindowsPath) else PureWindowsPath(path)
        self.value: FieldValue = value

    def apply(
        self,
        root_struct,
        memory: PatcherMemory,
        logger: PatchLogger,
    ) -> None:
        label = self.path.name
        navigated_container: GFFList | GFFStruct | None = self._navigate_containers(root_struct, self.path.parent)
        parent_struct_container: GFFStruct = navigated_container  # type: ignore[assignment]
        if not isinstance(navigated_container, GFFStruct):
            reason: str = "does not exist!" if navigated_container is None else "is not an instance of a GFFStruct."
            logger.add_error(f"Unable to modify Field '{label}'. Parent field at '{self.path}' {reason}")
            return

        field_type = parent_struct_container._fields[label].field_type()
        value = self.value.value(memory, field_type)

        def set_locstring() -> None:
            if parent_struct_container.exists(label):
                original: LocalizedString = parent_struct_container.get_locstring(label)
                value.apply(original, memory)
                parent_struct_container.set_locstring(label, original)
            else:
                parent_struct_container.set_locstring(label, value)

        func_map: dict[GFFFieldType, Callable] = {
            GFFFieldType.Int8: lambda: parent_struct_container.set_int8(label, value),
            GFFFieldType.UInt8: lambda: parent_struct_container.set_uint8(label, value),
            GFFFieldType.Int16: lambda: parent_struct_container.set_int16(label, value),
            GFFFieldType.UInt16: lambda: parent_struct_container.set_uint16(label, value),
            GFFFieldType.Int32: lambda: parent_struct_container.set_int32(label, value),
            GFFFieldType.UInt32: lambda: parent_struct_container.set_uint32(label, value),
            GFFFieldType.Int64: lambda: parent_struct_container.set_int64(label, value),
            GFFFieldType.UInt64: lambda: parent_struct_container.set_uint64(label, value),
            GFFFieldType.Single: lambda: parent_struct_container.set_single(label, value),
            GFFFieldType.Double: lambda: parent_struct_container.set_double(label, value),
            GFFFieldType.String: lambda: parent_struct_container.set_string(label, value),
            GFFFieldType.ResRef: lambda: parent_struct_container.set_resref(label, value),
            GFFFieldType.LocalizedString: set_locstring,
            GFFFieldType.Vector3: lambda: parent_struct_container.set_vector3(label, value),
            GFFFieldType.Vector4: lambda: parent_struct_container.set_vector4(label, value),
        }
        func_map[field_type]()


# endregion


class ModificationsGFF(PatcherModifications):
    def __init__(
        self,
        filename: str,
        replace: bool,
        modifiers: list[ModifyGFF] | None = None,
    ) -> None:
        super().__init__(filename, replace)
        self.modifiers: list[ModifyGFF] = modifiers if modifiers is not None else []

    def execute_patch(
        self,
        source_gff: SOURCE_TYPES,
        memory: PatcherMemory,
        logger: PatchLogger | None = None,
        game: Game | None = None,
    ) -> bytes:
        gff: GFF = read_gff(source_gff)
        self.apply(gff, memory, logger, game)
        return bytes_gff(gff)
<<<<<<< HEAD

    def apply(
        self,
        gff: GFF,
        memory: PatcherMemory,
        logger: PatchLogger | None = None,
        game: Game | None = None,
    ) -> None:
        for change_field in self.modifiers:
            change_field.apply(gff.root, memory, logger)
=======
    
    def apply(self, gff: GFF, memory: PatcherMemory, logger: PatchLogger | None = None, game: Game | None = None) -> None:
        for change_field in self.modifiers:
            change_field.apply(gff.root, memory, logger)
>>>>>>> a8483987
<|MERGE_RESOLUTION|>--- conflicted
+++ resolved
@@ -388,20 +388,7 @@
         gff: GFF = read_gff(source_gff)
         self.apply(gff, memory, logger, game)
         return bytes_gff(gff)
-<<<<<<< HEAD
-
-    def apply(
-        self,
-        gff: GFF,
-        memory: PatcherMemory,
-        logger: PatchLogger | None = None,
-        game: Game | None = None,
-    ) -> None:
-        for change_field in self.modifiers:
-            change_field.apply(gff.root, memory, logger)
-=======
     
     def apply(self, gff: GFF, memory: PatcherMemory, logger: PatchLogger | None = None, game: Game | None = None) -> None:
         for change_field in self.modifiers:
             change_field.apply(gff.root, memory, logger)
->>>>>>> a8483987
