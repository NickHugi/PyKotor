from pathlib import Path
from configparser import ConfigParser
from enum import IntEnum
from typing import List, Dict, Optional

from pykotor.extract.capsule import Capsule
from pykotor.resource.formats.erf.erf_data import ERFType

from pykotor.resource.formats.gff.gff_auto import bytes_gff

from pykotor.resource.formats.erf import read_erf, write_erf, ERF
from pykotor.common.stream import BinaryReader, BinaryWriter
from pykotor.common.module import ModuleResource

from pykotor.extract.file import ResourceIdentifier
from pykotor.extract.installation import Installation, SearchLocation
from pykotor.resource.formats.gff import read_gff, write_gff
from pykotor.resource.formats.ncs.ncs_auto import bytes_ncs, compile_nss
from pykotor.resource.formats.rim import read_rim, write_rim, RIM
from pykotor.resource.formats.ssf import read_ssf, write_ssf
from pykotor.resource.formats.tlk import TLK, read_tlk, write_tlk
from pykotor.resource.formats.twoda import read_2da, write_2da
from pykotor.tslpatcher.logger import PatchLogger
from pykotor.tslpatcher.mods.gff import ModificationsGFF
from pykotor.tslpatcher.memory import PatcherMemory
from pykotor.tslpatcher.mods.install import InstallFolder
from pykotor.tslpatcher.mods.nss import ModificationsNSS
from pykotor.tslpatcher.mods.ssf import ModificationsSSF
from pykotor.tslpatcher.mods.tlk import ModificationsTLK
from pykotor.tslpatcher.mods.twoda import Modifications2DA


class LogLevel(IntEnum):
    # Docstrings taken from ChangeEdit docs

    Nothing = 0
    """No feedback at all. The text from "info.rtf" will continue to be displayed during installation"""

    General = 1
    """Only general progress information will be displayed. Not recommended."""

    Errors = 2
    """General progress information is displayed, along with any serious errors encountered."""

    Warnings = 3
    """General progress information, serious errors and warnings are displayed. This is
    recommended for the release version of your mod."""

    Full = 4
    """Full feedback. On top of what is displayed at level 3, it also shows verbose progress
    information that may be useful for a Modder to see what is happening. Intended for
    Debugging."""


class PatcherConfig:
    def __init__(self):
        self.window_title: str = ""
        self.confirm_message: str = ""
        self.game_number: Optional[int] = None

        self.required_file: Optional[str] = None
        self.required_message: str = ""

        self.install_list: List[InstallFolder] = []
        self.patches_2da: List[Modifications2DA] = []
        self.patches_gff: List[ModificationsGFF] = []
        self.patches_ssf: List[ModificationsSSF] = []
        self.patches_nss: List[ModificationsNSS] = []
        self.patches_tlk: ModificationsTLK = ModificationsTLK()
        self.patches_tlk_replace: ModificationsTLK = ModificationsTLK()

    def load(self, ini_text: str, append: TLK, replace: TLK) -> None:
        from pykotor.tslpatcher.reader import ConfigReader

        ini = ConfigParser()
        ini.optionxform = str
        ini.read_string(ini_text)

        ConfigReader(ini, append, replace).load(self)

    def patch_count(self) -> int:
        return len(self.patches_2da) + len(self.patches_gff) + len(self.patches_ssf) + 1 + len(self.install_list) + len(self.patches_nss)


class PatcherNamespace:
    def __init__(self):
        self.namespace_id: str = ""
        self.ini_filename: str = ""
        self.info_filename: str = ""
        self.data_folderpath: str = ""
        self.name: str = ""
        self.description: str = ""


class ModInstaller:
    def __init__(self, mod_path: Path, game_path: Path, ini_file: str, logger: PatchLogger = None):
        self.game_path: Path = game_path
        self.mod_path: Path = mod_path
        self.ini_file: str = ini_file
        self.output_path: Path = game_path
        self.log: PatchLogger = PatchLogger() if logger is None else logger

        self._config: Optional[PatcherConfig] = None

    def config(self) -> PatcherConfig:
        """
        Returns the PatcherConfig object associated with the mod installer. The object is created when the method is
        first called then cached for future calls.
        """

        if self._config is None:
            ini_text = BinaryReader.load_file(self.mod_path / self.ini_file).decode()
            
            self.log.add_note("Reading append.tlk")
            append_tlk_filepath = self.mod_path / "append.tlk"
            append_tlk = read_tlk(append_tlk_filepath) if append_tlk_filepath.exists else TLK()
            
            self.log.add_note("Reading replace.tlk")
            replace_tlk_filepath = self.mod_path / "replace.tlk"
            replace_tlk = read_tlk(replace_tlk_filepath) if replace_tlk_filepath.exists else TLK()
            
            self._config = PatcherConfig()
            self._config.load(ini_text, append_tlk, replace_tlk)

        return self._config

    def install(self) -> None:
        config = self.config()

        installation = Installation(self.game_path)
        memory = PatcherMemory()
        twodas = {}
        soundsets = {}
        templates = {}

        # Apply changes to dialog.tlk
        dialog_tlk = read_tlk(installation.path() / "dialog.tlk")
        config.patches_tlk.apply(dialog_tlk, memory)
        write_tlk(dialog_tlk, self.output_path / "dialog.tlk")
        self.log.complete_patch()

        for folder in config.install_list:
            folder.apply(self.log, self.mod_path, self.output_path)
            self.log.complete_patch()

        # Apply changes to 2DA files
        for patch in config.patches_2da:
            resname, restype = ResourceIdentifier.from_path(patch.filename)
            search = installation.resource(resname, restype, [SearchLocation.OVERRIDE, SearchLocation.CUSTOM_FOLDERS], folders=[self.mod_path])
            twoda = twodas[patch.filename] = read_2da(search.data)

            self.log.add_note(f"Patching '{patch.name}'")
            patch.apply(twoda, memory)
            write_2da(twoda, self.output_path / "override" / patch.filename)

            self.log.complete_patch()

        # Apply changes to SSF files
        for patch in config.patches_ssf:
            resname, restype = ResourceIdentifier.from_path(patch.filename)
            search = installation.resource(resname, restype, [SearchLocation.OVERRIDE, SearchLocation.CUSTOM_FOLDERS], folders=[self.mod_path])
            soundset = soundsets[patch.filename] = read_ssf(search.data)

            self.log.add_note("Patching '{}'".format(patch.filename))
            patch.apply(soundset, memory)
            write_ssf(soundset, self.output_path / "override" / patch.filename)

            self.log.complete_patch()

        # Apply changes to GFF files
        for patch in config.patches_gff:
            resname, restype = ResourceIdentifier.from_path(patch.filename)

            capsule = None
            gff_filepath = Path(self.output_path, patch.destination)
            if ModuleResource.is_module_file(patch.destination):
                capsule = Capsule(gff_filepath)

            search = installation.resource(
                resname,
                restype,
                [SearchLocation.OVERRIDE, SearchLocation.CUSTOM_FOLDERS, SearchLocation.CUSTOM_MODULES],
                folders=[self.mod_path],
                capsules=[] if capsule is None else [capsule]
            )

            norm_game_path = Path(installation.path().resolve())
            norm_file_path = Path(patch.destination).resolve()
            local_path = norm_file_path.replace(norm_game_path, "")
            local_folder = local_path.replace(patch.filename, "")

            if capsule is None:
                self.log.add_note(f"Patching '{patch.filename}' in the '{local_folder}' folder.")
            else:
                self.log.add_note(f"Patching '{patch.filename}' in the '{local_path}' archive.")

            template = templates[patch.filename] = read_gff(search.data)
            patch.apply(template, memory, self.log)
            self.write(gff_filepath, patch.filename, bytes_gff(template), True)

            self.log.complete_patch()

        # Apply changes to NSS files
        for patch in config.patches_nss:
            capsule = None
            nss_output_filepath = Path(self.output_path, patch.destination)
            if ModuleResource.is_module_file(patch.destination):
                capsule = Capsule(nss_output_filepath)

            nss_input_filepath = Path(self.mod_path, patch.filename)
            nss = [BinaryReader.load_file(nss_input_filepath).decode(errors="ignore")]

            norm_game_path = installation.path()
            norm_file_path = patch.destination
            local_path = norm_file_path.replace(norm_game_path, "")
            local_folder = local_path.replace(patch.filename, "")

            if capsule is None:
                self.log.add_note(f"Patching '{patch.filename}' in the '{local_folder}' folder.")
            else:
                self.log.add_note(f"Patching '{patch.filename}' in the '{local_path}' archive.")

            self.log.add_note("Compiling '{}'".format(patch.filename))
            patch.apply(nss, memory, self.log)

            data = bytes_ncs(compile_nss(nss[0], installation.game()))
            file_name, ext = patch.filename.stem, patch.filename.suffix
            self.write(nss_output_filepath, file_name + ext.lower().replace(".nss", ".ncs"), data, patch.replace_file)

            self.log.complete_patch()

    def write(self, destination: Path, filename: str, data: bytes, replace: bool = False) -> None:
        resname, restype = ResourceIdentifier.from_path(filename)
<<<<<<< HEAD
        if ModuleResource.is_module_rim_file(destination):
            rim = read_rim(BinaryReader.load_file(destination)) if Path(destination).exists else RIM()
            if not rim.get(resname, restype) or replace:
                rim.set(resname, restype, data)
                write_rim(rim, destination)

        elif ModuleResource.is_module_file(destination):
            erf = read_erf(BinaryReader.load_file(destination)) if Path(destination).exists else ERF()
=======
        file_extension = os.path.splitext(destination)[1]
        if file_extension.lower() == ".rim":
            rim = read_rim(BinaryReader.load_file(destination)) if os.path.exists(destination) else RIM()
            if not rim.get(resname, restype) or replace:
                rim.set(resname, restype, data)
                write_rim(rim, destination)
        elif file_extension.lower() == ".mod" or file_extension.lower() == ".rim":
            erf = read_erf(BinaryReader.load_file(destination)) if os.path.exists(destination) else ERF(ERFType.from_extension(file_extension))
>>>>>>> 5c970aa3
            if not erf.get(resname, restype) or replace:
                erf.set(resname, restype, data)
                write_erf(erf, destination)
        else:
            # todo: fix later. Check if destination is already a filename with an extension. I've somehow encountered both scenarios.
            # a better solution would be finding out what caused this, as it definitely wasn't caused by a improper changes.ini
            base_folder_name, extension = destination.stem, destination.suffix
            filepath = destination if extension else Path(destination, filename)

            if not Path(filepath).exists or replace:
                BinaryWriter.dump(filepath, data)<|MERGE_RESOLUTION|>--- conflicted
+++ resolved
@@ -231,16 +231,6 @@
 
     def write(self, destination: Path, filename: str, data: bytes, replace: bool = False) -> None:
         resname, restype = ResourceIdentifier.from_path(filename)
-<<<<<<< HEAD
-        if ModuleResource.is_module_rim_file(destination):
-            rim = read_rim(BinaryReader.load_file(destination)) if Path(destination).exists else RIM()
-            if not rim.get(resname, restype) or replace:
-                rim.set(resname, restype, data)
-                write_rim(rim, destination)
-
-        elif ModuleResource.is_module_file(destination):
-            erf = read_erf(BinaryReader.load_file(destination)) if Path(destination).exists else ERF()
-=======
         file_extension = os.path.splitext(destination)[1]
         if file_extension.lower() == ".rim":
             rim = read_rim(BinaryReader.load_file(destination)) if os.path.exists(destination) else RIM()
@@ -249,7 +239,6 @@
                 write_rim(rim, destination)
         elif file_extension.lower() == ".mod" or file_extension.lower() == ".rim":
             erf = read_erf(BinaryReader.load_file(destination)) if os.path.exists(destination) else ERF(ERFType.from_extension(file_extension))
->>>>>>> 5c970aa3
             if not erf.get(resname, restype) or replace:
                 erf.set(resname, restype, data)
                 write_erf(erf, destination)
