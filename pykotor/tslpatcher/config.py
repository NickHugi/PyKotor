--- conflicted
+++ resolved
@@ -68,22 +68,14 @@
         self.patches_nss: List[ModificationsNSS] = []
         self.patches_tlk: ModificationsTLK = ModificationsTLK()
 
-<<<<<<< HEAD
-    def load(self, ini_text: str, append: TLK) -> None:
-=======
     def load(self, ini_text: str, mod_path: str) -> None:
->>>>>>> 68722905
         from pykotor.tslpatcher.reader import ConfigReader
 
         ini = ConfigParser()
         ini.optionxform = str
         ini.read_string(ini_text)
 
-<<<<<<< HEAD
-        ConfigReader(ini, append).load(self)
-=======
         ConfigReader(ini, mod_path).load(self)
->>>>>>> 68722905
 
     def patch_count(self) -> int:
         return len(self.patches_2da) + len(self.patches_gff) + len(self.patches_ssf) + 1 + len(self.install_list) + len(self.patches_nss)
@@ -116,11 +108,7 @@
         """
 
         if self._config is None:
-<<<<<<< HEAD
             ini_file_bytes = BinaryReader.load_file(self.mod_path / self.ini_file)
-=======
-            ini_file_bytes = BinaryReader.load_file(f"{self.mod_path}/{self.ini_file}")
->>>>>>> 68722905
             ini_text = None
             try:
                 ini_text = ini_file_bytes.decode()
@@ -131,19 +119,8 @@
                 except UnicodeDecodeError as e:
                     # Raise an exception if all decodings failed
                     raise Exception('Could not decode file') from e
-<<<<<<< HEAD
-            append_file_path = self.mod_path / "append.tlk"
-            append_tlk = (
-                read_tlk(append_file_path)
-                if append_file_path.exists()
-                else TLK()
-            )
-            self._config = PatcherConfig()
-            self._config.load(ini_text, append_tlk)
-=======
             self._config = PatcherConfig()
             self._config.load(ini_text, self.mod_path)
->>>>>>> 68722905
 
         return self._config
 
@@ -160,11 +137,7 @@
         # Apply changes to dialog.tlk
         dialog_tlk = read_tlk(installation.path() / "dialog.tlk")
         config.patches_tlk.apply(dialog_tlk, memory)
-<<<<<<< HEAD
         write_tlk(dialog_tlk, str(self.output_path / "dialog.tlk"))
-=======
-        write_tlk(dialog_tlk, self.output_path + "/dialog.tlk")
->>>>>>> 68722905
         self.log.complete_patch()
 
         for folder in config.install_list:
