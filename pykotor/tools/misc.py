--- conflicted
+++ resolved
@@ -15,37 +15,24 @@
     else:
         return True
 
-<<<<<<< HEAD
+
 def is_nss_file(filename: str):
     return filename.lower().endswith(".nss")
+
 
 def is_mod_file(filename: str):
     """
     Returns true if the given filename has a MOD file extension.
-=======
-def is_mod_file(filename: str):
-    """
-    Returns true if the given filename has a MOD extension.
->>>>>>> bce411e4
     """
     return filename.lower().endswith(".mod")
 
+
 def is_erf_file(filename: str):
     """
-<<<<<<< HEAD
     Returns true if the given filename has a ERF file extension.
     """
     return filename.lower().endswith(".erf")
-=======
-    The function `is_erf_file` checks if a given filename ends with either ".mod" or ".erf"
-    (case-insensitive).
 
-    :param filename: A string representing the name of a file
-    :type filename: str
-    :return: a boolean value indicating whether the given filename has a ".mod" or ".erf" extension.
-    """
-    return filename.lower().endswith(".mod") or filename.lower().endswith(".erf")
->>>>>>> bce411e4
 
 def is_erf_or_mod_file(filename: str):
     """
@@ -54,25 +41,20 @@
     filename = filename.lower()
     return filename.endswith(".erf") or filename.endswith(".mod")
 
+
 def is_rim_file(filename: str):
     """
-<<<<<<< HEAD
     Returns true if the given filename has a RIM file extension.
-=======
-    Returns true if the given filename has a RIM extension.
->>>>>>> bce411e4
     """
     return filename.lower().endswith(".rim")
 
+
 def is_bif_file(filename: str):
     """
-<<<<<<< HEAD
     Returns true if the given filename has a BIF file extension.
-=======
-    Returns true if the given filename has a BIF extension.
->>>>>>> bce411e4
     """
     return filename.lower().endswith(".bif")
+
 
 def is_capsule_file(filename: str):
     """
@@ -85,4 +67,9 @@
     """
     Returns true if the given filename has either an BIF, ERF, MOD or RIM file extension.
     """
-    return is_capsule_file(filename) or is_bif_file(filename)+    return is_capsule_file(filename) or is_bif_file(filename)
+
+
+def case_insensitive_replace(s: str, old: str, new: str) -> str:
+    import re
+    return re.sub(re.escape(old), new, s, flags=re.I)