from __future__ import annotations

from contextlib import suppress
<<<<<<< HEAD
from typing import TYPE_CHECKING, ClassVar
=======
from typing import TYPE_CHECKING

from PyQt5.QtGui import QImage, QPixmap, QTransform
>>>>>>> 59378933

from pykotor.common.misc import CaseInsensitiveDict
from pykotor.extract.file import ResourceIdentifier, ResourceResult
from pykotor.extract.installation import Installation, SearchLocation
from pykotor.resource.formats.tpc import TPCTextureFormat
from pykotor.resource.formats.twoda import read_2da
from pykotor.resource.type import ResourceType
<<<<<<< HEAD
from PyQt5.QtGui import QImage, QPixmap, QStandardItemModel, QTransform
from utility.error_handling import assert_with_variable_trace, format_exception_with_variables
=======
>>>>>>> 59378933

if TYPE_CHECKING:
    from PyQt5.QtGui import QStandardItemModel
    from PyQt5.QtWidgets import QWidget

    from pykotor.resource.formats.tpc import TPC
    from pykotor.resource.formats.twoda import TwoDA
    from pykotor.resource.generics.uti import UTI


class HTInstallation(Installation):
    TwoDA_PORTRAITS: ClassVar[str] = "portraits"
    TwoDA_APPEARANCES: ClassVar[str] = "appearance"
    TwoDA_SUBRACES: ClassVar[str] = "subrace"
    TwoDA_SPEEDS: ClassVar[str] = "creaturespeed"
    TwoDA_SOUNDSETS: ClassVar[str] = "soundset"
    TwoDA_FACTIONS: ClassVar[str] = "repute"
    TwoDA_GENDERS: ClassVar[str] = "gender"
    TwoDA_PERCEPTIONS: ClassVar[str] = "ranges"
    TwoDA_CLASSES: ClassVar[str] = "classes"
    TwoDA_FEATS: ClassVar[str] = "feat"
    TwoDA_POWERS: ClassVar[str] = "spells"
    TwoDA_BASEITEMS: ClassVar[str] = "baseitems"
    TwoDA_PLACEABLES: ClassVar[str] = "placeables"
    TwoDA_DOORS: ClassVar[str] = "genericdoors"
    TwoDA_CURSORS: ClassVar[str] = "cursors"
    TwoDA_TRAPS: ClassVar[str] = "traps"
    TwoDA_RACES: ClassVar[str] = "racialtypes"
    TwoDA_SKILLS: ClassVar[str] = "skills"
    TwoDA_UPGRADES: ClassVar[str] = "upgrade"
    TwoDA_ENC_DIFFICULTIES: ClassVar[str] = "encdifficulty"
    TwoDA_ITEM_PROPERTIES: ClassVar[str] = "itempropdef"
    TwoDA_IPRP_PARAMTABLE: ClassVar[str] = "iprp_paramtable"
    TwoDA_IPRP_COSTTABLE: ClassVar[str] = "iprp_costtable"
    TwoDA_IPRP_ABILITIES: ClassVar[str] = "iprp_abilities"
    TwoDA_IPRP_ALIGNGRP: ClassVar[str] = "iprp_aligngrp"
    TwoDA_IPRP_COMBATDAM: ClassVar[str] = "iprp_combatdam"
    TwoDA_IPRP_DAMAGETYPE: ClassVar[str] = "iprp_damagetype"
    TwoDA_IPRP_PROTECTION: ClassVar[str] = "iprp_protection"
    TwoDA_IPRP_ACMODTYPE: ClassVar[str] = "iprp_acmodtype"
    TwoDA_IPRP_IMMUNITY: ClassVar[str] = "iprp_immunity"
    TwoDA_IPRP_SAVEELEMENT: ClassVar[str] = "iprp_saveelement"
    TwoDA_IPRP_SAVINGTHROW: ClassVar[str] = "iprp_savingthrow"
    TwoDA_IPRP_ONHIT: ClassVar[str] = "iprp_onhit"
    TwoDA_IPRP_AMMOTYPE: ClassVar[str] = "iprp_ammotype"
    TwoDA_IPRP_MONSTERHIT: ClassVar[str] = "iprp_mosterhit"
    TwoDA_IPRP_WALK: ClassVar[str] = "iprp_walk"
    TwoDA_EMOTIONS: ClassVar[str] = "emotion"
    TwoDA_EXPRESSIONS: ClassVar[str] = "facialanim"
    TwoDA_VIDEO_EFFECTS: ClassVar[str] = "videoeffects"
    TwoDA_DIALOG_ANIMS: ClassVar[str] = "dialoganimations"
    TwoDA_PLANETS: ClassVar[str] = "planetary"
    TwoDA_PLOT: ClassVar[str] = "plot"
    TwoDA_CAMERAS: ClassVar[str] = "camerastyle"

    def __init__(self, path: str, name: str, tsl: bool, mainWindow: QWidget):
        super().__init__(path)

        self.name: str = name
        self.tsl: bool = tsl

        self.mainWindow: QWidget = mainWindow
        self.cacheCoreItems: QStandardItemModel | None = None

        self._cache2da: CaseInsensitiveDict[TwoDA] = CaseInsensitiveDict()
        self._cacheTpc: CaseInsensitiveDict[TPC] = CaseInsensitiveDict()

    # region Cache 2DA
    def htGetCache2DA(self, resname: str) -> TwoDA:
        """Gets a 2DA resource from the cache or loads it if not present.

        Args:
        ----
            resname: The name of the 2DA resource to retrieve

        Returns:
        -------
            2DA: The retrieved 2DA data
        """
        if resname not in self._cache2da:
<<<<<<< HEAD
            twoda_result: ResourceResult | None = self.resource(
                resname,
                ResourceType.TwoDA,
                [SearchLocation.OVERRIDE, SearchLocation.CHITIN]
            )
            if twoda_result is not None:
                self._cache2da[resname] = read_2da(twoda_result.data)

        twoda_resource: TwoDA | None = self._cache2da.get(resname)
        if twoda_resource is None:
            assert_with_variable_trace(twoda_resource is not None, f"Lookup of resname '{resname}' cannot be None in {self!r}.htGetCache2DA(resname)")
            assert twoda_resource is not None
        return twoda_resource

    def htBatchCache2DA(
        self,
        resnames: list[str],
        *,
        reload: bool = False
    ):
=======
            result = self.resource(resname, ResourceType.TwoDA, [SearchLocation.OVERRIDE, SearchLocation.CHITIN])
            self._cache2da[resname] = read_2da(result.data)
        return self._cache2da[resname]

    def htBatchCache2DA(self, resnames: list[str], reload: bool = False):
>>>>>>> 59378933
        """Cache 2D array resources in batch.

        Args:
        ----
            resnames: List of resource names to cache
            reload: Whether to reload cached resources

        Processing Logic:
        ----------------
            1. Check if reload is True, query all resources. Else, query only non-cached resources
            2. Query the resources from override and chitin locations
            3. Read and cache the 2DA data for each queried resource.
        """
        queries: list[ResourceIdentifier] = [
            ResourceIdentifier(resname, ResourceType.TwoDA)
            for resname in resnames
            if not reload or resname not in self._cache2da
        ]

        if not queries:
            return

        resources: dict[ResourceIdentifier, ResourceResult | None] = self.resources(queries, [SearchLocation.OVERRIDE, SearchLocation.CHITIN])
        for res_ident, resource in resources.items():
            if resource:
                self._cache2da[res_ident.resname] = read_2da(resource.data)

    def htClearCache2DA(self):
        self._cache2da = CaseInsensitiveDict()
    # endregion

    # region Cache TPC
    def htGetCacheTPC(self, resname: str) -> TPC | None:
        """Gets cached TPC texture or loads and caches it.

        Args:
        ----
            resname: Resource name as string

        Returns:
        -------
            TPC: Loaded TPC texture or None

        Processing Logic:
        ----------------
            - Check if texture is already cached in _cacheTpc dict
            - If not cached, load texture from search locations
            - Cache loaded texture in _cacheTpc dict
            - Return cached texture or None if not found.
        """
        tex_result: TPC | None = None
        if resname not in self._cacheTpc:
<<<<<<< HEAD
            tex_result = self.texture(resname, [SearchLocation.TEXTURES_TPA, SearchLocation.TEXTURES_GUI])
            if tex_result is not None:
                self._cacheTpc[resname] = tex_result
        else:
            tex_result = self._cacheTpc[resname]
        return tex_result

    def htBatchCacheTPC(
        self,
        names: list[str],
        *,
        reload: bool = False
    ):
=======
            tex = self.texture(resname, [SearchLocation.TEXTURES_TPA, SearchLocation.TEXTURES_GUI])
            if tex is not None:
                self._cacheTpc[resname] = tex
        return self._cacheTpc.get(resname, None)

    def htBatchCacheTPC(self, names: list[str], reload: bool = False):
>>>>>>> 59378933
        """Cache textures for batch queries.

        Args:
        ----
            names: List of texture names to cache
            reload: Reload textures from source if True

        Processing Logic:
        ----------------
            - Check if textures need reloading from source
            - Filter names not already in cache
            - Loop through remaining names and cache textures from sources.
        """
        queries: list[str] = list(names) if reload else [name for name in names if name not in self._cache2da]

        if not queries:
            return

        for resname in queries:
<<<<<<< HEAD
            tex_result = self.texture(resname, [SearchLocation.TEXTURES_TPA, SearchLocation.TEXTURES_GUI])
            if tex_result is None:
                assert_with_variable_trace(tex_result is None, f"{self!r}.htBatchCacheTPC({names!r}, reload={reload!r}) failed, texture name '{resname}' not found in installation.")
                return
            self._cacheTpc[resname] = tex_result
=======
            tex = self.texture(resname, [SearchLocation.TEXTURES_TPA, SearchLocation.TEXTURES_GUI])
            if tex is not None:
                self._cacheTpc[resname] = tex
>>>>>>> 59378933

    def htClearCacheTPC(self):
        self._cacheTpc = CaseInsensitiveDict()
    # endregion

    def getItemIconFromUTI(self, uti: UTI) -> QPixmap:
        """Gets the item icon from the UTI.

        Args:
        ----
            uti (UTI): The UTI of the item

        Returns:
        -------
            QPixmap: The icon pixmap for the item

        Processing Logic:
        ----------------
            - Looks up the item class and variation from the UTI in the base items 2DA
            - Constructs the texture resource name from the item class and variation
            - Looks up the texture from the texture cache
            - Returns the icon pixmap if a texture is found, otherwise returns a default icon.
        """
        pixmap = QPixmap(":/images/inventory/unknown.png")
        baseitems = self.htGetCache2DA(HTInstallation.TwoDA_BASEITEMS)

        try:
            itemClass = baseitems.get_cell(uti.base_item, "itemclass")
            variation = uti.model_variation if uti.model_variation != 0 else uti.texture_variation
            textureResname = f'i{itemClass}_{str(variation).rjust(3, "0")}'
            texture = self.htGetCacheTPC(textureResname.lower())

            if texture is not None:
                return self._get_icon(texture)
        except Exception as e:
            print(format_exception_with_variables(e))
        return pixmap

    def getItemIcon(self, baseItem: int, modelVariation: int, textureVariation: int) -> QPixmap:
        """Get item icon from base item and variations.

        Args:
        ----
            baseItem: int - Base item id
            modelVariation: int - Model variation
            textureVariation: int - Texture variation

        Returns:
        -------
            QPixmap - Item icon pixmap

        Processing Logic:
        ----------------
            1. Get base item class from cache
            2. Get texture resource name from item class and variation
            3. Get texture from cache using resource name
            4. Return icon pixmap from texture if found, else return default.
        """
        pixmap = QPixmap(":/images/inventory/unknown.png")
        baseitems = self.htGetCache2DA(HTInstallation.TwoDA_BASEITEMS)

        with suppress(Exception):
            itemClass = baseitems.get_cell(baseItem, "itemclass")
            variation = modelVariation if modelVariation != 0 else textureVariation
            textureResname = f'i{itemClass}_{str(variation).rjust(3, "0")}'
            texture = self.htGetCacheTPC(textureResname.lower())

            if texture is not None:
                return self._get_icon(texture)
        return pixmap

    def _get_icon(self, texture):
        width, height, rgba = texture.convert(TPCTextureFormat.RGBA, 0)
        image = QImage(rgba, width, height, QImage.Format_RGBA8888)
        return QPixmap.fromImage(image).transformed(QTransform().scale(1, -1))<|MERGE_RESOLUTION|>--- conflicted
+++ resolved
@@ -1,25 +1,15 @@
 from __future__ import annotations
 
 from contextlib import suppress
-<<<<<<< HEAD
-from typing import TYPE_CHECKING, ClassVar
-=======
 from typing import TYPE_CHECKING
 
 from PyQt5.QtGui import QImage, QPixmap, QTransform
->>>>>>> 59378933
-
-from pykotor.common.misc import CaseInsensitiveDict
-from pykotor.extract.file import ResourceIdentifier, ResourceResult
+
+from pykotor.extract.file import ResourceIdentifier
 from pykotor.extract.installation import Installation, SearchLocation
 from pykotor.resource.formats.tpc import TPCTextureFormat
 from pykotor.resource.formats.twoda import read_2da
 from pykotor.resource.type import ResourceType
-<<<<<<< HEAD
-from PyQt5.QtGui import QImage, QPixmap, QStandardItemModel, QTransform
-from utility.error_handling import assert_with_variable_trace, format_exception_with_variables
-=======
->>>>>>> 59378933
 
 if TYPE_CHECKING:
     from PyQt5.QtGui import QStandardItemModel
@@ -31,64 +21,64 @@
 
 
 class HTInstallation(Installation):
-    TwoDA_PORTRAITS: ClassVar[str] = "portraits"
-    TwoDA_APPEARANCES: ClassVar[str] = "appearance"
-    TwoDA_SUBRACES: ClassVar[str] = "subrace"
-    TwoDA_SPEEDS: ClassVar[str] = "creaturespeed"
-    TwoDA_SOUNDSETS: ClassVar[str] = "soundset"
-    TwoDA_FACTIONS: ClassVar[str] = "repute"
-    TwoDA_GENDERS: ClassVar[str] = "gender"
-    TwoDA_PERCEPTIONS: ClassVar[str] = "ranges"
-    TwoDA_CLASSES: ClassVar[str] = "classes"
-    TwoDA_FEATS: ClassVar[str] = "feat"
-    TwoDA_POWERS: ClassVar[str] = "spells"
-    TwoDA_BASEITEMS: ClassVar[str] = "baseitems"
-    TwoDA_PLACEABLES: ClassVar[str] = "placeables"
-    TwoDA_DOORS: ClassVar[str] = "genericdoors"
-    TwoDA_CURSORS: ClassVar[str] = "cursors"
-    TwoDA_TRAPS: ClassVar[str] = "traps"
-    TwoDA_RACES: ClassVar[str] = "racialtypes"
-    TwoDA_SKILLS: ClassVar[str] = "skills"
-    TwoDA_UPGRADES: ClassVar[str] = "upgrade"
-    TwoDA_ENC_DIFFICULTIES: ClassVar[str] = "encdifficulty"
-    TwoDA_ITEM_PROPERTIES: ClassVar[str] = "itempropdef"
-    TwoDA_IPRP_PARAMTABLE: ClassVar[str] = "iprp_paramtable"
-    TwoDA_IPRP_COSTTABLE: ClassVar[str] = "iprp_costtable"
-    TwoDA_IPRP_ABILITIES: ClassVar[str] = "iprp_abilities"
-    TwoDA_IPRP_ALIGNGRP: ClassVar[str] = "iprp_aligngrp"
-    TwoDA_IPRP_COMBATDAM: ClassVar[str] = "iprp_combatdam"
-    TwoDA_IPRP_DAMAGETYPE: ClassVar[str] = "iprp_damagetype"
-    TwoDA_IPRP_PROTECTION: ClassVar[str] = "iprp_protection"
-    TwoDA_IPRP_ACMODTYPE: ClassVar[str] = "iprp_acmodtype"
-    TwoDA_IPRP_IMMUNITY: ClassVar[str] = "iprp_immunity"
-    TwoDA_IPRP_SAVEELEMENT: ClassVar[str] = "iprp_saveelement"
-    TwoDA_IPRP_SAVINGTHROW: ClassVar[str] = "iprp_savingthrow"
-    TwoDA_IPRP_ONHIT: ClassVar[str] = "iprp_onhit"
-    TwoDA_IPRP_AMMOTYPE: ClassVar[str] = "iprp_ammotype"
-    TwoDA_IPRP_MONSTERHIT: ClassVar[str] = "iprp_mosterhit"
-    TwoDA_IPRP_WALK: ClassVar[str] = "iprp_walk"
-    TwoDA_EMOTIONS: ClassVar[str] = "emotion"
-    TwoDA_EXPRESSIONS: ClassVar[str] = "facialanim"
-    TwoDA_VIDEO_EFFECTS: ClassVar[str] = "videoeffects"
-    TwoDA_DIALOG_ANIMS: ClassVar[str] = "dialoganimations"
-    TwoDA_PLANETS: ClassVar[str] = "planetary"
-    TwoDA_PLOT: ClassVar[str] = "plot"
-    TwoDA_CAMERAS: ClassVar[str] = "camerastyle"
+    TwoDA_PORTRAITS = "portraits"
+    TwoDA_APPEARANCES = "appearance"
+    TwoDA_SUBRACES = "subrace"
+    TwoDA_SPEEDS = "creaturespeed"
+    TwoDA_SOUNDSETS = "soundset"
+    TwoDA_FACTIONS = "repute"
+    TwoDA_GENDERS = "gender"
+    TwoDA_PERCEPTIONS = "ranges"
+    TwoDA_CLASSES = "classes"
+    TwoDA_FEATS = "feat"
+    TwoDA_POWERS = "spells"
+    TwoDA_BASEITEMS = "baseitems"
+    TwoDA_PLACEABLES = "placeables"
+    TwoDA_DOORS = "genericdoors"
+    TwoDA_CURSORS = "cursors"
+    TwoDA_TRAPS = "traps"
+    TwoDA_RACES = "racialtypes"
+    TwoDA_SKILLS = "skills"
+    TwoDA_UPGRADES = "upgrade"
+    TwoDA_ENC_DIFFICULTIES = "encdifficulty"
+    TwoDA_ITEM_PROPERTIES = "itempropdef"
+    TwoDA_IPRP_PARAMTABLE = "iprp_paramtable"
+    TwoDA_IPRP_COSTTABLE = "iprp_costtable"
+    TwoDA_IPRP_ABILITIES = "iprp_abilities"
+    TwoDA_IPRP_ALIGNGRP = "iprp_aligngrp"
+    TwoDA_IPRP_COMBATDAM = "iprp_combatdam"
+    TwoDA_IPRP_DAMAGETYPE = "iprp_damagetype"
+    TwoDA_IPRP_PROTECTION = "iprp_protection"
+    TwoDA_IPRP_ACMODTYPE = "iprp_acmodtype"
+    TwoDA_IPRP_IMMUNITY = "iprp_immunity"
+    TwoDA_IPRP_SAVEELEMENT = "iprp_saveelement"
+    TwoDA_IPRP_SAVINGTHROW = "iprp_savingthrow"
+    TwoDA_IPRP_ONHIT = "iprp_onhit"
+    TwoDA_IPRP_AMMOTYPE = "iprp_ammotype"
+    TwoDA_IPRP_MONSTERHIT = "iprp_mosterhit"
+    TwoDA_IPRP_WALK = "iprp_walk"
+    TwoDA_EMOTIONS = "emotion"
+    TwoDA_EXPRESSIONS = "facialanim"
+    TwoDA_VIDEO_EFFECTS = "videoeffects"
+    TwoDA_DIALOG_ANIMS = "dialoganimations"
+    TwoDA_PLANETS = "planetary"
+    TwoDA_PLOT = "plot"
+    TwoDA_CAMERAS = "camerastyle"
 
     def __init__(self, path: str, name: str, tsl: bool, mainWindow: QWidget):
         super().__init__(path)
 
-        self.name: str = name
-        self.tsl: bool = tsl
+        self.name = name
+        self.tsl = tsl
 
         self.mainWindow: QWidget = mainWindow
         self.cacheCoreItems: QStandardItemModel | None = None
 
-        self._cache2da: CaseInsensitiveDict[TwoDA] = CaseInsensitiveDict()
-        self._cacheTpc: CaseInsensitiveDict[TPC] = CaseInsensitiveDict()
+        self._cache2da: dict[str, TwoDA] = {}
+        self._cacheTpc: dict[str, TPC] = {}
 
     # region Cache 2DA
-    def htGetCache2DA(self, resname: str) -> TwoDA:
+    def htGetCache2DA(self, resname: str):
         """Gets a 2DA resource from the cache or loads it if not present.
 
         Args:
@@ -98,36 +88,21 @@
         Returns:
         -------
             2DA: The retrieved 2DA data
-        """
+
+        Processing Logic:
+        ----------------
+            - Check if the 2DA is already cached
+            - If not cached, retrieve the 2DA data from the resource system
+            - Parse and cache the retrieved 2DA data
+            - Return the cached 2DA data.
+        """
+        resname = resname.lower()
         if resname not in self._cache2da:
-<<<<<<< HEAD
-            twoda_result: ResourceResult | None = self.resource(
-                resname,
-                ResourceType.TwoDA,
-                [SearchLocation.OVERRIDE, SearchLocation.CHITIN]
-            )
-            if twoda_result is not None:
-                self._cache2da[resname] = read_2da(twoda_result.data)
-
-        twoda_resource: TwoDA | None = self._cache2da.get(resname)
-        if twoda_resource is None:
-            assert_with_variable_trace(twoda_resource is not None, f"Lookup of resname '{resname}' cannot be None in {self!r}.htGetCache2DA(resname)")
-            assert twoda_resource is not None
-        return twoda_resource
-
-    def htBatchCache2DA(
-        self,
-        resnames: list[str],
-        *,
-        reload: bool = False
-    ):
-=======
             result = self.resource(resname, ResourceType.TwoDA, [SearchLocation.OVERRIDE, SearchLocation.CHITIN])
             self._cache2da[resname] = read_2da(result.data)
         return self._cache2da[resname]
 
     def htBatchCache2DA(self, resnames: list[str], reload: bool = False):
->>>>>>> 59378933
         """Cache 2D array resources in batch.
 
         Args:
@@ -141,22 +116,21 @@
             2. Query the resources from override and chitin locations
             3. Read and cache the 2DA data for each queried resource.
         """
-        queries: list[ResourceIdentifier] = [
-            ResourceIdentifier(resname, ResourceType.TwoDA)
-            for resname in resnames
-            if not reload or resname not in self._cache2da
-        ]
+        if reload:
+            queries = [ResourceIdentifier(resname, ResourceType.TwoDA) for resname in resnames]
+        else:
+            queries = [ResourceIdentifier(resname, ResourceType.TwoDA) for resname in resnames if resname not in self._cache2da]
 
         if not queries:
             return
 
-        resources: dict[ResourceIdentifier, ResourceResult | None] = self.resources(queries, [SearchLocation.OVERRIDE, SearchLocation.CHITIN])
-        for res_ident, resource in resources.items():
+        resources = self.resources(queries, [SearchLocation.OVERRIDE, SearchLocation.CHITIN])
+        for iden, resource in resources.items():
             if resource:
-                self._cache2da[res_ident.resname] = read_2da(resource.data)
+                self._cache2da[iden.resname] = read_2da(resource.data)
 
     def htClearCache2DA(self):
-        self._cache2da = CaseInsensitiveDict()
+        self._cache2da = {}
     # endregion
 
     # region Cache TPC
@@ -178,30 +152,13 @@
             - Cache loaded texture in _cacheTpc dict
             - Return cached texture or None if not found.
         """
-        tex_result: TPC | None = None
         if resname not in self._cacheTpc:
-<<<<<<< HEAD
-            tex_result = self.texture(resname, [SearchLocation.TEXTURES_TPA, SearchLocation.TEXTURES_GUI])
-            if tex_result is not None:
-                self._cacheTpc[resname] = tex_result
-        else:
-            tex_result = self._cacheTpc[resname]
-        return tex_result
-
-    def htBatchCacheTPC(
-        self,
-        names: list[str],
-        *,
-        reload: bool = False
-    ):
-=======
             tex = self.texture(resname, [SearchLocation.TEXTURES_TPA, SearchLocation.TEXTURES_GUI])
             if tex is not None:
                 self._cacheTpc[resname] = tex
         return self._cacheTpc.get(resname, None)
 
     def htBatchCacheTPC(self, names: list[str], reload: bool = False):
->>>>>>> 59378933
         """Cache textures for batch queries.
 
         Args:
@@ -215,26 +172,18 @@
             - Filter names not already in cache
             - Loop through remaining names and cache textures from sources.
         """
-        queries: list[str] = list(names) if reload else [name for name in names if name not in self._cache2da]
+        queries = list(names) if reload else [name for name in names if name not in self._cache2da]
 
         if not queries:
             return
 
         for resname in queries:
-<<<<<<< HEAD
-            tex_result = self.texture(resname, [SearchLocation.TEXTURES_TPA, SearchLocation.TEXTURES_GUI])
-            if tex_result is None:
-                assert_with_variable_trace(tex_result is None, f"{self!r}.htBatchCacheTPC({names!r}, reload={reload!r}) failed, texture name '{resname}' not found in installation.")
-                return
-            self._cacheTpc[resname] = tex_result
-=======
             tex = self.texture(resname, [SearchLocation.TEXTURES_TPA, SearchLocation.TEXTURES_GUI])
             if tex is not None:
                 self._cacheTpc[resname] = tex
->>>>>>> 59378933
 
     def htClearCacheTPC(self):
-        self._cacheTpc = CaseInsensitiveDict()
+        self._cacheTpc = {}
     # endregion
 
     def getItemIconFromUTI(self, uti: UTI) -> QPixmap:
@@ -258,7 +207,7 @@
         pixmap = QPixmap(":/images/inventory/unknown.png")
         baseitems = self.htGetCache2DA(HTInstallation.TwoDA_BASEITEMS)
 
-        try:
+        with suppress(Exception):
             itemClass = baseitems.get_cell(uti.base_item, "itemclass")
             variation = uti.model_variation if uti.model_variation != 0 else uti.texture_variation
             textureResname = f'i{itemClass}_{str(variation).rjust(3, "0")}'
@@ -266,8 +215,6 @@
 
             if texture is not None:
                 return self._get_icon(texture)
-        except Exception as e:
-            print(format_exception_with_variables(e))
         return pixmap
 
     def getItemIcon(self, baseItem: int, modelVariation: int, textureVariation: int) -> QPixmap:
