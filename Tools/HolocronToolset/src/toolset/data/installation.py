from __future__ import annotations

<<<<<<< HEAD
import os
=======
from contextlib import suppress
from typing import TYPE_CHECKING, Any, Callable, cast
>>>>>>> a334711b

from contextlib import suppress
from pathlib import Path
from typing import TYPE_CHECKING, Any, Callable, TypeVar

from loggerplus import RobustLogger  # pyright: ignore[reportMissingTypeStubs]
from qtpy.QtCore import (
    QPoint,
    Qt,
    Slot,  # pyright: ignore[reportPrivateImportUsage]
)
from qtpy.QtGui import QImage, QPixmap, QTransform
from qtpy.QtWidgets import (
    QAction,  # pyright: ignore[reportPrivateImportUsage]
    QComboBox,
    QLineEdit,
    QMenu,
)

from pykotor.extract.chitin import Chitin
from pykotor.extract.file import FileResource, ResourceIdentifier
from pykotor.extract.installation import Installation, SearchLocation
<<<<<<< HEAD
from pykotor.extract.talktable import TalkTable
from pykotor.resource.formats.tpc.tpc_data import TPC
=======
from pykotor.extract.twoda import TwoDARegistry
from pykotor.resource.formats.tpc import TPCTextureFormat
>>>>>>> a334711b
from pykotor.resource.formats.twoda import read_2da
from pykotor.resource.formats.twoda.twoda_data import TwoDA
from pykotor.resource.type import ResourceType
from pykotor.tools.misc import is_capsule_file, is_erf_file, is_mod_file, is_rim_file
from toolset.utils.window import add_window

if TYPE_CHECKING:
    from pathlib import Path

<<<<<<< HEAD
=======
    import os

    from pathlib import PurePath

    from qtpy.QtGui import QStandardItemModel
>>>>>>> a334711b
    from qtpy.QtWidgets import QPlainTextEdit
    from typing_extensions import Literal, Self  # pyright: ignore[reportMissingModuleSource]

    from pykotor.extract.file import LocationResult, ResourceResult
    from pykotor.resource.formats.tpc import TPC
    from pykotor.resource.formats.tpc.tpc_data import TPCMipmap
    from pykotor.resource.formats.twoda import TwoDA
    from pykotor.resource.generics.uti import UTI
<<<<<<< HEAD
    from toolset.gui.dialogs.inventory import ItemModel


T = TypeVar("T")


class HTInstallation(Installation):
    """A specialized Installation class that extends the base Installation class with toolset-related functionality.

    While Installation is intending to load all resources from an installation immediately, HTInstallation
    adds additional caching and loading methods for resources.

    Ideally we want all IO to be non-blocking and asynchronous, and load resources as they are needed in the processpoolexecutor.
    """

    TwoDA_PORTRAITS: Literal["portraits"] = "portraits"
    TwoDA_APPEARANCES: Literal["appearance"] = "appearance"
    TwoDA_SUBRACES: Literal["subrace"] = "subrace"
    TwoDA_SPEEDS: Literal["creaturespeed"] = "creaturespeed"
    TwoDA_SOUNDSETS: Literal["soundset"] = "soundset"
    TwoDA_FACTIONS: Literal["repute"] = "repute"
    TwoDA_GENDERS: Literal["gender"] = "gender"
    TwoDA_PERCEPTIONS: Literal["ranges"] = "ranges"
    TwoDA_CLASSES: Literal["classes"] = "classes"
    TwoDA_FEATS: Literal["feat"] = "feat"
    TwoDA_POWERS: Literal["spells"] = "spells"
    TwoDA_BASEITEMS: Literal["baseitems"] = "baseitems"
    TwoDA_PLACEABLES: Literal["placeables"] = "placeables"
    TwoDA_DOORS: Literal["genericdoors"] = "genericdoors"
    TwoDA_CURSORS: Literal["cursors"] = "cursors"
    TwoDA_TRAPS: Literal["traps"] = "traps"
    TwoDA_RACES: Literal["racialtypes"] = "racialtypes"
    TwoDA_SKILLS: Literal["skills"] = "skills"
    TwoDA_UPGRADES: Literal["upgrade"] = "upgrade"
    TwoDA_ENC_DIFFICULTIES: Literal["encdifficulty"] = "encdifficulty"
    TwoDA_ITEM_PROPERTIES: Literal["itempropdef"] = "itempropdef"
    TwoDA_IPRP_PARAMTABLE: Literal["iprp_paramtable"] = "iprp_paramtable"
    TwoDA_IPRP_COSTTABLE: Literal["iprp_costtable"] = "iprp_costtable"
    TwoDA_IPRP_ABILITIES: Literal["iprp_abilities"] = "iprp_abilities"
    TwoDA_IPRP_ALIGNGRP: Literal["iprp_aligngrp"] = "iprp_aligngrp"
    TwoDA_IPRP_COMBATDAM: Literal["iprp_combatdam"] = "iprp_combatdam"
    TwoDA_IPRP_DAMAGETYPE: Literal["iprp_damagetype"] = "iprp_damagetype"
    TwoDA_IPRP_PROTECTION: Literal["iprp_protection"] = "iprp_protection"
    TwoDA_IPRP_ACMODTYPE: Literal["iprp_acmodtype"] = "iprp_acmodtype"
    TwoDA_IPRP_IMMUNITY: Literal["iprp_immunity"] = "iprp_immunity"
    TwoDA_IPRP_SAVEELEMENT: Literal["iprp_saveelement"] = "iprp_saveelement"
    TwoDA_IPRP_SAVINGTHROW: Literal["iprp_savingthrow"] = "iprp_savingthrow"
    TwoDA_IPRP_ONHIT: Literal["iprp_onhit"] = "iprp_onhit"
    TwoDA_IPRP_AMMOTYPE: Literal["iprp_ammotype"] = "iprp_ammotype"
    TwoDA_IPRP_MONSTERHIT: Literal["iprp_mosterhit"] = "iprp_mosterhit"
    TwoDA_IPRP_WALK: Literal["iprp_walk"] = "iprp_walk"
    TwoDA_EMOTIONS: Literal["emotion"] = "emotion"
    TwoDA_EXPRESSIONS: Literal["facialanim"] = "facialanim"
    TwoDA_VIDEO_EFFECTS: Literal["videoeffects"] = "videoeffects"
    TwoDA_DIALOG_ANIMS: Literal["dialoganimations"] = "dialoganimations"
    TwoDA_PLANETS: Literal["planetary"] = "planetary"
    TwoDA_PLOT: Literal["plot"] = "plot"
    TwoDA_CAMERAS: Literal["camerastyle"] = "camerastyle"
=======


class HTInstallation(Installation):
    TwoDA_PORTRAITS: str = TwoDARegistry.PORTRAITS
    TwoDA_APPEARANCES: str = TwoDARegistry.APPEARANCES
    TwoDA_SUBRACES: str = TwoDARegistry.SUBRACES
    TwoDA_SPEEDS: str = TwoDARegistry.SPEEDS
    TwoDA_SOUNDSETS: str = TwoDARegistry.SOUNDSETS
    TwoDA_FACTIONS: str = TwoDARegistry.FACTIONS
    TwoDA_GENDERS: str = TwoDARegistry.GENDERS
    TwoDA_PERCEPTIONS: str = TwoDARegistry.PERCEPTIONS
    TwoDA_CLASSES: str = TwoDARegistry.CLASSES
    TwoDA_FEATS: str = TwoDARegistry.FEATS
    TwoDA_POWERS: str = TwoDARegistry.POWERS
    TwoDA_BASEITEMS: str = TwoDARegistry.BASEITEMS
    TwoDA_PLACEABLES: str = TwoDARegistry.PLACEABLES
    TwoDA_DOORS: str = TwoDARegistry.DOORS
    TwoDA_CURSORS: str = TwoDARegistry.CURSORS
    TwoDA_TRAPS: str = TwoDARegistry.TRAPS
    TwoDA_RACES: str = TwoDARegistry.RACES
    TwoDA_SKILLS: str = TwoDARegistry.SKILLS
    TwoDA_UPGRADES: str = TwoDARegistry.UPGRADES
    TwoDA_ENC_DIFFICULTIES: str = TwoDARegistry.ENC_DIFFICULTIES
    TwoDA_ITEM_PROPERTIES: str = TwoDARegistry.ITEM_PROPERTIES
    TwoDA_IPRP_PARAMTABLE: str = TwoDARegistry.IPRP_PARAMTABLE
    TwoDA_IPRP_COSTTABLE: str = TwoDARegistry.IPRP_COSTTABLE
    TwoDA_IPRP_ABILITIES: str = TwoDARegistry.IPRP_ABILITIES
    TwoDA_IPRP_ALIGNGRP: str = TwoDARegistry.IPRP_ALIGNGRP
    TwoDA_IPRP_COMBATDAM: str = TwoDARegistry.IPRP_COMBATDAM
    TwoDA_IPRP_DAMAGETYPE: str = TwoDARegistry.IPRP_DAMAGETYPE
    TwoDA_IPRP_PROTECTION: str = TwoDARegistry.IPRP_PROTECTION
    TwoDA_IPRP_ACMODTYPE: str = TwoDARegistry.IPRP_ACMODTYPE
    TwoDA_IPRP_IMMUNITY: str = TwoDARegistry.IPRP_IMMUNITY
    TwoDA_IPRP_SAVEELEMENT: str = TwoDARegistry.IPRP_SAVEELEMENT
    TwoDA_IPRP_SAVINGTHROW: str = TwoDARegistry.IPRP_SAVINGTHROW
    TwoDA_IPRP_ONHIT: str = TwoDARegistry.IPRP_ONHIT
    TwoDA_IPRP_AMMOTYPE: str = TwoDARegistry.IPRP_AMMOTYPE
    TwoDA_IPRP_MONSTERHIT: str = TwoDARegistry.IPRP_MONSTERHIT
    TwoDA_IPRP_WALK: str = TwoDARegistry.IPRP_WALK
    TwoDA_EMOTIONS: str = TwoDARegistry.EMOTIONS
    TwoDA_EXPRESSIONS: str = TwoDARegistry.EXPRESSIONS
    TwoDA_VIDEO_EFFECTS: str = TwoDARegistry.VIDEO_EFFECTS
    TwoDA_DIALOG_ANIMS: str = TwoDARegistry.DIALOG_ANIMS
    TwoDA_PLANETS: str = TwoDARegistry.PLANETS
    TwoDA_PLOT: str = TwoDARegistry.PLOT
    TwoDA_CAMERAS: str = TwoDARegistry.CAMERAS
>>>>>>> a334711b

    def __init__(
        self,
        path: str | os.PathLike,
        name: str,
        *,
        tsl: bool | None = None,
        progress_callback: Callable[[int | str, Literal["set_maximum", "increment", "update_maintask_text", "update_subtask_text"]], Any] | None = None,
    ):
        super().__init__(path, progress_callback=progress_callback)

        self.name: str = name
        self.cache_core_items: ItemModel | None = None

        self._tsl: bool | None = tsl
        self._cache2da: dict[str, TwoDA] = {}
        self._cache_tpc: dict[str, TPC] = {}

        # New cache dictionaries
        self._cache_chitin: list[FileResource] = []
        self._cache_lips: dict[str, list[FileResource]] = {}
        self._cache_modules: dict[str, list[FileResource]] = {}
        self._cache_override: dict[str, list[FileResource]] = {}
        self._cache_rims: dict[str, list[FileResource]] = {}
        self._cache_saves: dict[Path, dict[Path, list[FileResource]]] = {}
        self._cache_streammusic: list[FileResource] = []
        self._cache_streamsounds: list[FileResource] = []
        self._cache_streamwaves: list[FileResource] = []
        self._cache_texturepacks: dict[str, list[FileResource]] = {}

    def _clear_cache(
        self,
        cache_name: Literal[
            "core_items",
            "chitin",
            "lips",
            "modules",
            "override",
            "rims",
            "saves",
            "streammusic",
            "streamsounds",
            "streamwaves",
            "texturepacks",
        ],
    ):
        """Clear a specific cache and print a debug message."""
        cache_attr = f"_cache_{cache_name}"
        if not hasattr(self, cache_attr):
            RobustLogger().warning(f"Cache for '{cache_name}' not found")
            return
        setattr(self, cache_attr, None)
        RobustLogger().debug(f"Cleared cache for '{cache_name}'")

    def clear_all_caches(self):
        """Clear all caches."""
        for attr in dir(self):
            if attr.startswith("_cache_"):
                setattr(self, attr, None)
        RobustLogger().debug("Cleared all caches")

    def _get_cached_or_load(self, cache_name: str, load_method: Callable[[], T]) -> T:
        """Get data from cache or load it if not present."""
        cache_attr = f"_cache_{cache_name}"
        cached_data: Any | None = getattr(self, cache_attr, None)
        if not cached_data:
            cached_data = load_method()
            setattr(self, cache_attr, cached_data)
        return cached_data

    def reload_all(self): ...
    def load_chitin(self): ...
    def load_lips(self): ...
    def load_modules(self): ...
    def load_streammusic(self): ...
    def load_streamsounds(self): ...
    def load_textures(self): ...
    def load_saves(self): ...
    def load_streamwaves(self): ...
    def load_streamvoice(self): ...
    def load_override(self, directory: str | None = None): ...

    @property
    def _chitin(self) -> list[FileResource]:
        return self._get_cached_or_load("chitin", self._load_chitin)

    @_chitin.setter
    def _chitin(self, value: list[FileResource]) -> None: ...  # pylint: disable=unused-argument  # pyright: ignore[reportIncompatibleVariableOverride]
    def _load_chitin(self) -> list[FileResource]:
        chitin_path: Path = self._path / "chitin.key"
        return list(Chitin(key_path=chitin_path)) if chitin_path.is_file() else []

    @property
    def _female_talktable(self) -> TalkTable:
        return TalkTable(self._path / "dialogf.tlk")

    @_female_talktable.setter
    def _female_talktable(self, value: TalkTable) -> None: ...  # pylint: disable=unused-argument  # pyright: ignore[reportIncompatibleVariableOverride]

    @property
    def _lips(self) -> dict[str, list[FileResource]]:
        return self._get_cached_or_load(
            "lips",
            lambda: self.load_resources_dict(self.lips_path(), capsule_check=is_mod_file),
        )

    @_lips.setter
    def _lips(self, value: dict[str, list[FileResource]]) -> None: ...  # pylint: disable=unused-argument  # pyright: ignore[reportIncompatibleVariableOverride]

    @property
    def _modules(self) -> dict[str, list[FileResource]]:
        return self._get_cached_or_load(
            "modules",
            lambda: self.load_resources_dict(self.module_path(), capsule_check=is_capsule_file),
        )

    @_modules.setter
    def _modules(self, value: dict[str, list[FileResource]]) -> None: ...  # pylint: disable=unused-argument  # pyright: ignore[reportIncompatibleVariableOverride]

    @property
    def _override(self) -> dict[str, list[FileResource]]:
        return self._get_cached_or_load("override", self._load_override)

    @_override.setter
    def _override(self, value: dict[str, list[FileResource]]) -> None: ...  # pylint: disable=unused-argument  # pyright: ignore[reportIncompatibleVariableOverride]
    def _load_override(self) -> dict[str, list[FileResource]]:
        override_path: Path = self.override_path()
        result: dict[str, list[FileResource]] = {}
        for folder in [f for f in override_path.rglob("*") if f.is_dir()] + [override_path]:
            relative_folder: str = folder.relative_to(override_path).as_posix()
            result[relative_folder] = self.load_resources_list(folder, recurse=True)
        return result

    @property
    def _rims(self) -> dict[str, list[FileResource]]:
        return self.load_resources_dict(self.rims_path(), capsule_check=is_rim_file)

    @_rims.setter
    def _rims(self, value: dict[str, list[FileResource]]) -> None: ...  # pylint: disable=unused-argument  # pyright: ignore[reportIncompatibleVariableOverride]

    @property
    def saves(self) -> dict[Path, dict[Path, list[FileResource]]]:
        return self._get_cached_or_load("saves", self._load_saves)

    @saves.setter
    def saves(self, value: dict[Path, dict[Path, list[FileResource]]]) -> None: ...  # pylint: disable=unused-argument  # pyright: ignore[reportIncompatibleVariableOverride]
    def _load_saves(self) -> dict[Path, dict[Path, list[FileResource]]]:  # pylint: disable=unused-argument
        if getattr(self, "_saves", None):
            return self._saves
        self._saves = {  # pylint: disable=attribute-defined-outside-init
            save_location: {
                save_path: [FileResource(ResourceIdentifier.from_path(file).resname, ResourceIdentifier.from_path(file).restype, file.stat().st_size, 0, file) for file in save_path.iterdir() if file.is_file()] for save_path in save_location.iterdir() if save_path.is_dir()
            }
            for save_location in self.save_locations()
            if save_location.is_dir()
        }
        return self._saves

    @saves.setter
    def saves(self, value: dict[Path, dict[Path, list[FileResource]]]) -> None: ...  # pylint: disable=unused-argument  # pyright: ignore[reportIncompatibleVariableOverride]

    @property
    def _streammusic(self) -> list[FileResource]:
        return self._get_cached_or_load("streammusic", lambda: self.load_resources_list(self.streammusic_path()))

    @_streammusic.setter
    def _streammusic(self, value: list[FileResource]) -> None: ...  # pylint: disable=unused-argument  # pyright: ignore[reportIncompatibleVariableOverride]
    def _load_streammusic(self) -> list[FileResource]:
        return self.load_resources_list(self.streammusic_path())

    @property
    def _streamsounds(self) -> list[FileResource]:
        return self._get_cached_or_load("streamsounds", lambda: self.load_resources_list(self.streamsounds_path()))

    @_streamsounds.setter
    def _streamsounds(self, value: list[FileResource]) -> None: ...  # pylint: disable=unused-argument  # pyright: ignore[reportIncompatibleVariableOverride]
    def _load_streamsounds(self) -> list[FileResource]:
        return self.load_resources_list(self.streamsounds_path())

    @property
    def _streamwaves(self) -> list[FileResource]:
        return self._get_cached_or_load("streamwaves", lambda: self.load_resources_list(self._find_resource_folderpath(("streamwaves", "streamvoice")), recurse=True))

    @_streamwaves.setter
    def _streamwaves(self, value: list[FileResource]) -> None: ...  # pylint: disable=unused-argument  # pyright: ignore[reportIncompatibleVariableOverride]
    def _load_streamwaves(self) -> list[FileResource]:
        return self.load_resources_list(self._find_resource_folderpath(("streamwaves", "streamvoice")), recurse=True)

    @property
    def _streamvoice(self) -> list[FileResource]:
        return self._get_cached_or_load("streamvoice", lambda: self.load_resources_list(self._find_resource_folderpath(("streamvoice", "streamwaves")), recurse=True))

    @_streamvoice.setter
    def _streamvoice(self, value: list[FileResource]) -> None: ...  # pylint: disable=unused-argument  # pyright: ignore[reportIncompatibleVariableOverride]
    def _load_streamvoice(self) -> list[FileResource]:
        return self.load_resources_list(self._find_resource_folderpath(("streamvoice", "streamwaves")), recurse=True)

    @property
    def _talktable(self) -> TalkTable:
        return self._get_cached_or_load("talktable", self._load_talktable)

    @_talktable.setter
    def _talktable(self, value: TalkTable) -> None: ...  # pylint: disable=unused-argument  # pyright: ignore[reportIncompatibleVariableOverride]
    def _load_talktable(self) -> TalkTable:
        return TalkTable(self._path / "dialog.tlk")

    @property
    def _texturepacks(self) -> dict[str, list[FileResource]]:
        return self._get_cached_or_load("texturepacks", self._load_texturepacks)

    @_texturepacks.setter
    def _texturepacks(self, value: dict[str, list[FileResource]]) -> None: ...  # pylint: disable=unused-argument  # pyright: ignore[reportIncompatibleVariableOverride]
    def _load_texturepacks(self) -> dict[str, list[FileResource]]:
        return self.load_resources_dict(self.texturepacks_path(), capsule_check=is_erf_file)

    @classmethod
<<<<<<< HEAD
    def from_base_instance(cls, installation: Installation) -> Self:
        """Create a new HTInstallation instance from an existing Installation instance."""
        ht_installation: HTInstallation = installation  # type: ignore[assignment]
        ht_installation.__class__ = cls
        assert isinstance(ht_installation, cls)
=======
    def from_base_instance(cls: type[HTInstallation], installation: Installation) -> Self:  # pyright: ignore[reportGeneralTypeIssues]
        ht_installation = cast("HTInstallation", installation)

>>>>>>> a334711b
        ht_installation.name = f"NonHTInit_{installation.__class__.__name__}_{id(installation)}"
        ht_installation._tsl = installation.game().is_k2()  # noqa: SLF001  # pylint: disable=protected-access
        ht_installation.cache_core_items = None
        ht_installation._cache2da = {}  # noqa: SLF001  # pylint: disable=protected-access
        ht_installation._cache_tpc = {}  # noqa: SLF001  # pylint: disable=protected-access

<<<<<<< HEAD
        return ht_installation
=======
        ht_installation.__class__ = cls
        return ht_installation  # pyright: ignore[reportReturnType]
>>>>>>> a334711b

    def setup_file_context_menu(
        self,
        widget: QPlainTextEdit | QLineEdit | QComboBox,
        resref_type: list[ResourceType] | list[ResourceIdentifier],
        order: list[SearchLocation] | None = None,
    ):
        from toolset.gui.dialogs.load_from_location_result import ResourceItems
<<<<<<< HEAD
=======
        def extendContextMenu(pos):
            if isinstance(widget, QComboBox):
                rootMenu = QMenu(widget)
                widgetText = widget.currentText().strip()
                firstAction = None
            else:
                rootMenu = widget.createStandardContextMenu()
                widgetText = (widget.text() if isinstance(widget, QLineEdit) else widget.toPlainText()).strip()
                firstAction = None if rootMenu is None or not rootMenu.actions() else rootMenu.actions()[0]

            print("<SDM> [extendContextMenu scope] rootMenu: ", rootMenu)
            print("<SDM> [extendContextMenu scope] widgetText: ", widgetText)

            if widgetText:
                fileMenu = QMenu("File...", widget)
                print("<SDM> [extendContextMenu scope] fileMenu: ", fileMenu)

                if firstAction and rootMenu:
                    rootMenu.insertMenu(firstAction, fileMenu)
                    rootMenu.insertSeparator(firstAction)
                elif rootMenu:
                    rootMenu.addMenu(fileMenu)

                if firstAction and rootMenu:
                    rootMenu.insertMenu(firstAction, fileMenu)
                    rootMenu.insertSeparator(firstAction)
                search_order = order or [
                    SearchLocation.CHITIN,
                    SearchLocation.OVERRIDE,
                    SearchLocation.MODULES,
                    # SearchLocation.RIMS intentionally omitted - must be specified explicitly
                ]
                print("<SDM> [extendContextMenu scope] search_order: ", search_order)

                locations = self.locations(([widgetText], resref_type), search_order)
                print("<SDM> [extendContextMenu scope] locations: ", locations)

                flatLocations = [item for sublist in locations.values() for item in sublist] if isinstance(locations, dict) else locations
                print("<SDM> [extendContextMenu scope] flatLocations: ", flatLocations)

                if flatLocations:
                    for location in flatLocations:
                        displayPath = location.filepath.relative_to(self.path())
                        if location.as_file_resource().inside_bif:
                            displayPath /= location.as_file_resource().filename()
                        displayPathStr = str(displayPath)
                        print("<SDM> [extendContextMenu scope] displayPathStr: ", displayPathStr)

                        locationMenu = fileMenu.addMenu(displayPathStr)
                        print("<SDM> [extendContextMenu scope] locationMenu: ", locationMenu)

                        resourceMenuBuilder = ResourceItems(resources=[location])
                        print("<SDM> [extendContextMenu scope] resourceMenuBuilder: ", resourceMenuBuilder)

                        resourceMenuBuilder.build_menu(locationMenu, self)
>>>>>>> a334711b

        @Slot(QPoint)
        def extend_context_menu(pos: QPoint):
            root_menu = QMenu(widget) if isinstance(widget, QComboBox) else widget.createStandardContextMenu()
            widget_text: str = widget.currentText().strip() if isinstance(widget, QComboBox) else (widget.text() if isinstance(widget, QLineEdit) else widget.toPlainText()).strip()

            build_file_context_menu(root_menu, widget_text)
            root_menu.exec(widget.mapToGlobal(pos))

        def build_file_context_menu(root_menu: QMenu, widget_text: str):
            """Build and populate a file context menu for the given widget text.

            This function creates a "File..." submenu in the root menu, populates it with
            file locations based on the widget text, and adds a "Details..." action.

            Args:
                rootMenu (QMenu): The parent menu to which the file submenu will be added.
                pos (QPoint): The position where the menu should be displayed.
                widgetText (str): The text from the widget used to search for file locations.
            """
            file_menu = QMenu("File...", widget)
            root_menu.addMenu(file_menu)
            root_menu.addSeparator()

            search_order: list[SearchLocation] = order or [SearchLocation.CHITIN, SearchLocation.OVERRIDE, SearchLocation.MODULES, SearchLocation.RIMS]
            resource_types: list[ResourceType] | list[ResourceIdentifier] = resref_type if isinstance(resref_type[0], ResourceType) else resref_type
            # FIXME(th3w1zard1): Seems the type hinter override's for `locations` are wrong, need to fix
            locations: dict[str, list[LocationResult]] = self.locations(
                ([widget_text], resource_types),  # pyright: ignore[reportArgumentType, reportAssignmentType]
                search_order,
            )
            flat_locations: list[LocationResult] = [item for sublist in locations.values() for item in sublist] if isinstance(locations, dict) else locations

            if flat_locations:
                for location in flat_locations:
                    display_path: Path = location.filepath.relative_to(self.path())
                    file_resource: FileResource = location.as_file_resource()
                    if file_resource.inside_bif:
                        display_path /= file_resource.filename()
                    location_menu: QMenu | None = file_menu.addMenu(str(display_path))
                    ResourceItems(resources=[location]).build_menu(location_menu, self)

                details_action = QAction("Details...", file_menu)
                details_action.triggered.connect(lambda: self._open_details(flat_locations))
                file_menu.addAction(details_action)
            else:
                file_menu.setDisabled(True)

            for action in root_menu.actions():
                if action.text() == "File...":
                    action.setText(f"{len(flat_locations)} file(s) located")
                    break

        widget.setContextMenuPolicy(Qt.ContextMenuPolicy.CustomContextMenu)
        widget.customContextMenuRequested.connect(extend_context_menu)

    @Slot(list)
    def _open_details(self, locations: list[LocationResult]):
        from toolset.gui.dialogs.load_from_location_result import FileSelectionWindow

        selection_window = FileSelectionWindow(locations, self)
        selection_window.show()
        selection_window.activateWindow()
        add_window(selection_window)

    @Slot(list)
    def handle_file_system_changes(self, changed_files: list[str]):
        """Handle file system changes and update caches accordingly.

        This function handles changes in the file system by clearing specific caches
        based on the changed files. It ensures that the caches are updated correctly
        when files are modified, added, or removed.

        Args:
            changed_files (list[str]): A list of file paths that have changed.
        """
        lower_install_path = str(self._path).lower()
        lower_lips_path = str(self.lips_path()).lower()
        lower_module_path = str(self.module_path()).lower()
        lower_override_path = str(self.override_path()).lower()
        lower_rims_path = str(self.rims_path()).lower()
        lower_streammusic_path = str(self.streammusic_path()).lower()
        lower_streamsounds_path = str(self.streamsounds_path()).lower()
        lower_streamwaves_path = str(self._find_resource_folderpath(("streamvoice", "streamwaves"))).lower()
        lower_texturepacks_path = str(self.texturepacks_path()).lower()
        lower_save_locations: list[str] = [str(save_loc).lower() for save_loc in self.save_locations()]

        for path in changed_files:
            lower_path: str = path.lower()
            if lower_path == lower_install_path:
                self._clear_cache("chitin")
            elif lower_lips_path in lower_path:
                self._clear_cache("lips")
            elif lower_module_path in lower_path:
                self._clear_cache("modules")
            elif lower_override_path in lower_path:
                self._clear_cache("override")
            elif lower_rims_path in lower_path:
                self._clear_cache("rims")
            elif any(save_loc in lower_path for save_loc in lower_save_locations):
                self._clear_cache("saves")
            elif lower_streammusic_path in lower_path:
                self._clear_cache("streammusic")
            elif lower_streamsounds_path in lower_path:
                self._clear_cache("streamsounds")
            elif lower_streamwaves_path in lower_path:
                self._clear_cache("streamwaves")
            elif lower_texturepacks_path in lower_path:
                self._clear_cache("texturepacks")
            else:
                RobustLogger().warning(f"Unhandled file change: '{path}'")

    # region Cache 2DA
    def ht_get_cache_2da(self, resname: str) -> TwoDA | None:
        """Gets a 2DA resource from the cache or loads it if not present.

        Args:
        ----
            resname: The name of the 2DA resource to retrieve

        Returns:
        -------
            2DA: The retrieved 2DA data

        Processing Logic:
        ----------------
            - Check if the 2DA is already cached
            - If not cached, retrieve the 2DA data from the resource system
            - Parse and cache the retrieved 2DA data
            - Return the cached 2DA data.
        """
        resname = resname.lower()
        if resname not in self._cache2da:
            result: ResourceResult | None = self.resource(resname, ResourceType.TwoDA, [SearchLocation.OVERRIDE, SearchLocation.CHITIN])
            if result is None:
                return None
            self._cache2da[resname] = read_2da(result.data)
        return self._cache2da[resname]

    def get_relevant_resources(self, restype: ResourceType, src_filepath: Path | None = None) -> set[FileResource]:
        """Get relevant resources for a given resource type and source filepath.

        This function retrieves relevant resources based on the specified resource type
        and an optional source file path. It uses the installation's resources and caches
        to determine which resources are relevant.

        Args:
        ----
            restype (ResourceType): The type of resource to retrieve.
            src_filepath (PurePath | None): The source file path to use for determining relevant resources.

        Returns:
        -------
            set[FileResource]: A set of relevant resources.

        Processing Logic:
        ----------------
            - If no source file path is provided, return all resources of the specified type.
            - If a source file path is provided, check if it is inside the module or override folder.
            - If inside module, add all resources of the specified type from the module.
            - If inside override, add all resources of the specified type from the override.
            - Return the set of relevant resources.
        """
        from pykotor.common.module import Module

        if src_filepath is None:
            return {res for res in self if res.restype() is restype}

        relevant_resources: set[FileResource] = {res for res in (*self.override_resources(), *self.chitin_resources()) if res.restype() is restype}

        if os.path.commonpath([src_filepath.absolute(), self.module_path()]) == self.module_path():
            relevant_resources.update(res for cap in Module.find_capsules(self, src_filepath.name, strict=True) for res in cap if res.restype() is restype)
        elif os.path.commonpath([src_filepath.absolute(), self.override_path()]) == self.override_path():
            relevant_resources.update(res for reslist in self._modules.values() if any(r.identifier() == src_filepath.name for r in reslist) for res in reslist if res.restype() is restype)  # noqa: E501

        return relevant_resources

    def ht_batch_cache_2da(self, resnames: list[str], *, reload: bool = False):
        """Cache 2D array resources in batch.

        Args:
        ----
            resnames: List of resource names to cache
            reload: Whether to reload cached resources

        Processing Logic:
        ----------------
            1. Check if reload is True, query all resources. Else, query only non-cached resources
            2. Query the resources from override and chitin locations
            3. Read and cache the 2DA data for each queried resource.
        """
        queries: list[ResourceIdentifier] = []
        if reload:
            queries.extend(ResourceIdentifier(resname, ResourceType.TwoDA) for resname in resnames)
        else:
            queries.extend(ResourceIdentifier(resname, ResourceType.TwoDA) for resname in resnames if resname not in self._cache2da)

        if not queries:
            return

        resources: dict[ResourceIdentifier, ResourceResult | None] = self.resources(queries, [SearchLocation.OVERRIDE, SearchLocation.CHITIN])
        for iden, resource in resources.items():
            if not resource:
                continue
            self._cache2da[iden.resname] = read_2da(resource.data)

    def htClearCache2DA(self):
        self._cache2da = {}

    # endregion

    # region Cache TPC
    def ht_get_cache_tpc(self, resname: str) -> TPC | None:
        if resname not in self._cache_tpc:
            tex: TPC | None = self.texture(
                resname,
                [
                    SearchLocation.OVERRIDE,
                    SearchLocation.TEXTURES_TPA,
                    SearchLocation.TEXTURES_GUI,
                ],
            )
            if tex is not None:
                self._cache_tpc[resname] = tex
        return self._cache_tpc.get(resname, None)

    def ht_batch_cache_tpc(self, names: list[str], *, reload: bool = False):
        queries: list[str] = list(names) if reload else [name for name in names if name not in self._cache_tpc]

        if not queries:
            return

        for resname in queries:
            tex: TPC | None = self.texture(
                resname,
                [
                    SearchLocation.TEXTURES_TPA,
                    SearchLocation.TEXTURES_GUI,
                ],
            )
            if tex is not None:
                self._cache_tpc[resname] = tex

    def ht_clear_cache_tpc(self):
        self._cache_tpc = {}

    # endregion

    def get_item_icon_from_uti(self, uti: UTI) -> QPixmap:
        pixmap = QPixmap(":/images/inventory/unknown.png")
        baseitems: TwoDA | None = self.ht_get_cache_2da(HTInstallation.TwoDA_BASEITEMS)
        if baseitems is None:
            RobustLogger().error("Failed to retrieve BASEITEMS 2DA.")
            return pixmap

        with suppress(Exception):
            item_class: str = baseitems.get_cell(uti.base_item, "itemclass")
            variation: int = uti.model_variation if uti.model_variation != 0 else uti.texture_variation
            texture_resname: str = f'i{item_class}_{str(variation).rjust(3, "0")}'
            texture: TPC | None = self.ht_get_cache_tpc(texture_resname.lower())

            if texture is not None:
                return self._get_icon(texture)
        return pixmap

    def get_item_base_name(self, base_item: int) -> str:
        """Get the name of the base item from its ID."""
        try:
            baseitems: TwoDA | None = self.ht_get_cache_2da(HTInstallation.TwoDA_BASEITEMS)
            if baseitems is None:
                RobustLogger().error("Failed to retrieve `baseitems.2da` from your installation.")
                return "Unknown"
        except Exception:  # noqa: BLE001  # pylint: disable=broad-exception-caught
            RobustLogger().exception("An exception occurred while retrieving `baseitems.2da` from your installation.")
            return "Unknown"
        else:
            return baseitems.get_cell(base_item, "label")

    def get_model_var_name(self, model_variation: int) -> str:
        """Get the name of the model variation from its ID."""
        return "Default" if model_variation == 0 else f"Variation {model_variation}"

    def get_texture_var_name(self, texture_variation: int) -> str:
        """Get the name of the texture variation from its ID."""
        return "Default" if texture_variation == 0 else f"Texture {texture_variation}"

    def get_item_icon_path(self, base_item: int, model_variation: int, texture_variation: int) -> str:
        """Get the icon path based on base item, model variation, and texture variation."""
        baseitems: TwoDA | None = self.ht_get_cache_2da(HTInstallation.TwoDA_BASEITEMS)
        if baseitems is None:
            RobustLogger().warning("Failed to retrieve `baseitems.2da` from your installation.")
            return "Unknown"
        try:
            item_class: str = baseitems.get_cell(base_item, "itemclass")
        except Exception:  # noqa: BLE001  # pylint: disable=broad-exception-caught
            RobustLogger().exception(f"An exception occurred while getting cell '{base_item}' from `baseitems.2da`.")
            return "Unknown"
        else:
            variation: int = model_variation if model_variation != 0 else texture_variation
            return f"i{item_class}_{str(variation).rjust(3, '0')}"

    def get_item_icon(
        self,
        base_item: int,
        model_variation: int,
        texture_variation: int,
    ) -> QPixmap:
        pixmap = QPixmap(":/images/inventory/unknown.png")
        icon_path: str = self.get_item_icon_path(base_item, model_variation, texture_variation)
        print(f"Icon path: '{icon_path}'")
        try:
            texture: TPC | None = self.ht_get_cache_tpc(os.path.basename(icon_path.lower()))  # noqa: PTH119
            if texture is None:
                return pixmap
            return self._get_icon(texture)
        except Exception as e:  # noqa: BLE001
            RobustLogger().error(
                f"An error occurred loading the icon at '{icon_path}' " f"model variation '{model_variation}' and " f"texture variation '{texture_variation}'.",
                exc_info=e,
            )
            return pixmap
        return pixmap

    def _get_icon(self, texture: TPC, mipmap: int = 0) -> QPixmap:
        if texture.format().is_dxt():
            texture.decode()
        mm: TPCMipmap = texture.get(0, mipmap)
        image = QImage(bytes(mm.data), mm.width, mm.height, mm.tpc_format.to_qimage_format())
        return QPixmap.fromImage(image).transformed(QTransform().scale(1, -1))

    @property
    def tsl(self) -> bool:
        if self._tsl is None:
            self._tsl = self.game().is_k2()
        return self._tsl<|MERGE_RESOLUTION|>--- conflicted
+++ resolved
@@ -1,15 +1,10 @@
 from __future__ import annotations
 
-<<<<<<< HEAD
 import os
-=======
-from contextlib import suppress
-from typing import TYPE_CHECKING, Any, Callable, cast
->>>>>>> a334711b
 
 from contextlib import suppress
 from pathlib import Path
-from typing import TYPE_CHECKING, Any, Callable, TypeVar
+from typing import TYPE_CHECKING, Any, Callable
 
 from loggerplus import RobustLogger  # pyright: ignore[reportMissingTypeStubs]
 from qtpy.QtCore import (
@@ -28,13 +23,9 @@
 from pykotor.extract.chitin import Chitin
 from pykotor.extract.file import FileResource, ResourceIdentifier
 from pykotor.extract.installation import Installation, SearchLocation
-<<<<<<< HEAD
 from pykotor.extract.talktable import TalkTable
 from pykotor.resource.formats.tpc.tpc_data import TPC
-=======
 from pykotor.extract.twoda import TwoDARegistry
-from pykotor.resource.formats.tpc import TPCTextureFormat
->>>>>>> a334711b
 from pykotor.resource.formats.twoda import read_2da
 from pykotor.resource.formats.twoda.twoda_data import TwoDA
 from pykotor.resource.type import ResourceType
@@ -44,14 +35,10 @@
 if TYPE_CHECKING:
     from pathlib import Path
 
-<<<<<<< HEAD
-=======
     import os
 
-    from pathlib import PurePath
 
     from qtpy.QtGui import QStandardItemModel
->>>>>>> a334711b
     from qtpy.QtWidgets import QPlainTextEdit
     from typing_extensions import Literal, Self  # pyright: ignore[reportMissingModuleSource]
 
@@ -60,66 +47,6 @@
     from pykotor.resource.formats.tpc.tpc_data import TPCMipmap
     from pykotor.resource.formats.twoda import TwoDA
     from pykotor.resource.generics.uti import UTI
-<<<<<<< HEAD
-    from toolset.gui.dialogs.inventory import ItemModel
-
-
-T = TypeVar("T")
-
-
-class HTInstallation(Installation):
-    """A specialized Installation class that extends the base Installation class with toolset-related functionality.
-
-    While Installation is intending to load all resources from an installation immediately, HTInstallation
-    adds additional caching and loading methods for resources.
-
-    Ideally we want all IO to be non-blocking and asynchronous, and load resources as they are needed in the processpoolexecutor.
-    """
-
-    TwoDA_PORTRAITS: Literal["portraits"] = "portraits"
-    TwoDA_APPEARANCES: Literal["appearance"] = "appearance"
-    TwoDA_SUBRACES: Literal["subrace"] = "subrace"
-    TwoDA_SPEEDS: Literal["creaturespeed"] = "creaturespeed"
-    TwoDA_SOUNDSETS: Literal["soundset"] = "soundset"
-    TwoDA_FACTIONS: Literal["repute"] = "repute"
-    TwoDA_GENDERS: Literal["gender"] = "gender"
-    TwoDA_PERCEPTIONS: Literal["ranges"] = "ranges"
-    TwoDA_CLASSES: Literal["classes"] = "classes"
-    TwoDA_FEATS: Literal["feat"] = "feat"
-    TwoDA_POWERS: Literal["spells"] = "spells"
-    TwoDA_BASEITEMS: Literal["baseitems"] = "baseitems"
-    TwoDA_PLACEABLES: Literal["placeables"] = "placeables"
-    TwoDA_DOORS: Literal["genericdoors"] = "genericdoors"
-    TwoDA_CURSORS: Literal["cursors"] = "cursors"
-    TwoDA_TRAPS: Literal["traps"] = "traps"
-    TwoDA_RACES: Literal["racialtypes"] = "racialtypes"
-    TwoDA_SKILLS: Literal["skills"] = "skills"
-    TwoDA_UPGRADES: Literal["upgrade"] = "upgrade"
-    TwoDA_ENC_DIFFICULTIES: Literal["encdifficulty"] = "encdifficulty"
-    TwoDA_ITEM_PROPERTIES: Literal["itempropdef"] = "itempropdef"
-    TwoDA_IPRP_PARAMTABLE: Literal["iprp_paramtable"] = "iprp_paramtable"
-    TwoDA_IPRP_COSTTABLE: Literal["iprp_costtable"] = "iprp_costtable"
-    TwoDA_IPRP_ABILITIES: Literal["iprp_abilities"] = "iprp_abilities"
-    TwoDA_IPRP_ALIGNGRP: Literal["iprp_aligngrp"] = "iprp_aligngrp"
-    TwoDA_IPRP_COMBATDAM: Literal["iprp_combatdam"] = "iprp_combatdam"
-    TwoDA_IPRP_DAMAGETYPE: Literal["iprp_damagetype"] = "iprp_damagetype"
-    TwoDA_IPRP_PROTECTION: Literal["iprp_protection"] = "iprp_protection"
-    TwoDA_IPRP_ACMODTYPE: Literal["iprp_acmodtype"] = "iprp_acmodtype"
-    TwoDA_IPRP_IMMUNITY: Literal["iprp_immunity"] = "iprp_immunity"
-    TwoDA_IPRP_SAVEELEMENT: Literal["iprp_saveelement"] = "iprp_saveelement"
-    TwoDA_IPRP_SAVINGTHROW: Literal["iprp_savingthrow"] = "iprp_savingthrow"
-    TwoDA_IPRP_ONHIT: Literal["iprp_onhit"] = "iprp_onhit"
-    TwoDA_IPRP_AMMOTYPE: Literal["iprp_ammotype"] = "iprp_ammotype"
-    TwoDA_IPRP_MONSTERHIT: Literal["iprp_mosterhit"] = "iprp_mosterhit"
-    TwoDA_IPRP_WALK: Literal["iprp_walk"] = "iprp_walk"
-    TwoDA_EMOTIONS: Literal["emotion"] = "emotion"
-    TwoDA_EXPRESSIONS: Literal["facialanim"] = "facialanim"
-    TwoDA_VIDEO_EFFECTS: Literal["videoeffects"] = "videoeffects"
-    TwoDA_DIALOG_ANIMS: Literal["dialoganimations"] = "dialoganimations"
-    TwoDA_PLANETS: Literal["planetary"] = "planetary"
-    TwoDA_PLOT: Literal["plot"] = "plot"
-    TwoDA_CAMERAS: Literal["camerastyle"] = "camerastyle"
-=======
 
 
 class HTInstallation(Installation):
@@ -166,7 +93,6 @@
     TwoDA_PLANETS: str = TwoDARegistry.PLANETS
     TwoDA_PLOT: str = TwoDARegistry.PLOT
     TwoDA_CAMERAS: str = TwoDARegistry.CAMERAS
->>>>>>> a334711b
 
     def __init__(
         self,
@@ -179,7 +105,7 @@
         super().__init__(path, progress_callback=progress_callback)
 
         self.name: str = name
-        self.cache_core_items: ItemModel | None = None
+        self.cache_core_items: QStandardItemModel | None = None
 
         self._tsl: bool | None = tsl
         self._cache2da: dict[str, TwoDA] = {}
@@ -383,29 +309,18 @@
         return self.load_resources_dict(self.texturepacks_path(), capsule_check=is_erf_file)
 
     @classmethod
-<<<<<<< HEAD
     def from_base_instance(cls, installation: Installation) -> Self:
         """Create a new HTInstallation instance from an existing Installation instance."""
         ht_installation: HTInstallation = installation  # type: ignore[assignment]
         ht_installation.__class__ = cls
         assert isinstance(ht_installation, cls)
-=======
-    def from_base_instance(cls: type[HTInstallation], installation: Installation) -> Self:  # pyright: ignore[reportGeneralTypeIssues]
-        ht_installation = cast("HTInstallation", installation)
-
->>>>>>> a334711b
         ht_installation.name = f"NonHTInit_{installation.__class__.__name__}_{id(installation)}"
         ht_installation._tsl = installation.game().is_k2()  # noqa: SLF001  # pylint: disable=protected-access
         ht_installation.cache_core_items = None
         ht_installation._cache2da = {}  # noqa: SLF001  # pylint: disable=protected-access
         ht_installation._cache_tpc = {}  # noqa: SLF001  # pylint: disable=protected-access
 
-<<<<<<< HEAD
         return ht_installation
-=======
-        ht_installation.__class__ = cls
-        return ht_installation  # pyright: ignore[reportReturnType]
->>>>>>> a334711b
 
     def setup_file_context_menu(
         self,
@@ -414,64 +329,6 @@
         order: list[SearchLocation] | None = None,
     ):
         from toolset.gui.dialogs.load_from_location_result import ResourceItems
-<<<<<<< HEAD
-=======
-        def extendContextMenu(pos):
-            if isinstance(widget, QComboBox):
-                rootMenu = QMenu(widget)
-                widgetText = widget.currentText().strip()
-                firstAction = None
-            else:
-                rootMenu = widget.createStandardContextMenu()
-                widgetText = (widget.text() if isinstance(widget, QLineEdit) else widget.toPlainText()).strip()
-                firstAction = None if rootMenu is None or not rootMenu.actions() else rootMenu.actions()[0]
-
-            print("<SDM> [extendContextMenu scope] rootMenu: ", rootMenu)
-            print("<SDM> [extendContextMenu scope] widgetText: ", widgetText)
-
-            if widgetText:
-                fileMenu = QMenu("File...", widget)
-                print("<SDM> [extendContextMenu scope] fileMenu: ", fileMenu)
-
-                if firstAction and rootMenu:
-                    rootMenu.insertMenu(firstAction, fileMenu)
-                    rootMenu.insertSeparator(firstAction)
-                elif rootMenu:
-                    rootMenu.addMenu(fileMenu)
-
-                if firstAction and rootMenu:
-                    rootMenu.insertMenu(firstAction, fileMenu)
-                    rootMenu.insertSeparator(firstAction)
-                search_order = order or [
-                    SearchLocation.CHITIN,
-                    SearchLocation.OVERRIDE,
-                    SearchLocation.MODULES,
-                    # SearchLocation.RIMS intentionally omitted - must be specified explicitly
-                ]
-                print("<SDM> [extendContextMenu scope] search_order: ", search_order)
-
-                locations = self.locations(([widgetText], resref_type), search_order)
-                print("<SDM> [extendContextMenu scope] locations: ", locations)
-
-                flatLocations = [item for sublist in locations.values() for item in sublist] if isinstance(locations, dict) else locations
-                print("<SDM> [extendContextMenu scope] flatLocations: ", flatLocations)
-
-                if flatLocations:
-                    for location in flatLocations:
-                        displayPath = location.filepath.relative_to(self.path())
-                        if location.as_file_resource().inside_bif:
-                            displayPath /= location.as_file_resource().filename()
-                        displayPathStr = str(displayPath)
-                        print("<SDM> [extendContextMenu scope] displayPathStr: ", displayPathStr)
-
-                        locationMenu = fileMenu.addMenu(displayPathStr)
-                        print("<SDM> [extendContextMenu scope] locationMenu: ", locationMenu)
-
-                        resourceMenuBuilder = ResourceItems(resources=[location])
-                        print("<SDM> [extendContextMenu scope] resourceMenuBuilder: ", resourceMenuBuilder)
-
-                        resourceMenuBuilder.build_menu(locationMenu, self)
->>>>>>> a334711b
 
         @Slot(QPoint)
         def extend_context_menu(pos: QPoint):
