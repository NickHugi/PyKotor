from __future__ import annotations

from typing import TYPE_CHECKING

from qtpy.QtCore import Qt
from qtpy.QtWidgets import QMessageBox, QWidget

from pykotor.resource.formats.erf.erf_data import ERFType
from pykotor.resource.type import ResourceType
from toolset.gui.editors.mdl import MDLEditor
from toolset.gui.widgets.settings.installations import GlobalSettings
from utility.error_handling import universal_simplify_exception

if TYPE_CHECKING:
    import os

<<<<<<< HEAD
    from qtpy.QtWidgets import QMainWindow
=======
    from PyQt5.QtGui import QCloseEvent
    from PyQt5.QtWidgets import QMainWindow
>>>>>>> 55ff572f

    from gui.editor import Editor
    from toolset.data.installation import HTInstallation

WINDOWS: list[QWidget] = []


def addWindow(window: QWidget):
    # Save the original closeEvent method
    original_closeEvent = window.closeEvent

    # Define a new closeEvent method that also calls the original
    def newCloseEvent(event: QCloseEvent | None = None, *args, **kwargs):  # Make arg optional just in case the class has the wrong definition.
        if window in WINDOWS:
            WINDOWS.remove(window)
        # Call the original closeEvent
        original_closeEvent(event, *args, **kwargs)  # type: ignore[reportArgumentType]

    # Override the widget's closeEvent with the new one
    window.closeEvent = newCloseEvent  # type: ignore[reportAttributeAccessIssue]

    # Add the window to the global list and show it
    WINDOWS.append(window)
    window.show()


def openResourceEditor(
    filepath: os.PathLike | str,
    resref: str,
    restype: ResourceType,
    data: bytes,
    installation: HTInstallation | None = None,
    parentWindow: QWidget | None = None,
    *,
    gff_specialized: bool | None = None,
) -> tuple[os.PathLike | str, Editor | QMainWindow] | tuple[None, None]:
    """Opens an editor for the specified resource.

    If the user settings have the editor set to inbuilt it will return
    the editor, otherwise it returns None.

    Args:
    ----
        filepath: Path to the resource.
        resref: The ResRef.
        restype: The resource type.
        data: The resource data.
        parentwindow:
        installation:
        gff_specialized: Use the editor specific to the GFF-type file. If None, uses is configured in the settings.

    Returns:
    -------
        Either the Editor object if using an internal editor, the filepath if using a external editor or None if
        no editor was successfully opened.
    """
    # To avoid circular imports, these need to be placed within the function
    from toolset.gui.editors.are import AREEditor  # noqa: PLC0415
    from toolset.gui.editors.bwm import BWMEditor  # noqa: PLC0415
    from toolset.gui.editors.dlg import DLGEditor  # noqa: PLC0415
    from toolset.gui.editors.erf import ERFEditor  # noqa: PLC0415
    from toolset.gui.editors.gff import GFFEditor  # noqa: PLC0415
    from toolset.gui.editors.git import GITEditor  # noqa: PLC0415
    from toolset.gui.editors.jrl import JRLEditor  # noqa: PLC0415
    from toolset.gui.editors.nss import NSSEditor  # noqa: PLC0415
    from toolset.gui.editors.pth import PTHEditor  # noqa: PLC0415
    from toolset.gui.editors.ssf import SSFEditor  # noqa: PLC0415
    from toolset.gui.editors.tlk import TLKEditor  # noqa: PLC0415
    from toolset.gui.editors.tpc import TPCEditor  # noqa: PLC0415
    from toolset.gui.editors.twoda import TwoDAEditor  # noqa: PLC0415
    from toolset.gui.editors.txt import TXTEditor  # noqa: PLC0415
    from toolset.gui.editors.utc import UTCEditor  # noqa: PLC0415
    from toolset.gui.editors.utd import UTDEditor  # noqa: PLC0415
    from toolset.gui.editors.ute import UTEEditor  # noqa: PLC0415
    from toolset.gui.editors.uti import UTIEditor  # noqa: PLC0415
    from toolset.gui.editors.utm import UTMEditor  # noqa: PLC0415
    from toolset.gui.editors.utp import UTPEditor  # noqa: PLC0415
    from toolset.gui.editors.uts import UTSEditor  # noqa: PLC0415
    from toolset.gui.editors.utt import UTTEditor  # noqa: PLC0415
    from toolset.gui.editors.utw import UTWEditor  # noqa: PLC0415
    from toolset.gui.windows.audio_player import AudioPlayer  # noqa: PLC0415

    if gff_specialized is None:
        gff_specialized = GlobalSettings().gff_specializedEditors

    editor = None
    parentWindowWidget = parentWindow if isinstance(parentWindow, QWidget) else None
    # don't send parentWindowWidget to the editors. This allows each editor to be treated as their own window.

    if restype.target_type() is ResourceType.TwoDA:
        editor = TwoDAEditor(None, installation)

    if restype.target_type() is ResourceType.SSF:
        editor = SSFEditor(None, installation)

    if restype.target_type() is ResourceType.TLK:
        editor = TLKEditor(None, installation)

    if restype.category == "Walkmeshes":
        editor = BWMEditor(None, installation)

    if restype.category in {"Images", "Textures"}:
        editor = TPCEditor(None, installation)

    if restype in {ResourceType.NSS, ResourceType.NCS}:
        if installation:
            editor = NSSEditor(None, installation)
        elif restype == ResourceType.NSS:
            QMessageBox.warning(parentWindowWidget, "No installation loaded", "The toolset cannot use its full nss editor features until you select an installation.")
            editor = TXTEditor(None, installation)
        else:
            QMessageBox.warning(parentWindowWidget,
                                "Cannot decompile NCS without an installation active", "Please select an installation from the dropdown before loading an NCS.")
            return None, None

    if restype.target_type() is ResourceType.DLG:
        if installation is None or not gff_specialized:  # noqa: SIM108
            editor = GFFEditor(None, installation)
        else:
            editor = DLGEditor(None, installation)

    if restype.target_type() in {ResourceType.UTC, ResourceType.BTC}:
        if installation is None or not gff_specialized:
            editor = GFFEditor(None, installation)
        else:
            editor = UTCEditor(None, installation, mainwindow=parentWindow)

    if restype.target_type() in {ResourceType.UTP, ResourceType.BTP}:
        if installation is None or not gff_specialized:
            editor = GFFEditor(None, installation)
        else:
            editor = UTPEditor(None, installation, mainWindow=parentWindow)

    if restype.target_type() in {ResourceType.UTD, ResourceType.BTD}:
        if installation is None or not gff_specialized:
            editor = GFFEditor(None, installation)
        else:
            editor = UTDEditor(None, installation, mainwindow=parentWindow)

    if restype.target_type() is ResourceType.UTS:
        if installation is None or not gff_specialized:  # noqa: SIM108
            editor = GFFEditor(None, installation)
        else:
            editor = UTSEditor(None, installation)

    if restype.target_type() in {ResourceType.UTT, ResourceType.BTT}:
        if installation is None or not gff_specialized:  # noqa: SIM108
            editor = GFFEditor(None, installation)
        else:
            editor = UTTEditor(None, installation)

    if restype.target_type() in {ResourceType.UTM, ResourceType.BTM}:
        if installation is None or not gff_specialized:  # noqa: SIM108
            editor = GFFEditor(None, installation)
        else:
            editor = UTMEditor(None, installation)

    if restype.target_type() is ResourceType.UTW:
        if installation is None or not gff_specialized:  # noqa: SIM108
            editor = GFFEditor(None, installation)
        else:
            editor = UTWEditor(None, installation)

    if restype.target_type() in {ResourceType.UTE, ResourceType.BTE}:
        if installation is None or not gff_specialized:  # noqa: SIM108
            editor = GFFEditor(None, installation)
        else:
            editor = UTEEditor(None, installation)

    if restype.target_type() in {ResourceType.UTI, ResourceType.BTI}:
        if installation is None or not gff_specialized:  # noqa: SIM108
            editor = GFFEditor(None, installation)
        else:
            editor = UTIEditor(None, installation)

    if restype.target_type() is ResourceType.JRL:
        if installation is None or not gff_specialized:  # noqa: SIM108
            editor = GFFEditor(None, installation)
        else:
            editor = JRLEditor(None, installation)

    if restype.target_type() is ResourceType.ARE:
        if installation is None or not gff_specialized:  # noqa: SIM108
            editor = GFFEditor(None, installation)
        else:
            editor = AREEditor(None, installation)

    if restype.target_type() is ResourceType.PTH:
        if installation is None or not gff_specialized:  # noqa: SIM108
            editor = GFFEditor(None, installation)
        else:
            editor = PTHEditor(None, installation)

    if restype.target_type() is ResourceType.GIT:
        if installation is None or not gff_specialized:  # noqa: SIM108
            editor = GFFEditor(None, installation)
        else:
            editor = GITEditor(None, installation)

    if restype.category == "Audio":
        editor = AudioPlayer(None)
        if parentWindowWidget is not None:  # TODO(th3w1zard1): add a custom icon for AudioPlayer
            editor.setWindowIcon(parentWindowWidget.windowIcon())

    if restype.name in ERFType.__members__ or restype == ResourceType.RIM:
        editor = ERFEditor(None, installation)

    if restype in {ResourceType.MDL, ResourceType.MDX}:
        editor = MDLEditor(None, installation)

    if editor is None and restype.target_type().contents == "gff":
        editor = GFFEditor(None, installation)

    if editor is None and restype.contents == "plaintext":
        editor = TXTEditor(None)

    if editor is not None:
        try:
            editor.load(filepath, resref, restype, data)
            editor.show()
            editor.activateWindow()

            addWindow(editor)

        except Exception as e:
            QMessageBox(
                QMessageBox.Critical,
                "An unexpected error has occurred",
                str(universal_simplify_exception(e)),
                QMessageBox.Ok,
                parentWindowWidget,
                flags=Qt.Window | Qt.Dialog | Qt.WindowStaysOnTopHint
            ).show()
            raise
        else:
            return filepath, editor
    else:
        QMessageBox(
            QMessageBox.Critical,
            "Failed to open file",
            f"The selected file format '{restype}' is not yet supported.",
            QMessageBox.Ok,
            parentWindowWidget,
            flags=Qt.Window | Qt.Dialog | Qt.WindowStaysOnTopHint
        ).show()

    return None, None<|MERGE_RESOLUTION|>--- conflicted
+++ resolved
@@ -14,12 +14,8 @@
 if TYPE_CHECKING:
     import os
 
-<<<<<<< HEAD
+    from qtpy.QtGui import QCloseEvent
     from qtpy.QtWidgets import QMainWindow
-=======
-    from PyQt5.QtGui import QCloseEvent
-    from PyQt5.QtWidgets import QMainWindow
->>>>>>> 55ff572f
 
     from gui.editor import Editor
     from toolset.data.installation import HTInstallation
@@ -121,7 +117,7 @@
     if restype.category == "Walkmeshes":
         editor = BWMEditor(None, installation)
 
-    if restype.category in {"Images", "Textures"}:
+    if restype.category in {"Images", "Textures"} and restype != ResourceType.TXI:
         editor = TPCEditor(None, installation)
 
     if restype in {ResourceType.NSS, ResourceType.NCS}:
