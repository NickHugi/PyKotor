--- conflicted
+++ resolved
@@ -1,11 +1,8 @@
 from __future__ import annotations
 
-<<<<<<< HEAD
 import os
-=======
 from pathlib import Path
 from typing import TYPE_CHECKING
->>>>>>> a334711b
 
 from functools import singledispatch
 from pathlib import Path
@@ -62,12 +59,7 @@
 def add_recent_file(file: Path):
     """Update the list of recent files."""
     settings = GlobalSettings()
-<<<<<<< HEAD
-    recent_files: list[str] = [
-        str(fp)
-        for fp in {Path(p) for p in settings.recentFiles}
-        if fp.is_file()
-    ]
+    recent_files: list[str] = [str(fp) for fp in {Path(p) for p in settings.recentFiles} if fp.is_file()]
     recent_files.insert(0, str(file))
     if len(recent_files) > 15:  # noqa: PLR2004
         recent_files.pop()
@@ -109,18 +101,6 @@
 def _(  # noqa: PLR0913
     path: os.PathLike | str,
     resname: str,
-=======
-    recentFiles: list[str] = [str(fp) for fp in {Path(p) for p in settings.recentFiles} if fp.is_file()]
-    recentFiles.insert(0, str(file))
-    if len(recentFiles) > 15:  # noqa: PLR2004
-        recentFiles.pop()
-    settings.recentFiles = recentFiles
-
-
-def openResourceEditor(
-    filepath: os.PathLike | str,
-    resref: str,
->>>>>>> a334711b
     restype: ResourceType,
     data: bytes,
     installation: HTInstallation | None = None,
