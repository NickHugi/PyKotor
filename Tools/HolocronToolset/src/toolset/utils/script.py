from __future__ import annotations

import os
import re
import sys
import uuid

from contextlib import suppress

from PyQt5.QtWidgets import QFileDialog, QMessageBox

from pykotor.common.misc import Game
from pykotor.common.stream import BinaryReader, BinaryWriter
from pykotor.extract.file import ResourceIdentifier
from pykotor.resource.formats.ncs.compiler.classes import EntryPointError
from pykotor.resource.formats.ncs.compilers import ExternalNCSCompiler
from pykotor.resource.formats.ncs.ncs_auto import bytes_ncs, compile_nss
from pykotor.resource.type import ResourceType
from pykotor.tools.path import CaseAwarePath
from pykotor.tools.registry import resolve_reg_key_to_path, set_registry_key_value
from toolset.gui.widgets.settings.installations import GlobalSettings, NoConfigurationSetError
from utility.error_handling import format_exception_with_variables
from utility.misc import ProcessorArchitecture
from utility.system.path import Path

NON_TSLPATCHER_NWNNSSCOMP_PERMISSION_MSG = (
    "PyKotor has detected you are using the {} version of nwnnsscomp.<br>"
    " This version doesn't have any known functional problems, though it DOES require that the registry"
    " key path:<br>{}<br>matches your KotOR installation path.<br><br>"
    "Your installation path ({}),<br>"
    "DOES NOT MATCH the registry value ({})<br><br>"
    "Due to the above, the compilation/decompilation will most likely fail.<br>"
    "Either restart HolocronToolset with admin privileges, or download and use the"
    " TSLPatcher version of nwnnsscomp to fix this issue.<br><br>"
    "Error details: {}"
)

<<<<<<< HEAD
=======

>>>>>>> e95ac862
def decompileScript(compiled_bytes: bytes, installation_path: Path, *, tsl: bool) -> str:
    """Returns the NSS bytes of a decompiled script. If no NCS Decompiler is selected, prompts the user to find the executable.

    Current implementation copies the NCS to a temporary directory (configured in settings), decompiles it there,
    then returns the bytes of the new file. If no temporary directory has been configured, the user is prompted to
    select a folder. If no NCS decompiler filepath has been configured, the user is prompted to select an executable.

    Args:
    ----
        compiled_bytes: The bytes of the compiled script.
        tsl: Compile the script for TSL instead of KotOR.

    Raises:
    ------
        OSError: If an error occured writing or loading from the temp directory.
        ValueError: If the compiled bytes failed to decompile.
        NoConfigurationSet: If no path has been set for the temp directory or NSS decompiler.

    Returns:
    -------
        The string of the decompiled script.
    """
    global_settings = GlobalSettings()
    extract_path = Path(global_settings.extractPath)

    if not extract_path.safe_isdir():
        extract_path = Path(QFileDialog.getExistingDirectory(None, "Select a temp directory"))
        if not extract_path.safe_isdir():
            msg = "Temp directory has not been set or is invalid."
            raise NoConfigurationSetError(msg)

    ncs_decompiler_path = Path(global_settings.ncsDecompilerPath)
    if not ncs_decompiler_path.name or ncs_decompiler_path.suffix.lower() != ".exe" or not ncs_decompiler_path.safe_isfile():
        ncs_decompiler_path, _ = QFileDialog.getOpenFileName(None, "Select the NCS Decompiler executable")
        ncs_decompiler_path = Path(ncs_decompiler_path)
        if not ncs_decompiler_path.safe_isfile():
            global_settings.ncsDecompilerPath = ""
            msg = "NCS Decompiler has not been set or is invalid."
            raise NoConfigurationSetError(msg)

    global_settings.extractPath = str(extract_path)
    global_settings.ncsDecompilerPath = str(ncs_decompiler_path)

    rand_id = uuid.uuid1().hex[:6]
    tempscript_filestem = f"tempscript_{rand_id}"
    tempCompiledPath = extract_path / f"{tempscript_filestem}.ncs"
    tempDecompiledPath = extract_path / f"{tempscript_filestem}_decompiled.txt"
    BinaryWriter.dump(tempCompiledPath, compiled_bytes)
    orig_regkey_value = None

    try:
        game = Game.K2 if tsl else Game.K1
        extCompiler = ExternalNCSCompiler(ncs_decompiler_path)
        if extCompiler.get_info().name != "TSLPatcher":
            # Set the registry temporarily so nwnnsscomp doesn't fail with 'Error: Couldn't initialize the NwnStdLoader'
            if ProcessorArchitecture.from_os() == ProcessorArchitecture.BIT_64:
                if tsl:
                    orig_regkey_path = r"HKEY_LOCAL_MACHINE\SOFTWARE\WOW6432Node\LucasArts\KotOR2"
                else:
                    orig_regkey_path = r"HKEY_LOCAL_MACHINE\SOFTWARE\WOW6432Node\BioWare\SW\KOTOR"
            elif tsl:
                orig_regkey_path = r"HKEY_LOCAL_MACHINE\SOFTWARE\LucasArts\KotOR2"
            else:
                orig_regkey_path = r"HKEY_LOCAL_MACHINE\SOFTWARE\BioWare\SW\KOTOR"

            orig_regkey_value = resolve_reg_key_to_path(orig_regkey_path, "Path")
            installation_path_str = str(installation_path)
            if orig_regkey_value != installation_path_str:
                try:
                    set_registry_key_value(orig_regkey_path, "Path", installation_path_str)
                except PermissionError as e:
                    print(f"Permission denied: {e}")
                    msg = NON_TSLPATCHER_NWNNSSCOMP_PERMISSION_MSG.format(extCompiler.get_info().name, orig_regkey_path, installation_path_str, orig_regkey_value, str(e))
                    QMessageBox(
                        QMessageBox.Warning,
                        "Permission denied when attempting to update nwnnsscomp in registry",
                        msg,
                    ).exec_()
        stdout, stderr = extCompiler.decompile_script(tempCompiledPath, tempDecompiledPath, game)
        print(stdout, "\n", stderr)
        if stderr:
            raise ValueError(stderr)  # noqa: TRY301
        return BinaryReader.load_file(tempDecompiledPath).decode(encoding="windows-1252")
    except Exception as e:
        with Path("errorlog.txt", encoding="utf-8").open("a") as f:
            msg = format_exception_with_variables(e)
            print(msg, sys.stderr)  # noqa: T201
            f.write(msg)
        raise
    finally:
        if orig_regkey_value and orig_regkey_path and orig_regkey_value != str(installation_path):
            with suppress(PermissionError):
                set_registry_key_value(orig_regkey_path, "Path", orig_regkey_value)


def compileScript(source: str, installation_path: Path, *, tsl: bool) -> bytes | None:
    # sourcery skip: assign-if-exp, introduce-default-else
    """Returns the NCS bytes of compiled source script using either nwnnsscomp.exe (Windows only) or our built-in compiler. If no NSS Compiler is selected, prompts the user to find the executable.

    Current implementation copies the NSS to a temporary directory (configured in settings), compiles it there,
    then returns the bytes of the new file. If no temporary directory has been configured, the user is prompted to
    select a folder. If no NSS compiler filepath has been configured, the user is prompted to select an executable.

    Args:
    ----
        source: The text of the source script.
        tsl: Compile the script for TSL instead of KotOR.

    Raises:
    ------
        OSError: If an error occured writing or loading from the temp directory.
        ValueError: If the source script failed to compile.
        NoConfigurationSet: If no path has been set for the temp directory or NSS compiler.

    Returns:
    -------
        Bytes object of the compiled script.
    """
    global_settings = GlobalSettings()
    extract_path = Path(global_settings.extractPath)

    if not extract_path.safe_isdir():
        extract_path_str = QFileDialog.getExistingDirectory(None, "Select a temp directory")
        extract_path = Path(extract_path_str) if extract_path_str else None
        if not extract_path or not extract_path.safe_isdir():
            msg = "Temp directory has not been set or is invalid."
            raise NoConfigurationSetError(msg)

    returnValue: int | None = None
    if os.name == "nt":
        returnValue = _prompt_user_for_compiler_option()

    if os.name == "posix" or returnValue == QMessageBox.Yes:
        print("user chose Yes, compiling with builtin")
        return bytes_ncs(compile_nss(source, Game.K2 if tsl else Game.K1, library_lookup=[CaseAwarePath(extract_path)]))
    if returnValue == QMessageBox.No:
        print("user chose No, compiling with nwnnsscomp")
        return _compile_windows(global_settings, extract_path, source, tsl, installation_path)
    if returnValue is not None:  # user cancelled
        print("user exited")
        return None

    raise ValueError("Could not get the NCS bytes.")  # noqa: TRY003, EM101


def _compile_windows(
    global_settings: GlobalSettings,
    extract_path: Path,
    source: str,
    tsl: bool,
    installation_path: Path,
) -> bytes:
    nss_compiler_path = Path(global_settings.nssCompilerPath)
    if not nss_compiler_path.safe_isfile():
        lookup_path, _ = QFileDialog.getOpenFileName(None, "Select the NCS Compiler executable")
        nss_compiler_path = Path(lookup_path)
        if not nss_compiler_path.safe_isfile():
            msg = "NCS Compiler has not been set or is invalid."
            raise NoConfigurationSetError(msg)

    global_settings.extractPath = str(extract_path)
    global_settings.nssCompilerPath = str(nss_compiler_path)

    rand_id = uuid.uuid1().hex[:6]
    tempscript_filestem = f"tempscript_{rand_id}"
    tempSourcePath = extract_path / f"{tempscript_filestem}.nss"
    tempCompiledPath = extract_path / f"{tempscript_filestem}.ncs"
    BinaryWriter.dump(tempSourcePath, source.encode(encoding="windows-1252"))

    gameEnum: Game = Game.K2 if tsl else Game.K1
    extCompiler = ExternalNCSCompiler(global_settings.nssCompilerPath)
    orig_regkey_path = None
    orig_regkey_value = None
    try:
        if extCompiler.get_info().name != "TSLPatcher":
            # Set the registry temporarily so nwnnsscomp doesn't fail with 'Error: Couldn't initialize the NwnStdLoader'
            if ProcessorArchitecture.from_os() == ProcessorArchitecture.BIT_64:
                if tsl:
                    orig_regkey_path = r"HKEY_LOCAL_MACHINE\SOFTWARE\WOW6432Node\LucasArts\KotOR2"
                else:
                    orig_regkey_path = r"HKEY_LOCAL_MACHINE\SOFTWARE\WOW6432Node\BioWare\SW\KOTOR"
            elif tsl:
                orig_regkey_path = r"HKEY_LOCAL_MACHINE\SOFTWARE\LucasArts\KotOR2"
            else:
                orig_regkey_path = r"HKEY_LOCAL_MACHINE\SOFTWARE\BioWare\SW\KOTOR"

            orig_regkey_value = resolve_reg_key_to_path(orig_regkey_path, "Path")
            installation_path_str = str(installation_path)
            if orig_regkey_value != installation_path_str:
                try:
                    set_registry_key_value(orig_regkey_path, "Path", installation_path_str)
                except PermissionError as e:
                    print(f"Permission denied: {e}")
                    msg = NON_TSLPATCHER_NWNNSSCOMP_PERMISSION_MSG.format(extCompiler.get_info().name, orig_regkey_path, installation_path_str, orig_regkey_value, str(e))
                    QMessageBox(
                        QMessageBox.Warning,
                        "Permission denied when attempting to update nwnnsscomp in registry",
                        msg,
                    ).exec_()
        try:
            stdout, stderr = extCompiler.compile_script(tempSourcePath, tempCompiledPath, gameEnum)
        except EntryPointError:
            QMessageBox.warning(
                None,
                "Include scripts cannot be compiled",
                "This script is an include script, compiling it serves no purpose. If this warning is incorrect, check that your script has an entry point and then compile again.",
            )
            raise  # TODO: return something ignorable.

        print(stdout + "\n" + stderr)
        if stderr:
            pattern = r'Unable to open the include file "([^"\n]*)"'
            while "Unable to open the include file" in stderr:
                match: re.Match | None = re.search(pattern, stderr)
                include_path_str = QFileDialog.getExistingDirectory(
                    None,
                    f"Script requires include file '{Path(match[1]).name if match else '<unknown>'}', please choose the directory it's in.",
                    options=QFileDialog.Options(),
                )
                if not include_path_str or not include_path_str.strip():
                    print("user cancelled include dir lookup for nss compilation with nwnnsscomp")
                    break
                include_path = Path(include_path_str)
                source_nss_lowercase = source.lower()
                for file in include_path.rglob("*"):
                    if file.stem.lower() not in source_nss_lowercase and file.stem.lower() not in stderr.lower():
                        continue
                    if ResourceIdentifier.from_path(file).restype != ResourceType.NSS:
                        print(f"{file.name} is not an NSS script, skipping...")
                        continue
                    if not file.safe_isfile():
                        print(f"{file.name} is a directory, skipping...")
                        continue
                    new_include_script_path = extract_path / file.name

                    print(f"Copying include script '{file}' to '{new_include_script_path}'")
                    BinaryWriter.dump(new_include_script_path, BinaryReader.load_file(file))

                stdout, stderr = extCompiler.compile_script(tempSourcePath, tempCompiledPath, gameEnum)
                print(stdout + "\n" + stderr)
            if "Error: Syntax error" in stderr:
                raise ValueError(stdout + "\n" + stderr)

        # TODO(written by NickHugi): The version of nwnnsscomp bundled with the windows toolset uses registry key lookups.
        # I do not think this version matches the versions used by Mac/Linux.
        # Need to try unify this so each platform uses the same version and try
        # move away from registry keys (I don't even know how Mac/Linux determine KotOR's installation path).

        if not tempCompiledPath.safe_isfile():
            raise FileNotFoundError(f"Could not find temp compiled script at '{tempCompiledPath}'")  # noqa: TRY003, EM102
    finally:
        if orig_regkey_value and orig_regkey_path and orig_regkey_value != str(installation_path):
            with suppress(PermissionError):
                set_registry_key_value(orig_regkey_path, "Path", orig_regkey_value)

    return BinaryReader.load_file(tempCompiledPath)


def _prompt_user_for_compiler_option() -> int:
    # Create the message box
    msgBox = QMessageBox()

    # Set the message box properties
    msgBox.setIcon(QMessageBox.Question)
    msgBox.setWindowTitle("Choose a NCS compiler")
    msgBox.setText("Would you like to use 'nwnnsscomp.exe' or Holocron Toolset's built-in compiler?")
    msgBox.setInformativeText("Choose one of the options below:")
    msgBox.setStandardButtons(QMessageBox.Yes | QMessageBox.No | QMessageBox.Abort)
    msgBox.setDefaultButton(QMessageBox.Abort)

    # Set the button text
    msgBox.button(QMessageBox.Yes).setText("Built-In Compiler")  # type: ignore[union-attr]
    msgBox.button(QMessageBox.No).setText("nwnnsscomp.exe")  # type: ignore[union-attr]
    msgBox.button(QMessageBox.Abort).setText("Cancel")  # type: ignore[union-attr]

    return msgBox.exec_()<|MERGE_RESOLUTION|>--- conflicted
+++ resolved
@@ -35,10 +35,6 @@
     "Error details: {}"
 )
 
-<<<<<<< HEAD
-=======
-
->>>>>>> e95ac862
 def decompileScript(compiled_bytes: bytes, installation_path: Path, *, tsl: bool) -> str:
     """Returns the NSS bytes of a decompiled script. If no NCS Decompiler is selected, prompts the user to find the executable.
 
