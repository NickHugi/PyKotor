from __future__ import annotations

import base64
import json
import re

from contextlib import suppress
from typing import TYPE_CHECKING, Any

import requests

from PyQt5.QtWidgets import QMessageBox

from utility.error_handling import universal_simplify_exception
from utility.system.path import Path, PurePath

if TYPE_CHECKING:
    import os

LOCAL_PROGRAM_INFO: dict[str, Any] = {
    # <---JSON_START--->#{
<<<<<<< HEAD
    "currentVersion": "2.2.1b19",
=======
    "currentVersion": "2.1.2",
>>>>>>> e95ac862
    "toolsetLatestVersion": "2.1.2",
    "toolsetLatestBetaVersion": "2.2.1b19",
    "updateInfoLink": "https://api.github.com/repos/NickHugi/PyKotor/contents/Tools/HolocronToolset/src/toolset/config.py",
    "updateBetaInfoLink": "https://api.github.com/repos/NickHugi/PyKotor/contents/Tools/HolocronToolset/src/toolset/config.py?ref=bleeding-edge",
    "toolsetDownloadLink": "https://deadlystream.com/files/file/1982-holocron-toolset",
    "toolsetBetaDownloadLink": "https://mega.nz/folder/cGJDAKaa#WzsWF8LgUkM8U2FDEoeeRA",
    "toolsetBetaDirectLinks": {
        "Darwin": {
            "32bit": [],
            "64bit": ["https://mega.nz/file/MTxwnJCS#HnGxOlMRn-u9jCVfdyUjAVnS5hwy0r8IyRb6dwIwLQ4"]
        },
        "Linux": {
            "32bit": [],
            "64bit": ["https://mega.nz/file/UO5wjRIL#x74llCH5G--Mls9vtkSLkzldYHSkgnqBoyZtJBhKJ8E"]
        },
        "Windows": {
            "32bit": ["https://mega.nz/file/4SADjRJK#0nUAwpLUkvKgNGNE8VS_6161hhN1q44ZbIfX7W14Ix0"],
            "64bit": ["https://mega.nz/file/VaI3BbKJ#Ht7yS35JoVGYwZlUsbP_bMHxGLr7UttQ_1xgWnjj4bU"]
        }
    },
    "toolsetLatestNotes": "Fixed major bug that was causing most editors to load data incorrectly.",
<<<<<<< HEAD
    "toolsetLatestBetaNotes": "Fixed help booklet, and other various bugfixes. Update when you are able :)",
=======
    "toolsetLatestBetaNotes": "Various bugfixes, update when you are able :)",
>>>>>>> e95ac862
    "kits": {
        "Black Vulkar Base": {"version": 1, "id": "blackvulkar"},
        "Endar Spire": {"version": 1, "id": "endarspire"},
        "Hidden Bek Base": {"version": 1, "id": "hiddenbek"}
    },
    "help": {"version": 3}
<<<<<<< HEAD
}  #<---JSON_END--->#
=======
}  # <---JSON_END--->#
>>>>>>> e95ac862

CURRENT_VERSION = LOCAL_PROGRAM_INFO["currentVersion"]


def getRemoteToolsetUpdateInfo(*, useBetaChannel: bool = False, silent: bool = False) -> Exception | dict[str, Any]:
    if useBetaChannel:
        UPDATE_INFO_LINK = LOCAL_PROGRAM_INFO["updateBetaInfoLink"]
    else:
        UPDATE_INFO_LINK = LOCAL_PROGRAM_INFO["updateInfoLink"]

    try:  # Download this same file config.py from the repo and only parse the json between the markers. This prevents remote execution security issues.
        req = requests.get(UPDATE_INFO_LINK, timeout=15)
        req.raise_for_status()
        file_data = req.json()
        base64_content = file_data["content"]
        decoded_content = base64.b64decode(base64_content)  # Correctly decoding the base64 content
        decoded_content_str = decoded_content.decode(encoding="utf-8")
        # use for testing only:
        # with open("config.py") as f:
        #    decoded_content_str = f.read()
        # Use regex to extract the JSON part between the markers
        json_data_match = re.search(r"<---JSON_START--->\#(.*?)\s*\#\s*<---JSON_END--->", decoded_content_str, flags=re.DOTALL)

        if not json_data_match:
            raise ValueError(f"JSON data not found or markers are incorrect: {json_data_match}")  # noqa: TRY301
        json_str = json_data_match.group(1)
        remoteInfo = json.loads(json_str)
        if not isinstance(remoteInfo, dict):
            raise TypeError(f"Expected remoteInfo to be a dict, instead got type {remoteInfo.__class__.__name__}")  # noqa: TRY301
    except Exception as e:  # noqa: BLE001
        errMsg = str(universal_simplify_exception(e))
        result = silent or QMessageBox.question(
            None,
            "Error occurred fetching update information.",
            (
                "An error occurred while fetching the latest toolset information.<br><br>"
                + errMsg.replace("\n", "<br>")
                + "<br><br>"
                + "Would you like to check against the local database instead?"
            ),
            QMessageBox.Yes | QMessageBox.No,
            QMessageBox.Yes,
        )
        if result not in {QMessageBox.Yes, True}:
            return e
        remoteInfo = LOCAL_PROGRAM_INFO
    return remoteInfo


def remoteVersionNewer(localVersion: str, remoteVersion: str) -> bool | None:
    version_check: bool | None = None
    with suppress(Exception):
        from packaging import version

        version_check = version.parse(remoteVersion) > version.parse(localVersion)
    if version_check is None:
        with suppress(Exception):
            from distutils.version import LooseVersion

            version_check = LooseVersion(remoteVersion) > LooseVersion(localVersion)
    return version_check


def download_github_file(
    url_or_repo: str,
    local_path: os.PathLike | str,
    repo_path: os.PathLike | str | None = None,
):
    local_path = Path(local_path)
    local_path.parent.mkdir(parents=True, exist_ok=True)

    if repo_path is not None:
        # Construct the API URL for the file in the repository
        owner, repo = PurePath(url_or_repo).parts[-2:]
        api_url = f"https://api.github.com/repos/{owner}/{repo}/contents/{PurePath(repo_path).as_posix()}"

        file_info: dict[str, str] = _request_api_data(api_url)
        # Check if it's a file and get the download URL
        if file_info["type"] == "file":
            download_url = file_info["download_url"]
        else:
            msg = "The provided repo_path does not point to a file."
            raise ValueError(msg)
    else:
        # Direct URL
        download_url = url_or_repo

    # Download the file
    with requests.get(download_url, stream=True, timeout=15) as r:
        r.raise_for_status()
        with local_path.open("wb") as f:
            for chunk in r.iter_content(chunk_size=8192):
                f.write(chunk)


def download_github_directory(
    repo: os.PathLike | str,
    local_dir: os.PathLike | str,
    repo_path: os.PathLike | str,
):
    """This method should not be used due to github's api restrictions. Use download_file to get a .zip of the folder instead."""  # noqa: D404
    repo = PurePath(repo)
    repo_path = PurePath(repo_path)
    api_url = f"https://api.github.com/repos/{repo.as_posix()}/contents/{repo_path.as_posix()}"
    data = _request_api_data(api_url)
    for item in data:
        item_path = Path(item["path"])
        local_path = item_path.relative_to("toolset")

        if item["type"] == "file":
            download_github_file(item["download_url"], Path(local_dir, local_path))
        elif item["type"] == "dir":
            download_github_directory(repo, item_path, local_path)


def download_github_directory_fallback(
    repo: os.PathLike | str,
    local_dir: os.PathLike | str,
    repo_path: os.PathLike | str,
):
    """There were two versions of this function and I can't remember which one worked."""
    repo = PurePath.pathify(repo)
    repo_path = PurePath.pathify(repo_path)
    api_url = f"https://api.github.com/repos/{repo.as_posix()}/contents/{repo_path.as_posix()}"
    data = _request_api_data(api_url)
    for item in data:
        item_path = Path(item["path"])
        local_path = item_path.relative_to("toolset")

        if item["type"] == "file":
            download_github_file(item["download_url"], local_path)
        elif item["type"] == "dir":
            download_github_directory(repo, item_path, local_path)


def _request_api_data(api_url: str) -> Any:
    response: requests.Response = requests.get(api_url, timeout=15)
    response.raise_for_status()
    return response.json()<|MERGE_RESOLUTION|>--- conflicted
+++ resolved
@@ -19,11 +19,7 @@
 
 LOCAL_PROGRAM_INFO: dict[str, Any] = {
     # <---JSON_START--->#{
-<<<<<<< HEAD
     "currentVersion": "2.2.1b19",
-=======
-    "currentVersion": "2.1.2",
->>>>>>> e95ac862
     "toolsetLatestVersion": "2.1.2",
     "toolsetLatestBetaVersion": "2.2.1b19",
     "updateInfoLink": "https://api.github.com/repos/NickHugi/PyKotor/contents/Tools/HolocronToolset/src/toolset/config.py",
@@ -45,22 +41,14 @@
         }
     },
     "toolsetLatestNotes": "Fixed major bug that was causing most editors to load data incorrectly.",
-<<<<<<< HEAD
     "toolsetLatestBetaNotes": "Fixed help booklet, and other various bugfixes. Update when you are able :)",
-=======
-    "toolsetLatestBetaNotes": "Various bugfixes, update when you are able :)",
->>>>>>> e95ac862
     "kits": {
         "Black Vulkar Base": {"version": 1, "id": "blackvulkar"},
         "Endar Spire": {"version": 1, "id": "endarspire"},
         "Hidden Bek Base": {"version": 1, "id": "hiddenbek"}
     },
     "help": {"version": 3}
-<<<<<<< HEAD
 }  #<---JSON_END--->#
-=======
-}  # <---JSON_END--->#
->>>>>>> e95ac862
 
 CURRENT_VERSION = LOCAL_PROGRAM_INFO["currentVersion"]
 
@@ -82,7 +70,7 @@
         # with open("config.py") as f:
         #    decoded_content_str = f.read()
         # Use regex to extract the JSON part between the markers
-        json_data_match = re.search(r"<---JSON_START--->\#(.*?)\s*\#\s*<---JSON_END--->", decoded_content_str, flags=re.DOTALL)
+        json_data_match = re.search(r"<---JSON_START--->\s*\#\s*(.*?)\s*\#\s*<---JSON_END--->", decoded_content_str, flags=re.DOTALL)
 
         if not json_data_match:
             raise ValueError(f"JSON data not found or markers are incorrect: {json_data_match}")  # noqa: TRY301
