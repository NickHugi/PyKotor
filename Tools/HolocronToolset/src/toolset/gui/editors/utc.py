--- conflicted
+++ resolved
@@ -28,12 +28,8 @@
 if TYPE_CHECKING:
     import os
 
-<<<<<<< HEAD
     from qtpy.QtCore import QObject
-    from qtpy.QtWidgets import QWidget
-=======
-    from PyQt5.QtWidgets import QMainWindow, QWidget
->>>>>>> 1566dd67
+    from qtpy.QtWidgets import QMainWindow, QWidget
     from typing_extensions import Literal
 
     from pykotor.common.language import LocalizedString
@@ -81,7 +77,6 @@
         self.globalSettings: GlobalSettings = GlobalSettings()
         self._utc: UTC = UTC()
 
-<<<<<<< HEAD
         if qtpy.API_NAME == "PySide2":
             from toolset.uic.pyside2.editors.utc import Ui_MainWindow  # noqa: PLC0415  # pylint: disable=C0415
         elif qtpy.API_NAME == "PySide6":
@@ -92,9 +87,6 @@
             from toolset.uic.pyqt6.editors.utc import Ui_MainWindow  # noqa: PLC0415  # pylint: disable=C0415
         else:
             raise ImportError(f"Unsupported Qt bindings: {qtpy.API_NAME}")
-=======
-        from toolset.uic.editors.utc import Ui_MainWindow  # noqa: PLC0415  # pylint: disable=C0415
->>>>>>> 1566dd67
 
         self.ui = Ui_MainWindow()
         self.ui.setupUi(self)
