from __future__ import annotations

from enum import IntEnum
from typing import TYPE_CHECKING

import pyperclip
import qtpy

from qtpy.QtCore import QSortFilterProxyModel
from qtpy.QtGui import QStandardItem, QStandardItemModel
from qtpy.QtWidgets import QAction, QMessageBox

from pykotor.resource.formats.twoda import TwoDA, read_2da, write_2da
from pykotor.resource.type import ResourceType
from toolset.gui.editor import Editor
from utility.error_handling import assert_with_variable_trace, universal_simplify_exception

if TYPE_CHECKING:
    import os

    from qtpy.QtWidgets import QWidget

    from toolset.data.installation import HTInstallation


class TwoDAEditor(Editor):
    def __init__(
        self,
        parent: QWidget | None,
        installation: HTInstallation | None = None,
    ):
        """Initializes the 2DA editor.

        Args:
        ----
            parent: QWidget: The parent widget
            installation: HTInstallation: The installation

        Processing Logic:
        ----------------
            - Sets supported resource types
            - Initializes UI elements
            - Connects model change signals
            - Sets default empty model.
        """
        supported: list[ResourceType] = [ResourceType.TwoDA, ResourceType.TwoDA_CSV, ResourceType.TwoDA_JSON]
        super().__init__(parent, "2DA Editor", "none", supported, supported, installation)
        self.resize(400, 250)

<<<<<<< HEAD
        if qtpy.API_NAME == "PySide2":
            from toolset.uic.pyside2.editors.twoda import Ui_MainWindow  # noqa: PLC0415  # pylint: disable=C0415
        elif qtpy.API_NAME == "PySide6":
            from toolset.uic.pyside6.editors.twoda import Ui_MainWindow  # noqa: PLC0415  # pylint: disable=C0415
        elif qtpy.API_NAME == "PyQt5":
            from toolset.uic.pyqt5.editors.twoda import Ui_MainWindow  # noqa: PLC0415  # pylint: disable=C0415
        elif qtpy.API_NAME == "PyQt6":
            from toolset.uic.pyqt6.editors.twoda import Ui_MainWindow  # noqa: PLC0415  # pylint: disable=C0415
        else:
            raise ImportError(f"Unsupported Qt bindings: {qtpy.API_NAME}")
=======
        from toolset.uic.editors.twoda import Ui_MainWindow  # noqa: PLC0415  # pylint: disable=C0415
>>>>>>> 1566dd67

        self.ui = Ui_MainWindow()
        self.ui.setupUi(self)
        self._setupMenus()
        self._setupSignals()

        self.ui.filterBox.setVisible(False)

        self.model = QStandardItemModel(self)
        self.proxyModel = SortFilterProxyModel(self)
        self.proxyModel.setSourceModel(self.model)

        self.verticalHeaderOption: VerticalHeaderOption = VerticalHeaderOption.NONE
        self.verticalHeaderColumn: str = ""

        self.model.itemChanged.connect(self.resetVerticalHeaders)

        self.new()

    def _setupSignals(self):
        """Set up signal connections for UI actions and edits.

        Args:
        ----
            self: The class instance.

        Returns:
        -------
            None: No return value.

        Processing Logic:
        ----------------
            - Connect textEdited signal from filter edit to doFilter slot
            - Connect triggered signal from toggle filter action to toggleFilter slot
            - Connect triggered signal from copy action to copySelection slot
            - Connect triggered signal from paste action to pasteSelection slot
            - Connect triggered signal from insert row action to insertRow slot
            - Connect triggered signal from duplicate row action to duplicateRow slot
            - Connect triggered signal from remove rows action to removeSelectedRows slot
            - Connect triggered signal from redo row labels action to redoRowLabels slot
        """
        self.ui.filterEdit.textEdited.connect(self.doFilter)
        self.ui.actionToggleFilter.triggered.connect(self.toggleFilter)
        self.ui.actionCopy.triggered.connect(self.copySelection)
        self.ui.actionPaste.triggered.connect(self.pasteSelection)

        self.ui.actionInsertRow.triggered.connect(self.insertRow)
        self.ui.actionDuplicateRow.triggered.connect(self.duplicateRow)
        self.ui.actionRemoveRows.triggered.connect(self.removeSelectedRows)
        self.ui.actionRedoRowLabels.triggered.connect(self.redoRowLabels)

    def load(
        self,
        filepath: os.PathLike | str,
        resref: str,
        restype: ResourceType,
        data: bytes,
    ):
        """Loads data from a file into the model.

        Args:
        ----
            filepath: The path to the file to load from.
            resref: The resource reference.
            restype: The resource type.
            data: The raw file data.

        Processing Logic:
        ----------------
            - Parses the raw file data and populates the model
            - Sets up a proxy model for sorting and filtering
            - Catches any errors during loading and displays a message
            - Sets the proxy model as the view model if loading fails
            - Resets to a new empty state if loading fails
        """
        super().load(filepath, resref, restype, data)
        self.model = QStandardItemModel(self)
        self.proxyModel = SortFilterProxyModel(self)

        try:
            self._load_main(data)
        except ValueError as e:
            error_msg = str(universal_simplify_exception(e)).replace("\n", "<br>")
            QMessageBox(QMessageBox.Critical, "Failed to load file.", f"Failed to open or load file data.<br>{error_msg}").exec_()
            self.proxyModel.setSourceModel(self.model)
            self.new()

    def _load_main(self, data: bytes):
        """Loads data from a 2DA file into the main table.

        Args:
        ----
            data: The 2DA data to load

        Processing Logic:
        ----------------
            1. Reads the 2DA data
            2. Sets up the model with headers
            3. Loops through rows and inserts data
            4. Configures vertical header menu
            5. Sets up sorting proxy model.
        """
        twoda: TwoDA = read_2da(data)

        headers: list[str] = ["", *list(twoda.get_headers())]
        self.model.setColumnCount(len(headers))
        self.model.setHorizontalHeaderLabels(headers)

        for i, row in enumerate(twoda):
            self.model.insertRow(i)
            for j, header in enumerate(headers):
                if j == 0:
                    self.model.setItem(i, 0, QStandardItem(str(twoda.get_label(i))))
                    font = self.model.item(i, 0).font()
                    font.setBold(True)
                    self.model.item(i, 0).setFont(font)
                    self.model.item(i, 0).setBackground(self.palette().midlight())
                else:
                    self.model.setItem(i, j, QStandardItem(row.get_string(header)))

        self.resetVerticalHeaders()
        self.ui.twodaTable.setModel(self.proxyModel)

        # region Menu: Set Row Header
        self.ui.menuSetRowHeader.clear()

        action = QAction("None", self)
        action.triggered.connect(lambda: self.setVerticalHeaderOption(VerticalHeaderOption.NONE))
        self.ui.menuSetRowHeader.addAction(action)

        action = QAction("Row Index", self)
        action.triggered.connect(lambda: self.setVerticalHeaderOption(VerticalHeaderOption.ROW_INDEX))
        self.ui.menuSetRowHeader.addAction(action)

        action = QAction("Row Label", self)
        action.triggered.connect(lambda: self.setVerticalHeaderOption(VerticalHeaderOption.ROW_LABEL))
        self.ui.menuSetRowHeader.addAction(action)

        self.ui.menuSetRowHeader.addSeparator()

        for header in headers[1:]:
            action = QAction(header, self)
            action.triggered.connect(lambda _, header=header: self.setVerticalHeaderOption(VerticalHeaderOption.CELL_VALUE, header))
            self.ui.menuSetRowHeader.addAction(action)
        # endregion

        self.proxyModel.setSourceModel(self.model)
        for i in range(twoda.get_height()):
            self.ui.twodaTable.resizeColumnToContents(i)

    def build(self) -> tuple[bytes, bytes]:
        """Builds a 2D array from a table model.

        Args:
        ----
            self: The object instance
            model: The table model to convert

        Returns:
        -------
            tuple[bytes, bytes]: A tuple containing the 2DA data and an empty string

        Processing Logic:
        ----------------
            - Initialize an empty TwoDA object
            - Add column headers from the table model's horizontal header
            - Add a row for each row in the table model
            - Set the row label and cell values from the corresponding items in the table model
            - Serialize the TwoDA to a byte array
            - Return the byte array and an empty string.
        """
        twoda = TwoDA()

        for i in range(self.model.columnCount())[1:]:
            twoda.add_column(self.model.horizontalHeaderItem(i).text())

        for i in range(self.model.rowCount()):
            twoda.add_row()
            twoda.set_label(i, self.model.item(i, 0).text())
            for j, header in enumerate(twoda.get_headers()):
                twoda.set_cell(i, header, self.model.item(i, j + 1).text())

        data = bytearray()
        assert self._restype, assert_with_variable_trace(bool(self._restype), "self._restype must be valid.")
        write_2da(twoda, data, self._restype)
        return data, b""

    def new(self):
        super().new()

        self.model.clear()
        self.model.setRowCount(0)

    def doFilter(
        self,
        text: str,
    ):
        self.proxyModel.setFilterFixedString(text)

    def toggleFilter(self):
        visible: bool = not self.ui.filterBox.isVisible()
        self.ui.filterBox.setVisible(visible)
        if visible:
            self.doFilter(self.ui.filterEdit.text())
        else:
            self.doFilter("")

    def copySelection(self):
        """Copies the selected cells to the clipboard.

        Args:
        ----
            self: The object instance.

        Processing Logic:
        ----------------
            - Gets the top, bottom, left, and right indices of the selected cells.
            - Loops through the selected indices and maps them to the source model.
            - Updates the top, bottom, left, and right indices.
            - Loops through the indices range and builds a string with the cell texts separated by tabs.
            - Copies the string to the clipboard.
        """
        top = self.model.rowCount()
        bottom = -1
        left = self.model.columnCount()
        right = -1

        for index in self.ui.twodaTable.selectedIndexes():
            mapped_index = self.proxyModel.mapToSource(index)

            top = min([top, mapped_index.row()])
            bottom = max([bottom, mapped_index.row()])
            left = min([left, mapped_index.column()])
            right = max([right, mapped_index.column()])

        clipboard: str = ""
        for j in range(top, bottom + 1):
            for i in range(left, right + 1):
                clipboard += self.model.item(j, i).text()
                if i != right:
                    clipboard += "\t"
            if j != bottom:
                clipboard += "\n"

        pyperclip.copy(clipboard)

    def pasteSelection(self):
        """Pastes the clipboard contents into the selected table cells.

        Args:
        ----
            self: The object instance

        Processing Logic:
        ----------------
            - Splits the clipboard contents into rows separated by newlines
            - Gets the top left selected cell index and item
            - Loops through each row
                - Loops through each cell in the row separated by tabs
                - Sets the text of the model item at the current row and column
                - Increments the column
                - Resets column to the left column after each row
                - Increments the row.
        """
        rows: list[str] = pyperclip.paste().split("\n")

        topLeftIndex = self.proxyModel.mapToSource(self.ui.twodaTable.selectedIndexes()[0])
        topLeftItem: QStandardItem | None = self.model.itemFromIndex(topLeftIndex)

        _top, left = y, x = topLeftItem.row(), topLeftItem.column()

        for row in rows:
            for cell in row.split("\t"):
                item: QStandardItem | None = self.model.item(y, x)
                if item:
                    item.setText(cell)
                x += 1
            x = left
            y += 1

    def insertRow(self):
        """Inserts a new row at the end of the table.

        Args:
        ----
            self: The table view object.

        Processing Logic:
        ----------------
            - Gets the current row count from the model
            - Appends a new empty row to the model
            - Sets the item in the first column to the row index
            - Makes the row index bold and changes its background color
            - Resets the vertical header labels.
        """
        rowIndex: int = self.model.rowCount()
        self.model.appendRow([QStandardItem("") for _ in range(self.model.columnCount())])
        self.model.setItem(rowIndex, 0, QStandardItem(str(rowIndex)))
        font = self.model.item(rowIndex, 0).font()
        font.setBold(True)
        self.model.item(rowIndex, 0).setFont(font)
        self.model.item(rowIndex, 0).setBackground(self.palette().midlight())
        self.resetVerticalHeaders()

    def duplicateRow(self):
        """Duplicates the selected row in the table.

        Inserts a new row, copying values of the selected row, at the end of the table.

        Args:
        ----
            self: The class instance.

        Returns:
        -------
            None: Does not return anything.

        Processing Logic:
        ----------------
            - It checks if a row is selected in the table.
            - Gets the index of the selected row.
            - Increases the row count of the model by 1.
            - Appends a new row with the items copied from the selected row.
            - Sets the item of the first column of new row to the row index in bold font and changed background.
            - Resets the vertical headers of the table.
        """
        if self.ui.twodaTable.selectedIndexes():
            copyRow: int = self.ui.twodaTable.selectedIndexes()[0].row()

            rowIndex: int = self.model.rowCount()
            self.model.appendRow([QStandardItem(self.model.item(copyRow, i)) for i in range(self.model.columnCount())])
            self.model.setItem(rowIndex, 0, QStandardItem(str(rowIndex)))
            font = self.model.item(rowIndex, 0).font()
            font.setBold(True)
            self.model.item(rowIndex, 0).setFont(font)
            self.model.item(rowIndex, 0).setBackground(self.palette().midlight())
            self.resetVerticalHeaders()

    def removeSelectedRows(self):
        """Removes the rows the user has selected."""
        rows: set[int] = {index.row() for index in self.ui.twodaTable.selectedIndexes()}
        for row in sorted(rows, reverse=True):
            self.model.removeRow(row)

    def redoRowLabels(self):
        """Iterates through every row setting the row label to match the row index."""
        for i in range(self.model.rowCount()):
            self.model.item(i, 0).setText(str(i))

    def setVerticalHeaderOption(
        self,
        option: VerticalHeaderOption,
        column: str | None = None,
    ):
        self.verticalHeaderOption = option
        assert_with_variable_trace(column is not None, "column cannot be None")
        self.verticalHeaderColumn = column or ""
        self.resetVerticalHeaders()

    def resetVerticalHeaders(self):
        """Resets the vertical headers of the two-dimensional table.

        Args:
        ----
            self: The table widget object.

        Returns:
        -------
            None: No value is returned.

        Processing Logic:
        ----------------
            - Clear existing vertical header styling
            - Determine header values based on vertical header option
            - Populate headers list with appropriate values
            - Set vertical header item for each row using headers list values
        """
        self.ui.twodaTable.verticalHeader().setStyleSheet("")
        headers: list[str] = []

        if self.verticalHeaderOption == VerticalHeaderOption.ROW_INDEX:
            headers = [str(i) for i in range(self.model.rowCount())]
        elif self.verticalHeaderOption == VerticalHeaderOption.ROW_LABEL:
            headers = [self.model.item(i, 0).text() for i in range(self.model.rowCount())]
        elif self.verticalHeaderOption == VerticalHeaderOption.CELL_VALUE:
            columnIndex: int = 0
            for i in range(self.model.columnCount()):
                if self.model.horizontalHeaderItem(i).text() == self.verticalHeaderColumn:
                    columnIndex = i
            headers = [self.model.item(i, columnIndex).text() for i in range(self.model.rowCount())]
        elif self.verticalHeaderOption == VerticalHeaderOption.NONE:
            self.ui.twodaTable.verticalHeader().setStyleSheet("QHeaderView::section { color: rgba(0, 0, 0, 0.0); }" "QHeaderView::section:checked { color: #000000; }")
            headers = ["⯈" for _ in range(self.model.rowCount())]

        for i in range(self.model.rowCount()):
            self.model.setVerticalHeaderItem(i, QStandardItem(headers[i]))


class SortFilterProxyModel(QSortFilterProxyModel):
    def __init__(self, parent):
        super().__init__(parent)
        self._filterString: str = ""

    def filterAcceptsRow(
        self,
        sourceRow,
        sourceParent,
    ) -> bool:
        """Filters rows based on regular expression pattern match.

        Args:
        ----
            sourceRow: Row number to check
            sourceParent: Parent model of the row

        Returns:
        -------
            True: If row matches filter pattern
            False: If row does not match filter pattern

        Processing Logic:
        ----------------
            - Get regular expression pattern from filter
            - If pattern is empty, always return True
            - Iterate through each column of the row
            - Check if cell data contains pattern using lower case comparison
            - If any cell matches, return True
        - If no cells match, return False
        """
        pattern: str = self.filterRegExp().pattern().lower()
        if not self.filterRegExp().pattern():
            return True
        for i in range(self.sourceModel().columnCount()):
            index = self.sourceModel().index(sourceRow, i, sourceParent)
            if self.sourceModel().data(index) is not None and pattern in self.sourceModel().data(index).lower():
                return True
        return False


class VerticalHeaderOption(IntEnum):
    ROW_INDEX = 0
    ROW_LABEL = 1
    CELL_VALUE = 2
    NONE = 3<|MERGE_RESOLUTION|>--- conflicted
+++ resolved
@@ -47,7 +47,6 @@
         super().__init__(parent, "2DA Editor", "none", supported, supported, installation)
         self.resize(400, 250)
 
-<<<<<<< HEAD
         if qtpy.API_NAME == "PySide2":
             from toolset.uic.pyside2.editors.twoda import Ui_MainWindow  # noqa: PLC0415  # pylint: disable=C0415
         elif qtpy.API_NAME == "PySide6":
@@ -58,9 +57,6 @@
             from toolset.uic.pyqt6.editors.twoda import Ui_MainWindow  # noqa: PLC0415  # pylint: disable=C0415
         else:
             raise ImportError(f"Unsupported Qt bindings: {qtpy.API_NAME}")
-=======
-        from toolset.uic.editors.twoda import Ui_MainWindow  # noqa: PLC0415  # pylint: disable=C0415
->>>>>>> 1566dd67
 
         self.ui = Ui_MainWindow()
         self.ui.setupUi(self)
