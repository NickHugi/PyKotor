from __future__ import annotations

from copy import deepcopy
from typing import TYPE_CHECKING

import qtpy

from pykotor.common.misc import ResRef
from pykotor.common.module import Module
from pykotor.extract.capsule import Capsule
from pykotor.resource.formats.gff import write_gff
from pykotor.resource.generics.utm import UTM, dismantle_utm, read_utm
from pykotor.resource.type import ResourceType
from toolset.gui.dialogs.edit.locstring import LocalizedStringDialog
from toolset.gui.dialogs.inventory import InventoryEditor
from toolset.gui.editor import Editor
from utility.error_handling import format_exception_with_variables

if TYPE_CHECKING:
    import os

    from qtpy.QtWidgets import QWidget

    from pykotor.common.misc import CaseInsensitiveDict
    from pykotor.resource.formats.gff.gff_data import GFF
    from toolset.data.installation import HTInstallation


class UTMEditor(Editor):
    def __init__(
        self,
        parent: QWidget | None,
        installation: HTInstallation
        | None = None,
    ):
        """Initialize the Merchant Editor window.

        Args:
        ----
            parent: {Widget that is the parent of this window}
            installation: {Optional HTInstallation object to load data from}.

        Processing Logic:
        ----------------
            - Sets up the UI from the designer file
            - Initializes menus and signals
            - Loads data from the provided installation if given
            - Calls new() to start with a blank merchant
        """
        supported: list[ResourceType] = [ResourceType.UTM]
        super().__init__(parent, "Merchant Editor", "merchant", supported, supported, installation)

        self._utm: UTM = UTM()

<<<<<<< HEAD
        if qtpy.API_NAME == "PySide2":
            from toolset.uic.pyside2.editors.utm import Ui_MainWindow  # noqa: PLC0415  # pylint: disable=C0415
        elif qtpy.API_NAME == "PySide6":
            from toolset.uic.pyside6.editors.utm import Ui_MainWindow  # noqa: PLC0415  # pylint: disable=C0415
        elif qtpy.API_NAME == "PyQt5":
            from toolset.uic.pyqt5.editors.utm import Ui_MainWindow  # noqa: PLC0415  # pylint: disable=C0415
        elif qtpy.API_NAME == "PyQt6":
            from toolset.uic.pyqt6.editors.utm import Ui_MainWindow  # noqa: PLC0415  # pylint: disable=C0415
        else:
            raise ImportError(f"Unsupported Qt bindings: {qtpy.API_NAME}")
=======
        from toolset.uic.editors.utm import Ui_MainWindow  # noqa: PLC0415  # pylint: disable=C0415
>>>>>>> 1566dd67

        self.ui = Ui_MainWindow()
        self.ui.setupUi(self)
        self._setupMenus()
        self._setupSignals()
        if installation is not None:  # will only be none in the unittests
            self._setupInstallation(installation)

        self.new()

    def _setupSignals(self):
        """Sets up signal connections for UI buttons."""
        self.ui.tagGenerateButton.clicked.connect(self.generateTag)
        self.ui.resrefGenerateButton.clicked.connect(self.generateResref)
        self.ui.inventoryButton.clicked.connect(self.openInventory)

    def _setupInstallation(self, installation: HTInstallation):
        """Sets up the installation for editing.

        Args:
        ----
            installation: The installation to edit

        Processing Logic:
        ----------------
            - Sets the internal installation reference to the passed in installation
            - Sets the installation on the UI name edit to the passed installation
            - Allows editing of the installation details in the UI.
        """
        self._installation = installation
        self.ui.nameEdit.setInstallation(installation)

    def load(
        self,
        filepath: os.PathLike | str,
        resref: str,
        restype: ResourceType,
        data: bytes,
    ):
        super().load(filepath, resref, restype, data)

        utm: UTM = read_utm(data)
        self._loadUTM(utm)

    def _loadUTM(self, utm: UTM):
        """Loads UTM data into UI elements.

        Args:
        ----
            utm (UTM): UTM object to load data from

        Processing Logic:
        ----------------
            - Sets name, tag, resref, id, markups from UTM object
            - Sets can_buy, can_sell flags from UTM object
            - Sets comment text from UTM object.
        """
        self._utm = utm

        # Basic
        self.ui.nameEdit.setLocstring(utm.name)
        self.ui.tagEdit.setText(utm.tag)
        self.ui.resrefEdit.setText(str(utm.resref))
        self.ui.idSpin.setValue(utm.id)
        self.ui.markUpSpin.setValue(utm.mark_up)
        self.ui.markDownSpin.setValue(utm.mark_down)
        self.ui.onOpenEdit.setText(str(utm.on_open))
        self.ui.storeFlagSelect.setCurrentIndex((int(utm.can_buy) + int(utm.can_sell) * 2) - 1)

        # Comments
        self.ui.commentsEdit.setPlainText(utm.comment)

    def build(self) -> tuple[bytes, bytes]:
        """Builds a UTM object from UI fields.

        Returns:
        -------
            data: The built UTM data.
            b"": An empty bytes object.

        Processing Logic:
        ----------------
            - Populate UTM object fields from UI elements
            - Convert UTM to GFF format
            - Write GFF to bytearray
            - Return bytearray and empty bytes
        """
        utm: UTM = deepcopy(self._utm)

        # Basic
        utm.name = self.ui.nameEdit.locstring()
        utm.tag = self.ui.tagEdit.text()
        utm.resref = ResRef(self.ui.resrefEdit.text())
        utm.id = self.ui.idSpin.value()
        utm.mark_up = self.ui.markUpSpin.value()
        utm.mark_down = self.ui.markDownSpin.value()
        utm.on_open = ResRef(self.ui.onOpenEdit.text())
        utm.can_buy = bool((self.ui.storeFlagSelect.currentIndex() + 1) & 1)
        utm.can_sell = bool((self.ui.storeFlagSelect.currentIndex() + 1) & 2)

        # Comments
        utm.comment = self.ui.commentsEdit.toPlainText()

        data = bytearray()
        gff: GFF = dismantle_utm(utm)
        write_gff(gff, data)

        return data, b""

    def new(self):
        super().new()
        self._loadUTM(UTM())

    def changeName(self):
        dialog = LocalizedStringDialog(self, self._installation, self.ui.nameEdit.locstring())
        if dialog.exec_():
            self._loadLocstring(self.ui.nameEdit.ui.locstringText, dialog.locstring)

    def generateTag(self):
        if not self.ui.resrefEdit.text():
            self.generateResref()
        self.ui.tagEdit.setText(self.ui.resrefEdit.text())

    def generateResref(self):
        if self._resname:
            self.ui.resrefEdit.setText(self._resname)
        else:
            self.ui.resrefEdit.setText("m00xx_mer_000")

    def openInventory(self):
        capsules: list[Capsule] = []

        try:
            root: str = Module.get_root(self._filepath)
            case_root = root.casefold()
            module_names: CaseInsensitiveDict[str] = self._installation.module_names()
            filepath_str = str(self._filepath)
            capsulesPaths: list[str] = [path for path in module_names if case_root in path and path != filepath_str]
            capsules.extend([Capsule(self._installation.module_path() / path) for path in capsulesPaths])
        except Exception as e:
            print(format_exception_with_variables(e, message="This exception has been suppressed."))

        inventoryEditor = InventoryEditor(
            self,
            self._installation,
            capsules,
            [],
            self._utm.inventory,
            {},
            droid=False,
            hide_equipment=True,
            is_store=True,
        )
        if inventoryEditor.exec_():
            self._utm.inventory = inventoryEditor.inventory<|MERGE_RESOLUTION|>--- conflicted
+++ resolved
@@ -52,7 +52,6 @@
 
         self._utm: UTM = UTM()
 
-<<<<<<< HEAD
         if qtpy.API_NAME == "PySide2":
             from toolset.uic.pyside2.editors.utm import Ui_MainWindow  # noqa: PLC0415  # pylint: disable=C0415
         elif qtpy.API_NAME == "PySide6":
@@ -63,9 +62,6 @@
             from toolset.uic.pyqt6.editors.utm import Ui_MainWindow  # noqa: PLC0415  # pylint: disable=C0415
         else:
             raise ImportError(f"Unsupported Qt bindings: {qtpy.API_NAME}")
-=======
-        from toolset.uic.editors.utm import Ui_MainWindow  # noqa: PLC0415  # pylint: disable=C0415
->>>>>>> 1566dd67
 
         self.ui = Ui_MainWindow()
         self.ui.setupUi(self)
