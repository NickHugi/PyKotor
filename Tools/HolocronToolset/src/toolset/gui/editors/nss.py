--- conflicted
+++ resolved
@@ -3,12 +3,14 @@
 import io
 import json
 import multiprocessing
+import sys
 import traceback
 
 from contextlib import contextmanager
 from operator import attrgetter
-<<<<<<< HEAD
 from typing import TYPE_CHECKING, Any, Callable, Generator, NamedTuple
+from pathlib import Path, PurePath
+from typing import TYPE_CHECKING, Any, Callable, ClassVar, Generator, NamedTuple
 
 from loggerplus import RobustLogger, get_log_directory
 from qtpy.QtCore import QSettings, QStringListModel, Qt
@@ -29,27 +31,8 @@
     QTreeWidgetItem,
     QVBoxLayout,
     QWidget,
-=======
-from pathlib import Path, PurePath
-from typing import TYPE_CHECKING, Any, Callable, ClassVar, Generator, NamedTuple
-
-import qtpy
-
-from loggerplus import get_log_directory
-from qtpy import QtCore
-from qtpy.QtCore import QRect, QRegularExpression, QSize
-from qtpy.QtGui import (
-    QColor,
-    QFont,
-    QFontMetricsF,
-    QPainter,
-    QSyntaxHighlighter,
-    QTextCharFormat,
-    QTextFormat,
->>>>>>> a334711b
 )
 
-<<<<<<< HEAD
 if __name__ == "__main__":
     import sys
 
@@ -63,48 +46,45 @@
     update_path(Path(__file__).parent.parent.parent.parent)
 
 
-from pykotor.extract.file import FileResource
-from pykotor.resource.formats.ncs.compiler.classes import FunctionDefinition, GlobalVariableDeclaration, StructDefinition
-from pykotor.resource.formats.ncs.compiler.lexer import NssLexer
-from pykotor.resource.formats.ncs.compiler.parser import NssParser
-=======
-from pykotor.common.stream import BinaryReader
->>>>>>> a334711b
-from pykotor.resource.type import ResourceType
-from pykotor.tools.misc import is_any_erf_type_file, is_bif_file, is_rim_file
-from pykotor.tools.path import CaseAwarePath
-from toolset.gui.common.widgets.code_editor import CodeEditor
-from toolset.gui.common.widgets.syntax_highlighter import SyntaxHighlighter
-from toolset.gui.dialogs.github_selector import GitHubFileSelector
-from toolset.gui.editor import Editor
-from toolset.gui.widgets.settings.installations import GlobalSettings, NoConfigurationSetError
-from toolset.utils.script import ht_compile_script, ht_decompile_script
-from toolset.utils.window import open_resource_editor
-from utility.error_handling import universal_simplify_exception
-from utility.misc import is_debug_mode
-from utility.updater.github import download_github_file
+from pykotor.extract.file import FileResource  # pyright: ignore[reportPrivateImportUsage]
+from pykotor.resource.formats.ncs.compiler.classes import FunctionDefinition, GlobalVariableDeclaration, StructDefinition  # pyright: ignore[reportPrivateImportUsage]
+from pykotor.resource.formats.ncs.compiler.lexer import NssLexer  # pyright: ignore[reportPrivateImportUsage]
+from pykotor.resource.formats.ncs.compiler.parser import NssParser  # pyright: ignore[reportPrivateImportUsage]
+from pykotor.resource.type import ResourceType  # pyright: ignore[reportPrivateImportUsage]
+from pykotor.tools.misc import is_any_erf_type_file, is_bif_file, is_rim_file  # pyright: ignore[reportPrivateImportUsage]
+from pykotor.tools.path import CaseAwarePath  # pyright: ignore[reportPrivateImportUsage]
+from toolset.gui.common.widgets.code_editor import CodeEditor  # pyright: ignore[reportPrivateImportUsage]
+from toolset.gui.common.widgets.syntax_highlighter import SyntaxHighlighter  # pyright: ignore[reportPrivateImportUsage]
+from toolset.gui.dialogs.github_selector import GitHubFileSelector  # pyright: ignore[reportPrivateImportUsage]
+from toolset.gui.editor import Editor  # pyright: ignore[reportPrivateImportUsage]
+from toolset.gui.widgets.settings.installations import GlobalSettings, NoConfigurationSetError  # pyright: ignore[reportPrivateImportUsage]
+from toolset.utils.script import ht_compile_script, ht_decompile_script  # pyright: ignore[reportPrivateImportUsage]
+from toolset.utils.window import open_resource_editor  # pyright: ignore[reportPrivateImportUsage]
+from utility.error_handling import universal_simplify_exception  # pyright: ignore[reportPrivateImportUsage]
+from utility.misc import is_debug_mode  # pyright: ignore[reportPrivateImportUsage]
+from utility.updater.github import download_github_file  # pyright: ignore[reportPrivateImportUsage]
 
 if TYPE_CHECKING:
     import os
 
     from types import TracebackType
 
-    from qtpy.QtCore import QPoint
+    from qtpy.QtCore import QPoint  # pyright: ignore[reportPrivateImportUsage, reportAttributeAccessIssue]
     from qtpy.QtGui import (
         QAction,  # pyright: ignore[reportPrivateImportUsage]
         QMouseEvent,
         QWheelEvent,
     )
 
-    from pykotor.common.script import ScriptConstant, ScriptFunction
-    from pykotor.resource.formats.ncs.compiler.classes import CodeRoot
-    from toolset.data.installation import HTInstallation
-    KOTOR_CONSTANTS: list[ScriptConstant] = []
-    KOTOR_FUNCTIONS: list[ScriptFunction] = []
-    TSL_CONSTANTS: list[ScriptConstant] = []
-    TSL_FUNCTIONS: list[ScriptFunction] = []
+    from pykotor.common.script import ScriptConstant, ScriptFunction  # pyright: ignore[reportPrivateImportUsage]
+    from pykotor.resource.formats.ncs.compiler.classes import CodeRoot  # pyright: ignore[reportPrivateImportUsage]
+    from toolset.data.installation import HTInstallation  # pyright: ignore[reportPrivateImportUsage]
+    KOTOR_CONSTANTS: list[ScriptConstant] = []  # pyright: ignore[reportPrivateImportUsage]
+    KOTOR_FUNCTIONS: list[ScriptFunction] = []  # pyright: ignore[reportPrivateImportUsage]
+    TSL_CONSTANTS: list[ScriptConstant] = []  # pyright: ignore[reportPrivateImportUsage]
+    TSL_FUNCTIONS: list[ScriptFunction] = []  # pyright: ignore[reportPrivateImportUsage]
 else:
-    from pykotor.common.scriptdefs import KOTOR_CONSTANTS, KOTOR_FUNCTIONS, TSL_CONSTANTS, TSL_FUNCTIONS
+    from pykotor.common.scriptdefs import KOTOR_CONSTANTS, KOTOR_FUNCTIONS, TSL_CONSTANTS, TSL_FUNCTIONS  # pyright: ignore[reportPrivateImportUsage]
 
 
 def download_script(
@@ -665,15 +645,15 @@
 
     def determine_script_path(self, resref: str) -> str:
         script_filename = f"{resref.lower()}.nss"
-        dialog = GitHubFileSelector(self.owner, self.repo, selectedFiles=[script_filename], parent=self)
+        dialog = GitHubFileSelector(self.owner, self.repo, selected_files=[script_filename], parent=self)
         if dialog.exec_() != QDialog.DialogCode.Accepted:
             raise ValueError("No script selected.")
 
-        selected_path = dialog.getSelectedPath()
-        if not selected_path or not selected_path.strip():
+        selected_path: str | None = dialog.selected_path
+        if selected_path is None or not selected_path.strip():
             raise ValueError("No script selected.")
         print(f"User selected script path: {selected_path}")
-        return selected_path
+        return str(selected_path)
 
     def load(
         self,
@@ -742,16 +722,20 @@
 
         return local_path.read_text(encoding="windows-1252")
 
-    def build(self) -> tuple[bytes | None, bytes]:
+    def build(self) -> tuple[bytes | bytearray, bytes]:
         if self._restype is not ResourceType.NCS:
             return self.ui.codeEdit.toPlainText().encode("windows-1252"), b""
 
-        self._logger.debug(f"Compiling script '{self._resname}.{self._restype.extension}' from the NSSEditor...")
+        RobustLogger().debug(f"Compiling script '{self._resname}.{self._restype.extension}' from the NSSEditor...")
         assert self._installation is not None, "Installation not set, cannot determine path"
-        compiled_bytes: bytes | None = ht_compile_script(self.ui.codeEdit.toPlainText(), self._installation.path(), tsl=self._installation.tsl)
+        compiled_bytes: bytes | None = ht_compile_script(
+            self.ui.codeEdit.toPlainText(),
+            self._installation.path(),
+            tsl=self._installation.game().is_k2()  # Determine whether this is a TSL installation (K2/TSL/2)
+        )
         if compiled_bytes is None:
             self._logger.debug(f"User cancelled the compilation of '{self._resname}.{self._restype.extension}'.")
-            return None, b""
+            return bytearray(), b""
         return compiled_bytes, b""
 
     def new(self):
