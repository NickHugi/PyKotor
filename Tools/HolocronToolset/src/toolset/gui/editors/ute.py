--- conflicted
+++ resolved
@@ -1,5 +1,4 @@
 from __future__ import annotations
-from contextlib import suppress
 
 from copy import deepcopy
 from typing import TYPE_CHECKING
@@ -89,22 +88,14 @@
         self._installation = installation
         self.ui.nameEdit.setInstallation(installation)
 
-<<<<<<< HEAD
-        try:
-            factions = installation.htGetCache2DA(HTInstallation.TwoDA_FACTIONS)
-            difficulties = installation.htGetCache2DA(HTInstallation.TwoDA_ENC_DIFFICULTIES)
-=======
         factions: TwoDA = installation.htGetCache2DA(HTInstallation.TwoDA_FACTIONS)
         difficulties: TwoDA = installation.htGetCache2DA(HTInstallation.TwoDA_ENC_DIFFICULTIES)
->>>>>>> 59378933
-
-            self.ui.difficultySelect.clear()
-            self.ui.difficultySelect.setItems(difficulties.get_column("label"))
-
-            self.ui.factionSelect.clear()
-            self.ui.difficultySelect.setItems(factions.get_column("label"))
-        except Exception as e:
-            print(e)
+
+        self.ui.difficultySelect.clear()
+        self.ui.difficultySelect.setItems(difficulties.get_column("label"))
+
+        self.ui.factionSelect.clear()
+        self.ui.difficultySelect.setItems(factions.get_column("label"))
 
     def load(self, filepath: os.PathLike | str, resref: str, restype: ResourceType, data: bytes):
         super().load(filepath, resref, restype, data)
