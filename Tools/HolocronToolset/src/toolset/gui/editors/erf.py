from __future__ import annotations

from typing import TYPE_CHECKING

<<<<<<< HEAD
import qtpy

from qtpy import QtCore, QtGui
from qtpy.QtCore import QMimeData
from qtpy.QtGui import QStandardItem, QStandardItemModel
from qtpy.QtWidgets import QFileDialog, QMessageBox, QShortcut, QTableView
=======
from PyQt5 import QtCore, QtGui
from PyQt5.QtCore import QMimeData, Qt
from PyQt5.QtGui import QStandardItem, QStandardItemModel
from PyQt5.QtWidgets import QFileDialog, QMessageBox, QShortcut, QTableView
>>>>>>> 1566dd67

from pykotor.common.misc import ResRef
from pykotor.common.stream import BinaryReader
from pykotor.extract.file import ResourceIdentifier
from pykotor.resource.formats.erf import ERF, ERFResource, ERFType, read_erf, write_erf
from pykotor.resource.formats.rim import RIM, read_rim, write_rim
from pykotor.resource.type import ResourceType
from pykotor.tools.misc import is_capsule_file
from toolset.gui.editor import Editor
from toolset.gui.widgets.settings.installations import GlobalSettings
from toolset.utils.window import openResourceEditor
from utility.error_handling import universal_simplify_exception
from utility.logger_util import get_root_logger
from utility.system.path import Path

if TYPE_CHECKING:
    import os

    from qtpy.QtGui import QDragEnterEvent, QDragMoveEvent, QDropEvent
    from qtpy.QtWidgets import QWidget

    from pykotor.resource.formats.rim import RIMResource
    from toolset.data.installation import HTInstallation


def human_readable_size(byte_size: float) -> str:
    for unit in ["bytes", "KB", "MB", "GB", "TB", "PB", "EB", "ZB", "YB"]:
        if byte_size < 1024:  # noqa: PLR2004
            return f"{round(byte_size, 2)} {unit}"
        byte_size /= 1024
    return str(byte_size)

class ERFEditor(Editor):
    def __init__(self, parent: QWidget | None, installation: HTInstallation | None = None):
        """Initialize ERF Editor window.

        Args:
        ----
            parent: QWidget: Parent widget
            installation: HTInstallation: HT Installation object

        Processing Logic:
        ----------------
            - Set supported resource types
            - Initialize base editor window
            - Set up UI from designer file
            - Connect menu and signal handlers
            - Initialize model and connect to table view
            - Disable saving/loading to modules
            - Create new empty ERF.
        """
        supported: list[ResourceType] = [ResourceType.__members__[name] for name in ERFType.__members__]
        super().__init__(parent, "ERF Editor", "none", supported, supported, installation)
        self.resize(400, 250)

        if qtpy.API_NAME == "PySide2":
            from toolset.uic.pyside2.editors.erf import Ui_MainWindow  # noqa: PLC0415  # pylint: disable=C0415
        elif qtpy.API_NAME == "PySide6":
            from toolset.uic.pyside6.editors.erf import Ui_MainWindow  # noqa: PLC0415  # pylint: disable=C0415
        elif qtpy.API_NAME == "PyQt5":
            from toolset.uic.pyqt5.editors.erf import Ui_MainWindow  # noqa: PLC0415  # pylint: disable=C0415
        elif qtpy.API_NAME == "PyQt6":
            from toolset.uic.pyqt6.editors.erf import Ui_MainWindow  # noqa: PLC0415  # pylint: disable=C0415
        else:
            raise ImportError(f"Unsupported Qt bindings: {qtpy.API_NAME}")

        self.ui = Ui_MainWindow()
        self.ui.setupUi(self)
        self._setupMenus()
        self._setupSignals()
        self._is_capsule_editor = True

        self.model = QStandardItemModel(self)
        self.ui.tableView.setModel(self.model)
        self.ui.tableView.selectionModel().selectionChanged.connect(self.selectionChanged)

        # Disable saving file into module
        capsule_types = " ".join(f"*.{e.name.lower()}" for e in ERFType) + " *.rim"
        self._saveFilter = self._saveFilter.replace(f";;Save into module ({capsule_types})", "")
        self._openFilter = self._openFilter.replace(f";;Load from module ({capsule_types})", "")

        self.new()

    def _setupSignals(self):
        """Setup signal connections for UI elements.

        Processing Logic:
        ----------------
            - Connect extractButton clicked signal to extractSelected method
            - Connect loadButton clicked signal to selectFilesToAdd method
            - Connect unloadButton clicked signal to removeSelected method
            - Connect openButton clicked signal to openSelected method
            - Connect refreshButton clicked signal to refresh method
            - Connect tableView resourceDropped signal to addResources method
            - Connect tableView doubleClicked signal to openSelected method
            - Connect Del shortcut to removeSelected method.
        """
        self.ui.extractButton.clicked.connect(self.extractSelected)
        self.ui.loadButton.clicked.connect(self.selectFilesToAdd)
        self.ui.unloadButton.clicked.connect(self.removeSelected)
        self.ui.openButton.clicked.connect(self.openSelected)
        self.ui.refreshButton.clicked.connect(self.refresh)
        self.ui.tableView.resourceDropped.connect(self.addResources)
        self.ui.tableView.doubleClicked.connect(self.openSelected)

        QShortcut("Del", self).activated.connect(self.removeSelected)

    def load(self, filepath: os.PathLike | str, resref: str, restype: ResourceType, data: bytes):
        """Load resource file.

        Args:
        ----
            filepath: Path to resource file
            resref: Resource reference
            restype: Resource type
            data: File data

        Load resource file:
        ------------------
            - Clear existing model data
            - Set model column count to 3 and header labels
            - Enable refresh button
            - If ERF-type:
                - Parse file with erf reader
                - Add each resource as row to model
            - If RIM:
                - Parse file with rim reader
                - Add each resource as row to model
            - Else show error message file type not supported.
        """
        super().load(filepath, resref, restype, data)

        self.model.clear()
        self.model.setColumnCount(3)
        self.model.setHorizontalHeaderLabels(["ResRef", "Type", "Size"])
        self.ui.refreshButton.setEnabled(True)

        if restype.name in ERFType.__members__:
            erf: ERF = read_erf(data)
            for resource in erf:
                resrefItem = QStandardItem(str(resource.resref))
                resrefItem.setData(resource)
                restypeItem = QStandardItem(resource.restype.extension.upper())
                sizeItem = QStandardItem(human_readable_size(len(resource.data)))
                self.model.appendRow([resrefItem, restypeItem, sizeItem])

        elif restype == ResourceType.RIM:
            rim: RIM = read_rim(data)
            for resource in rim:
                resrefItem = QStandardItem(str(resource.resref))
                resrefItem.setData(resource)
                restypeItem = QStandardItem(resource.restype.extension.upper())
                sizeItem = QStandardItem(human_readable_size(len(resource.data)))
                self.model.appendRow([resrefItem, restypeItem, sizeItem])

        else:
            QMessageBox(
                QMessageBox.Critical,
                "Unable to load file",
                "The file specified is not a MOD/ERF type file.",
                parent=self,
                flags=Qt.Window | Qt.Dialog | Qt.WindowStaysOnTopHint,
            ).show()

    def build(self) -> tuple[bytes, bytes]:
        """Builds resource data from the model.

        Returns:
        -------
            data: The built resource data.
            b"": An empty bytes object.

        Processing Logic:
        ----------------
            - Loops through each item in the model and extracts the resource data
            - Writes the data to either a RIM or ERF based on the resource type
            - Returns the built data and an empty bytes object.
        """
        data = bytearray()
        resource: ERFResource | RIMResource

        if self._restype == ResourceType.RIM:
            rim = RIM()
            for i in range(self.model.rowCount()):
                item = self.model.item(i, 0)
                resource = item.data()
                rim.set_data(str(resource.resref), resource.restype, resource.data)
            write_rim(rim, data)

        elif self._restype.name in ERFType.__members__:  # sourcery skip: split-or-ifs
            erf = ERF(ERFType.__members__[self._restype.name])
            for i in range(self.model.rowCount()):
                item = self.model.item(i, 0)
                resource = item.data()
                erf.set_data(str(resource.resref), resource.restype, resource.data)
            write_erf(erf, data)

        return data, b""

    def new(self):
        super().new()
        self.model.clear()
        self.model.setColumnCount(3)
        self.model.setHorizontalHeaderLabels(["ResRef", "Type", "Size"])
        self.ui.refreshButton.setEnabled(False)

    def save(self):
        """Saves the current state of the editor to the file path.

        Processing Logic:
        ----------------
            - Checks if file path is None and calls saveAs() method to set the file path
            - Enables the refresh button on the UI
            - Builds the data from the editor contents
            - Opens the file path in write byte mode
            - Writes the data to the file.
        """
        # Must override the method as the superclass method breaks due to filepath always ending in .rim/mod/erf
        if self._filepath is None:
            self.saveAs()
            return

        self.ui.refreshButton.setEnabled(True)

        data: tuple[bytes, bytes] = self.build()
        self._revert = data[0]
        if is_capsule_file(self._filepath.parent) and not self._filepath.safe_isfile():
            self.saveAs()
            # saveNested currently broken.
            return
            self._saveNestedCapsule(*data)
        else:
            with self._filepath.open("wb") as file:
                file.write(data[0])

    def extractSelected(self):
        """Extract selected resources to a folder.

        Processing Logic:
        ----------------
            - Get the target folder path from the file dialog
            - Check if a valid folder is selected
            - Get the selected rows from the table view
            - Iterate through the selected rows
            - Extract the resource data from the model
            - Write the resource data to a file in the target folder.
        """
        folderpath_str = QFileDialog.getExistingDirectory(self, "Extract to folder")
        if not folderpath_str:
            return

        self.ui.tableView.selectionModel().selectedRows()
        for index in self.ui.tableView.selectionModel().selectedRows(0):
            item = self.model.itemFromIndex(index)
            resource: ERFResource = item.data()
            file_path = Path(folderpath_str, f"{resource.resref}.{resource.restype.extension}")
            with file_path.open("wb") as file:
                file.write(resource.data)

    def removeSelected(self):
        """Removes selected rows from table view.

        Removes selected rows from table view by:
            - Getting selected row indexes from table view
            - Reversing the list to remove from last to first
            - Removing the row from model using row number.
        """
        for index in reversed([index for index in self.ui.tableView.selectedIndexes() if not index.column()]):
            item: QStandardItem | None = self.model.itemFromIndex(index)
            self.model.removeRow(item.row())

    def addResources(self, filepaths: list[str]):
        """Adds resources to the capsule.

        Args:
        ----
            filepaths: list of filepaths to add as resources

        Processing Logic:
        ----------------
            - Loops through each filepath
            - Resolves the filepath and opens it for reading
            - Splits the parent directory name to get the resref and restype
            - Creates an ERFResource object from the data
            - Adds rows to the model displaying the resref, restype and size
            - Catches any exceptions and displays an error message.
        """
        for filepath in filepaths:
            c_filepath = Path(filepath)
            try:
                resref, restype = ResourceIdentifier.from_path(c_filepath).validate().unpack()
                data = BinaryReader.load_file(c_filepath)
                resource = ERFResource(ResRef(resref), restype, data)

                resrefItem = QStandardItem(str(resource.resref))
                resrefItem.setData(resource)
                restypeItem = QStandardItem(resource.restype.extension.upper())
                resourceSizeStr = human_readable_size(len(resource.data))
                sizeItem = QStandardItem(resourceSizeStr)
                self.model.appendRow([resrefItem, restypeItem, sizeItem])
            except Exception as e:
                get_root_logger().exception("Failed to add resource at %s", c_filepath.absolute())
                error_msg = str(universal_simplify_exception(e)).replace("\n", "<br>")
                QMessageBox(
                    QMessageBox.Critical,
                    "Failed to add resource",
                    f"Could not add resource at {c_filepath.absolute()}:<br><br>{error_msg}",
                    flags=Qt.Window | Qt.Dialog | Qt.WindowStaysOnTopHint,
                ).exec_()

    def selectFilesToAdd(self):
        filepaths: list[str] = QFileDialog.getOpenFileNames(self, "Load files into module")[:-1][0]
        self.addResources(filepaths)

    def openSelected(self):
        """Opens the selected resource in the editor.

        Processing Logic:
        ----------------
            - Checks if a filepath is set and shows error if not
            - Loops through selected rows in table
            - Gets the item and resource data
            - Checks resource type and skips nested types
            - Opens the resource in an editor window.
        """
        if self._filepath is None:
            QMessageBox(QMessageBox.Critical, "Cannot edit resource", "Save the ERF and try again.", QMessageBox.Ok, self).exec_()
            return

        for index in self.ui.tableView.selectionModel().selectedRows(0):
            item = self.model.itemFromIndex(index)
            resource: ERFResource = item.data()

            if resource.restype.name in ERFType.__members__:
                QMessageBox(
                    QMessageBox.Warning,
                    "Nested ERF/RIM files is mostly unsupported.",
                    "You are attempting to open a nested ERF/RIM. Any action besides extracting from them will not work. You've been warned.",
                    QMessageBox.Ok,
                    self,
                    flags=Qt.Window | Qt.Dialog | Qt.WindowStaysOnTopHint,
                ).exec_()
            new_filepath = self._filepath
            if resource.restype.name in ERFType.__members__ or resource.restype == ResourceType.RIM:
                new_filepath /= str(ResourceIdentifier(str(resource.resref), resource.restype))

            tempPath, editor = openResourceEditor(
                new_filepath,
                str(resource.resref),
                resource.restype,
                resource.data,
                self._installation,
                self,
            )
            if isinstance(editor, Editor):
                editor.savedFile.connect(self.resourceSaved)

    def refresh(self):
        data: bytes = BinaryReader.load_file(self._filepath)
        self.load(self._filepath, self._resname, self._restype, data)

    def selectionChanged(self):
        """Updates UI controls based on table selection.

        Processing Logic:
        ----------------
            - Check if any rows are selected in the table view
            - If no rows selected, disable UI controls by calling _set_ui_controls_state(False)
            - If rows are selected, enable UI controls by calling _set_ui_controls_state(True).
        """
        if len(self.ui.tableView.selectedIndexes()) == 0:
            self._set_ui_controls_state(state=False)
        else:
            self._set_ui_controls_state(state=True)

    def _set_ui_controls_state(self, *, state: bool):
        self.ui.extractButton.setEnabled(state)
        self.ui.openButton.setEnabled(state)
        self.ui.unloadButton.setEnabled(state)

    def resourceSaved(self, filepath: str, resname: str, restype: ResourceType, data: bytes):
        """Saves resource data to the UI table.

        Args:
        ----
            filepath: Filepath of the resource being saved
            resname: Filestem Reference of the resource being saved
            restype: Type of the resource being saved
            data: Data being saved for the resource

        Processing Logic:
        ----------------
            - Check if filepath matches internal filepath
            - Iterate through selected rows in table view
            - Get item from selected index
            - Check if item resref/resname and restype match parameters
            - Set item data to passed in data.
        """
        if filepath != self._filepath:
            return

        for index in self.ui.tableView.selectionModel().selectedRows(0):
            item: ERFResource = self.model.itemFromIndex(index).data()
            if item.resref != resname:
                continue
            if item.restype != restype:
                continue
            item.data = data


class ERFEditorTable(QTableView):
    resourceDropped = QtCore.Signal(object)

    def __init__(self, parent: QWidget):
        super().__init__(parent)

    def dragEnterEvent(self, event: QDragEnterEvent):
        if event.mimeData().hasUrls:
            event.accept()
        else:
            event.ignore()

    def dragMoveEvent(self, event: QDragMoveEvent):
        if event.mimeData().hasUrls:
            event.setDropAction(QtCore.Qt.CopyAction)
            event.accept()
        else:
            event.ignore()

    def dropEvent(self, event: QDropEvent):
        if event.mimeData().hasUrls:
            event.setDropAction(QtCore.Qt.CopyAction)
            event.accept()
            links: list[str] = [str(url.toLocalFile()) for url in event.mimeData().urls()]
            self.resourceDropped.emit(links)
        else:
            event.ignore()

    def startDrag(self, actions: QtCore.Qt.DropActions | QtCore.Qt.DropAction):
        """Starts a drag operation with the selected items.

        Args:
        ----
            actions: QtCore.Qt.DropActions | QtCore.Qt.DropAction: The allowed actions for the drag

        Processing Logic:
        ----------------
            - Extracts selected items to a temp directory
            - Creates a list of local file URLs from the extracted files
            - Sets the file URLs on a QMimeData object
            - Creates a drag object with the mime data
            - Executes the drag with the allowed actions.
        """
        tempDir = Path(GlobalSettings().extractPath)

        if not tempDir or not tempDir.safe_isdir():
            get_root_logger().error(f"Temp directory not valid: {tempDir}")
            return

        urls: list[QtCore.QUrl] = []
        for index in (index for index in self.selectedIndexes() if not index.column()):
            resource: ERFResource = self.model().itemData(index)[QtCore.Qt.UserRole + 1]
            file_stem, file_ext = str(resource.resref), resource.restype.extension
            filepath = Path(tempDir, f"{file_stem}.{file_ext}")
            with filepath.open("wb") as file:
                file.write(resource.data)
            urls.append(QtCore.QUrl.fromLocalFile(str(filepath)))

        mimeData = QMimeData()
        mimeData.setUrls(urls)
        drag = QtGui.QDrag(self)
        drag.setMimeData(mimeData)
        drag.exec_(QtCore.Qt.CopyAction, QtCore.Qt.CopyAction)<|MERGE_RESOLUTION|>--- conflicted
+++ resolved
@@ -2,19 +2,12 @@
 
 from typing import TYPE_CHECKING
 
-<<<<<<< HEAD
 import qtpy
 
 from qtpy import QtCore, QtGui
-from qtpy.QtCore import QMimeData
+from qtpy.QtCore import QMimeData, Qt
 from qtpy.QtGui import QStandardItem, QStandardItemModel
 from qtpy.QtWidgets import QFileDialog, QMessageBox, QShortcut, QTableView
-=======
-from PyQt5 import QtCore, QtGui
-from PyQt5.QtCore import QMimeData, Qt
-from PyQt5.QtGui import QStandardItem, QStandardItemModel
-from PyQt5.QtWidgets import QFileDialog, QMessageBox, QShortcut, QTableView
->>>>>>> 1566dd67
 
 from pykotor.common.misc import ResRef
 from pykotor.common.stream import BinaryReader
