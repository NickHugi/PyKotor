--- conflicted
+++ resolved
@@ -39,10 +39,7 @@
 from toolset.gui.widgets.settings.installations import GlobalSettings
 from toolset.utils.window import open_resource_editor
 from utility.error_handling import universal_simplify_exception
-<<<<<<< HEAD
 from utility.ui_libraries.qt.widgets.itemviews.tableview import RobustTableView
-=======
->>>>>>> a334711b
 
 if TYPE_CHECKING:
     import os
@@ -639,19 +636,12 @@
         if mime_data.hasUrls():
             event.setDropAction(Qt.DropAction.CopyAction)
             event.accept()
-<<<<<<< HEAD
             filter_model: ERFSortFilterProxyModel = cast(ERFSortFilterProxyModel, self.model())
             source_model: QStandardItemModel = cast(QStandardItemModel, filter_model.sourceModel())
-            existing_items: set[str] = {f"{source_model.index(row, 0).data()}.{source_model.index(row, 1).data()}".strip().lower() for row in range(source_model.rowCount())}
-=======
-            links: list[str] = [str(url.toLocalFile()) for url in event.mimeData().urls()]
-            filterModel = cast("ERFSortFilterProxyModel", self.model())
-            sourceModel = cast("QStandardItemModel", filterModel.sourceModel())
-            existing_items = {
-                f"{sourceModel.index(row, 0).data()}.{sourceModel.index(row, 1).data()}".strip().lower()
-                for row in range(sourceModel.rowCount())
+            existing_items: set[str] = {
+                f"{source_model.index(row, 0).data()}.{source_model.index(row, 1).data()}".strip().lower()
+                for row in range(source_model.rowCount())
             }
->>>>>>> a334711b
             always = False
             never = False
             to_skip: list[str] = []
@@ -703,20 +693,20 @@
                         return
                     elif response == QMessageBox.StandardButton.YesToAll:
                         always = True
-                        model: QAbstractItemModel | None = self.model()
+                        model = self.model()
                         if model is None:
                             RobustLogger().warning("ERFEditorTable: model was None in dropEvent()")
                             return
                         for row in range(model.rowCount()):
-                            cell_col_0: QStandardItem | None = source_model.item(row, 0)
+                            cell_col_0 = source_model.item(row, 0)
                             if cell_col_0 is None:
                                 RobustLogger().warning("ERFEditorTable: cell_col_0 was None in dropEvent() at row %s", row)
                                 continue
-                            cell_col_1: QStandardItem | None = source_model.item(row, 1)
+                            cell_col_1 = source_model.item(row, 1)
                             if cell_col_1 is None:
                                 RobustLogger().warning("ERFEditorTable: cell_col_1 was None in dropEvent() at row %s", row)
                                 continue
-                            filename: str = f"{cell_col_0.text()}.{cell_col_1.text()}".strip().lower()
+                            filename = f"{cell_col_0.text()}.{cell_col_1.text()}".strip().lower()
                             if filename == link.lower().strip():
                                 print(f"Removing '{filename}' from the erf/rim.")
                                 model.removeRow(row)
@@ -735,13 +725,13 @@
         else:
             event.ignore()
 
-<<<<<<< HEAD
     def startDrag(
         self,
         actions: Qt.DropAction,
     ):  # pyright: ignore[reportIncompatibleMethodOverride]
         temp_dir = Path(GlobalSettings().extractPath)
 
+        # Ensure the temp directory exists and is valid
         exists: bool = temp_dir.exists()
         if not exists or not temp_dir.is_dir():
             if exists or temp_dir.is_file():
@@ -756,42 +746,10 @@
         filter_model: ERFSortFilterProxyModel = cast(ERFSortFilterProxyModel, self.model())
         source_model: QStandardItemModel = cast(QStandardItemModel, filter_model.sourceModel())
         for index in (index for index in self.selectedIndexes() if not index.column()):
-            resource: ERFResource = source_model.data(filter_model.mapToSource(index), Qt.ItemDataRole.UserRole + 1)
-=======
-    def startDrag(self, actions: QtCore.Qt.DropActions | QtCore.Qt.DropAction):
-        """Starts a drag operation with the selected items.
-
-        Args:
-        ----
-            actions: QtCore.Qt.DropActions | QtCore.Qt.DropAction: The allowed actions for the drag
-
-        Processing Logic:
-        ----------------
-            - Extracts selected items to a temp directory
-            - Creates a list of local file URLs from the extracted files
-            - Sets the file URLs on a QMimeData object
-            - Creates a drag object with the mime data
-            - Executes the drag with the allowed actions.
-        """
-        tempDir = Path(GlobalSettings().extractPath)
-
-        if not tempDir.is_dir():
-            if tempDir.is_file() or tempDir.exists():
-                RobustLogger().error(f"tempDir '{tempDir}' exists but was not a valid filesystem folder.")
-            else:
-                tempDir.mkdir(parents=True, exist_ok=True)
-            if not tempDir.is_dir():
-                RobustLogger().error(f"Temp directory not valid: {tempDir}")
-            return
-
-        urls: list[QtCore.QUrl] = []
-        filterModel = cast("ERFSortFilterProxyModel", self.model())
-        sourceModel = cast("QStandardItemModel", filterModel.sourceModel())
-        for index in (
-            index for index in self.selectedIndexes() if not index.column()
-        ):
-            resource: ERFResource = sourceModel.data(filterModel.mapToSource(index), QtCore.Qt.ItemDataRole.UserRole + 1)
->>>>>>> a334711b
+            resource: ERFResource = source_model.data(
+                filter_model.mapToSource(index),
+                Qt.ItemDataRole.UserRole + 1
+            )
             file_stem, file_ext = str(resource.resref), resource.restype.extension
             filepath: Path = Path(temp_dir, f"{file_stem}.{file_ext}")
             filepath.write_bytes(resource.data)
