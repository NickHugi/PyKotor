from __future__ import annotations

from copy import deepcopy
from typing import TYPE_CHECKING

import qtpy

from pykotor.common.misc import ResRef
from pykotor.resource.formats.gff import write_gff
from pykotor.resource.generics.utt import UTT, dismantle_utt, read_utt
from pykotor.resource.type import ResourceType
from toolset.data.installation import HTInstallation
from toolset.gui.dialogs.edit.locstring import LocalizedStringDialog
from toolset.gui.editor import Editor

if TYPE_CHECKING:
    import os

    from qtpy.QtWidgets import QWidget

    from pykotor.resource.formats.twoda.twoda_data import TwoDA


class UTTEditor(Editor):
    def __init__(
        self,
        parent: QWidget | None,
        installation: HTInstallation
        | None = None,
    ):
        """Initialize the trigger editor window.

        Args:
        ----
            parent: {Parent widget}
            installation: {Installation object}.

        Processing Logic:
        ----------------
            - Initialize the base editor window
            - Set up the UI from the designer file
            - Connect menu and signal handlers
            - Load data from the provided installation if given
            - Initialize an empty UTT object.
        """
        supported = [ResourceType.UTT]
        super().__init__(parent, "Trigger Editor", "trigger", supported, supported, installation)

<<<<<<< HEAD
        if qtpy.API_NAME == "PySide2":
            from toolset.uic.pyside2.editors.utt import Ui_MainWindow  # noqa: PLC0415  # pylint: disable=C0415
        elif qtpy.API_NAME == "PySide6":
            from toolset.uic.pyside6.editors.utt import Ui_MainWindow  # noqa: PLC0415  # pylint: disable=C0415
        elif qtpy.API_NAME == "PyQt5":
            from toolset.uic.pyqt5.editors.utt import Ui_MainWindow  # noqa: PLC0415  # pylint: disable=C0415
        elif qtpy.API_NAME == "PyQt6":
            from toolset.uic.pyqt6.editors.utt import Ui_MainWindow  # noqa: PLC0415  # pylint: disable=C0415
        else:
            raise ImportError(f"Unsupported Qt bindings: {qtpy.API_NAME}")
=======
        from toolset.uic.editors.utt import Ui_MainWindow  # noqa: PLC0415  # pylint: disable=C0415
>>>>>>> 1566dd67

        self.ui = Ui_MainWindow()
        self.ui.setupUi(self)
        self._setupMenus()
        self._setupSignals()
        if installation is not None:  # will only be none in the unittests
            self._setupInstallation(installation)

        self._utt: UTT = UTT()

        self.new()

    def _setupSignals(self):
        self.ui.tagGenerateButton.clicked.connect(self.generateTag)
        self.ui.resrefGenerateButton.clicked.connect(self.generateResref)

    def _setupInstallation(
        self,
        installation: HTInstallation,
    ):
        self._installation = installation
        self.ui.nameEdit.setInstallation(installation)

        cursors: TwoDA = installation.htGetCache2DA(HTInstallation.TwoDA_CURSORS)
        factions: TwoDA = installation.htGetCache2DA(HTInstallation.TwoDA_FACTIONS)
        traps: TwoDA = installation.htGetCache2DA(HTInstallation.TwoDA_TRAPS)

        self.ui.cursorSelect.setItems(cursors.get_column("label"))
        self.ui.factionSelect.setItems(factions.get_column("label"))
        self.ui.trapSelect.setItems(traps.get_column("label"))

    def load(
        self,
        filepath: os.PathLike | str,
        resref: str,
        restype: ResourceType,
        data: bytes,
    ):
        super().load(filepath, resref, restype, data)

        utt: UTT = read_utt(data)
        self._loadUTT(utt)

    def _loadUTT(
        self,
        utt: UTT,
    ):
        """Loads UTT data into UI elements.

        Args:
        ----
            utt: UTT - UTT object to load data from

        Loads UTT data:{
            - Sets name, tag, resref from utt
            - Sets cursor, type indexes from utt
            - Sets trap properties from utt
            - Sets scripts from utt
            - Sets comments from utt
        }.
        """
        self._utt = utt

        # Basic
        self.ui.nameEdit.setLocstring(utt.name)
        self.ui.tagEdit.setText(utt.tag)
        self.ui.resrefEdit.setText(str(utt.resref))
        self.ui.cursorSelect.setCurrentIndex(utt.cursor_id)
        self.ui.typeSelect.setCurrentIndex(utt.type_id)

        # Advanced
        self.ui.autoRemoveKeyCheckbox.setChecked(utt.auto_remove_key)
        self.ui.keyEdit.setText(utt.key_name)
        self.ui.factionSelect.setCurrentIndex(utt.faction_id)
        self.ui.highlightHeightSpin.setValue(utt.highlight_height)

        # Trap
        self.ui.isTrapCheckbox.setChecked(utt.is_trap)
        self.ui.activateOnceCheckbox.setChecked(utt.trap_once)
        self.ui.detectableCheckbox.setChecked(utt.trap_detectable)
        self.ui.detectDcSpin.setValue(utt.trap_detect_dc)
        self.ui.disarmableCheckbox.setChecked(utt.trap_disarmable)
        self.ui.disarmDcSpin.setValue(utt.trap_disarm_dc)
        self.ui.trapSelect.setCurrentIndex(utt.trap_type)

        # Scripts
        self.ui.onClickEdit.setText(str(utt.on_click))
        self.ui.onDisarmEdit.setText(str(utt.on_disarm))
        self.ui.onEnterEdit.setText(str(utt.on_enter))
        self.ui.onExitEdit.setText(str(utt.on_exit))
        self.ui.onHeartbeatEdit.setText(str(utt.on_heartbeat))
        self.ui.onTrapTriggeredEdit.setText(str(utt.on_trap_triggered))
        self.ui.onUserDefinedEdit.setText(str(utt.on_user_defined))

        # Comments
        self.ui.commentsEdit.setPlainText(utt.comment)

    def build(self) -> tuple[bytes, bytes]:
        """Builds an UTT from UI input.

        Returns:
        -------
            tuple[bytes, bytes]: A tuple containing the GFF data (bytes) and any errors (bytes).

        Processing Logic:
        ----------------
        - Gets input from various UI elements like name, tag, scripts etc and populates an UTT object
        - Serializes the UTT to GFF format
        - Returns the GFF data and any errors
        """
        utt: UTT = deepcopy(self._utt)

        # Basic
        utt.name = self.ui.nameEdit.locstring()
        utt.tag = self.ui.tagEdit.text()
        utt.resref = ResRef(self.ui.resrefEdit.text())
        utt.cursor_id = self.ui.cursorSelect.currentIndex()
        utt.type_id = self.ui.typeSelect.currentIndex()

        # Advanced
        utt.auto_remove_key = self.ui.autoRemoveKeyCheckbox.isChecked()
        utt.key_name = self.ui.keyEdit.text()
        utt.faction_id = self.ui.factionSelect.currentIndex()
        utt.highlight_height = self.ui.highlightHeightSpin.value()

        # Trap
        utt.is_trap = self.ui.isTrapCheckbox.isChecked()
        utt.trap_once = self.ui.activateOnceCheckbox.isChecked()
        utt.trap_detectable = self.ui.detectableCheckbox.isChecked()
        utt.trap_detect_dc = self.ui.detectDcSpin.value()
        utt.trap_disarmable = self.ui.disarmableCheckbox.isChecked()
        utt.trap_disarm_dc = self.ui.disarmDcSpin.value()
        utt.trap_type = self.ui.trapSelect.currentIndex()

        # Scripts
        utt.on_click = ResRef(self.ui.onClickEdit.text())
        utt.on_disarm = ResRef(self.ui.onDisarmEdit.text())
        utt.on_enter = ResRef(self.ui.onEnterEdit.text())
        utt.on_exit = ResRef(self.ui.onExitEdit.text())
        utt.on_heartbeat = ResRef(self.ui.onHeartbeatEdit.text())
        utt.on_trap_triggered = ResRef(self.ui.onTrapTriggeredEdit.text())
        utt.on_user_defined = ResRef(self.ui.onUserDefinedEdit.text())

        # Comments
        utt.comment = self.ui.commentsEdit.toPlainText()

        data = bytearray()
        gff = dismantle_utt(utt)
        write_gff(gff, data)

        return data, b""

    def new(self):
        super().new()
        self._loadUTT(UTT())

    def changeName(self):
        dialog = LocalizedStringDialog(self, self._installation, self.ui.nameEdit.locstring())
        if dialog.exec_():
            self._loadLocstring(self.ui.nameEdit.ui.locstringText, dialog.locstring)

    def generateTag(self):
        if not self.ui.resrefEdit.text():
            self.generateResref()
        self.ui.tagEdit.setText(self.ui.resrefEdit.text())

    def generateResref(self):
        if self._resname:
            self.ui.resrefEdit.setText(self._resname)
        else:
            self.ui.resrefEdit.setText("m00xx_trg_000")<|MERGE_RESOLUTION|>--- conflicted
+++ resolved
@@ -46,7 +46,6 @@
         supported = [ResourceType.UTT]
         super().__init__(parent, "Trigger Editor", "trigger", supported, supported, installation)
 
-<<<<<<< HEAD
         if qtpy.API_NAME == "PySide2":
             from toolset.uic.pyside2.editors.utt import Ui_MainWindow  # noqa: PLC0415  # pylint: disable=C0415
         elif qtpy.API_NAME == "PySide6":
@@ -57,9 +56,6 @@
             from toolset.uic.pyqt6.editors.utt import Ui_MainWindow  # noqa: PLC0415  # pylint: disable=C0415
         else:
             raise ImportError(f"Unsupported Qt bindings: {qtpy.API_NAME}")
-=======
-        from toolset.uic.editors.utt import Ui_MainWindow  # noqa: PLC0415  # pylint: disable=C0415
->>>>>>> 1566dd67
 
         self.ui = Ui_MainWindow()
         self.ui.setupUi(self)
