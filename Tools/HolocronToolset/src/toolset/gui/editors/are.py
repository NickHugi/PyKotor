--- conflicted
+++ resolved
@@ -21,18 +21,12 @@
 if TYPE_CHECKING:
     import os
 
-<<<<<<< HEAD
-    from pykotor.resource.formats.bwm.bwm_data import BWM
-    from pykotor.resource.formats.lyt.lyt_data import LYT
-    from pykotor.resource.formats.tpc.tpc_data import TPC
-=======
     from PyQt5.QtWidgets import QLabel, QWidget
 
     from pykotor.resource.formats.bwm.bwm_data import BWM
     from pykotor.resource.formats.lyt.lyt_data import LYT
     from pykotor.resource.formats.tpc.tpc_data import TPC
     from pykotor.resource.formats.twoda.twoda_data import TwoDA
->>>>>>> 59378933
     from toolset.gui.widgets.long_spinbox import LongSpinBox
 
 
