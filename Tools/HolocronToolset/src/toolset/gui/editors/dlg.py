from __future__ import annotations

from copy import copy, deepcopy
from typing import TYPE_CHECKING

import pyperclip

from PyQt5 import QtCore
from PyQt5.QtCore import QBuffer, QIODevice, QItemSelectionModel
from PyQt5.QtGui import QBrush, QColor, QStandardItem, QStandardItemModel
from PyQt5.QtMultimedia import QMediaContent, QMediaPlayer
from PyQt5.QtWidgets import QListWidgetItem, QMenu, QMessageBox, QShortcut

from pykotor.common.misc import ResRef
from pykotor.extract.installation import SearchLocation
from pykotor.resource.formats.gff import write_gff
from pykotor.resource.generics.dlg import (
    DLG,
    DLGComputerType,
    DLGConversationType,
    DLGEntry,
    DLGLink,
    DLGReply,
    dismantle_dlg,
    read_dlg,
)
from pykotor.resource.type import ResourceType
from PyQt5 import QtCore
from PyQt5.QtCore import QBuffer, QIODevice, QItemSelection, QItemSelectionModel, QPoint
from PyQt5.QtGui import QBrush, QColor, QStandardItem, QStandardItemModel
from PyQt5.QtMultimedia import QMediaContent, QMediaPlayer
from PyQt5.QtWidgets import QListWidgetItem, QMenu, QMessageBox, QPlainTextEdit, QShortcut, QWidget
from toolset.data.installation import HTInstallation
from toolset.gui.dialogs.edit.dialog_animation import EditAnimationDialog
from toolset.gui.dialogs.edit.dialog_model import CutsceneModelDialog
from toolset.gui.dialogs.edit.locstring import LocalizedStringDialog
from toolset.gui.editor import Editor
from toolset.utils.misc import QtKey
from utility.error_handling import assert_with_variable_trace

if TYPE_CHECKING:
    import os

    from PyQt5.QtCore import QItemSelection, QModelIndex, QPoint
    from PyQt5.QtGui import QKeyEvent, QMouseEvent
    from PyQt5.QtWidgets import QPlainTextEdit, QWidget

    from pykotor.common.language import LocalizedString
    from pykotor.resource.formats.twoda.twoda_data import TwoDA
    from pykotor.resource.generics.dlg import (
        DLGAnimation,
        DLGNode,
        DLGStunt,
    )

_LINK_ROLE = QtCore.Qt.UserRole + 1
_COPY_ROLE = QtCore.Qt.UserRole + 2


class DLGEditor(Editor):
    def __init__(self, parent: QWidget | None = None, installation: HTInstallation | None = None):
        """Initializes the Dialog Editor window.

        Args:
        ----
            parent: QWidget | None = None: The parent widget
            installation: HTInstallation | None = None: The installation

        Initializes UI components:
            - Sets up menus
            - Connects signals
            - Sets up installation
            - Initializes model, tree view and selection model
            - Sets buffer and media player
            - Sets boolean to prevent events on programatic updates
            - Sets splitter sizes
            - Calls new() to start with empty dialog.
        """
        supported = [ResourceType.DLG]
        super().__init__(parent, "Dialog Editor", "dialog", supported, supported, installation)

        from toolset.uic.editors.dlg import Ui_MainWindow  # noqa: PLC0415  # pylint: disable=C0415
        self.ui = Ui_MainWindow()
        self.ui.setupUi(self)
        self._setupMenus()
        self._setupSignals()
        if installation:  # will always be None in the unittests.
            self._setupInstallation(installation)

        self._focused: bool = False
        self._dlg: DLG = DLG()
        self._copy: DLGNode | None = None
        self.model: QStandardItemModel = QStandardItemModel(self)
        self.ui.dialogTree.setModel(self.model)

        self.ui.dialogTree.customContextMenuRequested.connect(self.onTreeContextMenu)
        self.ui.dialogTree.selectionModel().selectionChanged.connect(self.onSelectionChanged)
        self.ui.textEdit.mouseDoubleClickEvent = self.editText

        self.buffer: QBuffer = QBuffer()
        self.player: QMediaPlayer = QMediaPlayer(self)

        # This boolean is used to prevent events firing onNodeUpdate() when values are changed programatically
        self.acceptUpdates: bool = False

        # Make the bottom panel take as little space possible
        self.ui.splitter.setSizes([99999999, 1])

        self.new()

    def _setupSignals(self) -> None:
        """Connects UI signals to update node/link on change.

        Args:
        ----
            self: {The class instance}: Connects UI signals to methods

        Processing Logic:
        ----------------
            - Connects text/value changes of various UI elements to onNodeUpdate method
            - Connects buttons to respective methods like play sound, load tree, add/remove anims
            - Connects delete shortcut to delete node.
        """
        # Events to update link/nodes connected to its respective tree view item
        self.ui.speakerEdit.textEdited.connect(self.onNodeUpdate)
        self.ui.listenerEdit.textEdited.connect(self.onNodeUpdate)
        self.ui.script1ResrefEdit.textEdited.connect(self.onNodeUpdate)
        self.ui.script1Param1Spin.valueChanged.connect(self.onNodeUpdate)
        self.ui.script1Param2Spin.valueChanged.connect(self.onNodeUpdate)
        self.ui.script1Param3Spin.valueChanged.connect(self.onNodeUpdate)
        self.ui.script1Param4Spin.valueChanged.connect(self.onNodeUpdate)
        self.ui.script1Param5Spin.valueChanged.connect(self.onNodeUpdate)
        self.ui.script1Param6Edit.textEdited.connect(self.onNodeUpdate)
        self.ui.script2ResrefEdit.textEdited.connect(self.onNodeUpdate)
        self.ui.script2Param1Spin.valueChanged.connect(self.onNodeUpdate)
        self.ui.script2Param2Spin.valueChanged.connect(self.onNodeUpdate)
        self.ui.script2Param3Spin.valueChanged.connect(self.onNodeUpdate)
        self.ui.script2Param4Spin.valueChanged.connect(self.onNodeUpdate)
        self.ui.script2Param5Spin.valueChanged.connect(self.onNodeUpdate)
        self.ui.script2Param6Edit.textEdited.connect(self.onNodeUpdate)
        self.ui.condition1ResrefEdit.textEdited.connect(self.onNodeUpdate)
        self.ui.condition1Param1Spin.valueChanged.connect(self.onNodeUpdate)
        self.ui.condition1Param2Spin.valueChanged.connect(self.onNodeUpdate)
        self.ui.condition1Param3Spin.valueChanged.connect(self.onNodeUpdate)
        self.ui.condition1Param4Spin.valueChanged.connect(self.onNodeUpdate)
        self.ui.condition1Param5Spin.valueChanged.connect(self.onNodeUpdate)
        self.ui.condition1Param6Edit.textEdited.connect(self.onNodeUpdate)
        self.ui.condition2ResrefEdit.textEdited.connect(self.onNodeUpdate)
        self.ui.condition1NotCheckbox.stateChanged.connect(self.onNodeUpdate)
        self.ui.condition2Param1Spin.valueChanged.connect(self.onNodeUpdate)
        self.ui.condition2Param2Spin.valueChanged.connect(self.onNodeUpdate)
        self.ui.condition2Param3Spin.valueChanged.connect(self.onNodeUpdate)
        self.ui.condition2Param4Spin.valueChanged.connect(self.onNodeUpdate)
        self.ui.condition2Param5Spin.valueChanged.connect(self.onNodeUpdate)
        self.ui.condition2Param6Edit.textEdited.connect(self.onNodeUpdate)
        self.ui.condition2NotCheckbox.stateChanged.connect(self.onNodeUpdate)
        self.ui.emotionSelect.currentIndexChanged.connect(self.onNodeUpdate)
        self.ui.expressionSelect.currentIndexChanged.connect(self.onNodeUpdate)
        self.ui.soundEdit.textEdited.connect(self.onNodeUpdate)
        self.ui.voiceEdit.textEdited.connect(self.onNodeUpdate)
        self.ui.soundCheckbox.toggled.connect(self.onNodeUpdate)
        self.ui.plotIndexSpin.valueChanged.connect(self.onNodeUpdate)
        self.ui.plotXpSpin.valueChanged.connect(self.onNodeUpdate)
        self.ui.questEdit.textEdited.connect(self.onNodeUpdate)
        self.ui.questEntrySpin.valueChanged.connect(self.onNodeUpdate)
        self.ui.cameraIdSpin.valueChanged.connect(self.onNodeUpdate)
        self.ui.cameraAngleSelect.currentIndexChanged.connect(self.onNodeUpdate)
        self.ui.cameraEffectSelect.currentIndexChanged.connect(self.onNodeUpdate)
        self.ui.nodeUnskippableCheckbox.toggled.connect(self.onNodeUpdate)
        self.ui.nodeIdSpin.valueChanged.connect(self.onNodeUpdate)
        self.ui.alienRaceNodeSpin.valueChanged.connect(self.onNodeUpdate)
        self.ui.postProcSpin.valueChanged.connect(self.onNodeUpdate)
        self.ui.delaySpin.valueChanged.connect(self.onNodeUpdate)
        self.ui.logicSpin.valueChanged.connect(self.onNodeUpdate)
        self.ui.waitFlagSpin.valueChanged.connect(self.onNodeUpdate)
        self.ui.fadeTypeSpin.valueChanged.connect(self.onNodeUpdate)
        self.ui.commentsEdit.textChanged.connect(self.onNodeUpdate)

        self.ui.soundButton.clicked.connect(lambda: self.playSound(self.ui.soundEdit.text()))
        self.ui.voiceButton.clicked.connect(lambda: self.playSound(self.ui.voiceEdit.text()))

        self.ui.actionReloadTree.triggered.connect(lambda: self._loadDLG(self._dlg))

        self.ui.addStuntButton.clicked.connect(self.onAddStuntClicked)
        self.ui.removeStuntButton.clicked.connect(self.onRemoveStuntClicked)
        self.ui.editStuntButton.clicked.connect(self.onEditStuntClicked)

        self.ui.addAnimButton.clicked.connect(self.onAddAnimClicked)
        self.ui.removeAnimButton.clicked.connect(self.onRemoveAnimClicked)
        self.ui.editAnimButton.clicked.connect(self.onEditAnimClicked)

        QShortcut("Del", self).activated.connect(self.deleteSelectedNode)

    def load(self, filepath: os.PathLike | str, resref: str, restype: ResourceType, data: bytes) -> None:
        """Loads a dialogue file.

        Args:
        ----
            filepath: The path to the dialogue file
            resref: The resource reference of the dialogue
            restype: The resource type of the dialogue
            data: The raw data of the dialogue file

        Loads dialogue data:
            - Reads dialogue data from file
            - Loads dialogue data into class
            - Refreshes stunt list
            - Sets UI fields from dialogue data.
        """
        super().load(filepath, resref, restype, data)

        dlg = read_dlg(data)
        self._loadDLG(dlg)
        self.refreshStuntList()

        self.ui.onAbortEdit.setText(dlg.EndConverAbort.get())
        self.ui.onEndEdit.setText(dlg.EndConversation.get())
        self.ui.voIdEdit.setText(dlg.VO_ID)
        self.ui.ambientTrackEdit.setText(dlg.AmbientTrack.get())
        self.ui.cameraModelEdit.setText(dlg.CameraModel.get())
        self.ui.conversationSelect.setCurrentIndex(dlg.ConversationType.value)
        self.ui.computerSelect.setCurrentIndex(dlg.ComputerType.value)
        self.ui.skippableCheckbox.setChecked(dlg.Skippable)
        self.ui.animatedCutCheckbox.setChecked(bool(dlg.AnimatedCut))
        self.ui.oldHitCheckbox.setChecked(dlg.OldHitCheck)
        self.ui.unequipHandsCheckbox.setChecked(dlg.UnequipHItem)
        self.ui.unequipAllCheckbox.setChecked(dlg.UnequipItems)
        self.ui.entryDelaySpin.setValue(dlg.DelayEntry)
        self.ui.replyDelaySpin.setValue(dlg.DelayReply)

    def _loadDLG(self, dlg: DLG):
        """Loads a dialog tree into the UI view.

        Args:
        ----
            dlg: The dialog tree to load

        Processing Logic:
        ----------------
            - Clears any existing styling from the dialog tree widget
            - Sets the focused flag to False
            - Sets the internal dlg variable to the passed dlg
            - Clears the model
            - Loops through the starter nodes and loads them recursively into the model.
        """
        self.ui.dialogTree.setStyleSheet("")
        self._focused = False

        self._dlg = dlg
        self.model.clear()
        seenLink = []
        seenNode = []
        for start in dlg.StartingList:
            item = QStandardItem()
            self._loadDLGRec(item, start, seenLink, seenNode)
            self.model.appendRow(item)

    def _loadDLGRec(self, item: QStandardItem, link: DLGLink, seenLink: list[DLGLink], seenNode: list[DLGNode]):
        """Don't call this function directly.

        Loads a DLG node recursively into the tree model

        Args:
        ----
            item: QStandardItem - The item to load the node into
            link: DLGLink - The link whose node to load
            seenLink: list[DLGLink] - Links already loaded
            seenNode: list[DLGNode] - Nodes already loaded

        Processing Logic:
        ----------------
            - Sets the link on the item
            - Checks if link/node already loaded
            - Marks item as already loaded
            - Refreshes the item
            - Loops through child links and loads recursively if not seen.
        """
        node: DLGNode | None = link._node
        assert node is not None, assert_with_variable_trace(node is not None, "link._node cannot be None.")
        item.setData(link, _LINK_ROLE)

        alreadyListed = link in seenLink or node in seenNode
        if link not in seenLink:
            seenLink.append(link)
        if node not in seenNode:
            seenNode.append(node)

        item.setData(alreadyListed, _COPY_ROLE)
        self.refreshItem(item)

        if not alreadyListed:
            for child_link in node._links:
                child_item = QStandardItem()
                self._loadDLGRec(child_item, child_link, seenLink, seenNode)
                item.appendRow(child_item)

    def build(self) -> tuple[bytes, bytes]:
        """Builds a dialogue from UI components.

        Args:
        ----
            self: {The class instance}: The class instance whose build method is being called.

        Returns:
        -------
            tuple[bytes, bytes]: A tuple containing the dialogue data and an empty string
        Processing Logic:
        ----------------
            - Sets dialogue properties from UI components
            - Encodes dialogue data into bytes
            - Returns bytes containing dialogue data and empty string.
        """
        self._dlg.EndConverAbort = ResRef(self.ui.onAbortEdit.text())
        self._dlg.EndConversation = ResRef(self.ui.onEndEdit.text())
        self._dlg.VO_ID = self.ui.voIdEdit.text()
        self._dlg.AmbientTrack = ResRef(self.ui.ambientTrackEdit.text())
        self._dlg.CameraModel = ResRef(self.ui.cameraModelEdit.text())
        self._dlg.ConversationType = DLGConversationType(self.ui.conversationSelect.currentIndex())
        self._dlg.ComputerType = DLGComputerType(self.ui.computerSelect.currentIndex())
        self._dlg.Skippable = self.ui.skippableCheckbox.isChecked()
        self._dlg.AnimatedCut = self.ui.animatedCutCheckbox.isChecked()
        self._dlg.OldHitCheck = self.ui.oldHitCheckbox.isChecked()
        self._dlg.UnequipHItem = self.ui.unequipHandsCheckbox.isChecked()
        self._dlg.UnequipItems = self.ui.unequipAllCheckbox.isChecked()
        self._dlg.DelayEntry = self.ui.entryDelaySpin.value()
        self._dlg.DelayReply = self.ui.replyDelaySpin.value()

        data = bytearray()
        write_gff(dismantle_dlg(self._dlg), data)
        return data, b""

    def new(self) -> None:
        super().new()
        self._loadDLG(DLG())

    def _setupInstallation(self, installation: HTInstallation):
        """Sets up the installation for the UI.

        Args:
        ----
            installation (HTInstallation): The installation object
        Returns:
            None
        Processing Logic:
        ----------------
            - Sets enabled states of UI elements based on installation.tsl
            - Loads required 2da files if not already loaded
            - Sets up additional definitions if installation.tsl is True
            - Clears and populates camera effect dropdown.
        """
        self._installation = installation

        self.ui.script1Param1Spin.setEnabled(installation.tsl)
        self.ui.script1Param2Spin.setEnabled(installation.tsl)
        self.ui.script1Param3Spin.setEnabled(installation.tsl)
        self.ui.script1Param4Spin.setEnabled(installation.tsl)
        self.ui.script1Param5Spin.setEnabled(installation.tsl)
        self.ui.script1Param6Edit.setEnabled(installation.tsl)

        self.ui.script2ResrefEdit.setEnabled(installation.tsl)
        self.ui.script2Param1Spin.setEnabled(installation.tsl)
        self.ui.script2Param2Spin.setEnabled(installation.tsl)
        self.ui.script2Param3Spin.setEnabled(installation.tsl)
        self.ui.script2Param4Spin.setEnabled(installation.tsl)
        self.ui.script2Param5Spin.setEnabled(installation.tsl)
        self.ui.script2Param6Edit.setEnabled(installation.tsl)

        self.ui.condition1Param1Spin.setEnabled(installation.tsl)
        self.ui.condition1Param2Spin.setEnabled(installation.tsl)
        self.ui.condition1Param3Spin.setEnabled(installation.tsl)
        self.ui.condition1Param4Spin.setEnabled(installation.tsl)
        self.ui.condition1Param5Spin.setEnabled(installation.tsl)
        self.ui.condition1Param6Edit.setEnabled(installation.tsl)
        self.ui.condition1NotCheckbox.setEnabled(installation.tsl)

        self.ui.condition2ResrefEdit.setEnabled(installation.tsl)
        self.ui.condition2Param1Spin.setEnabled(installation.tsl)
        self.ui.condition2Param2Spin.setEnabled(installation.tsl)
        self.ui.condition2Param3Spin.setEnabled(installation.tsl)
        self.ui.condition2Param4Spin.setEnabled(installation.tsl)
        self.ui.condition2Param5Spin.setEnabled(installation.tsl)
        self.ui.condition2Param6Edit.setEnabled(installation.tsl)
        self.ui.condition2NotCheckbox.setEnabled(installation.tsl)

        self.ui.emotionSelect.setEnabled(installation.tsl)
        self.ui.expressionSelect.setEnabled(installation.tsl)

        self.ui.nodeUnskippableCheckbox.setEnabled(installation.tsl)
        self.ui.nodeIdSpin.setEnabled(installation.tsl)
        self.ui.alienRaceNodeSpin.setEnabled(installation.tsl)
        self.ui.postProcSpin.setEnabled(installation.tsl)
        self.ui.logicSpin.setEnabled(installation.tsl)

        # Load required 2da files if they have not been loaded already
        required = [HTInstallation.TwoDA_EMOTIONS, HTInstallation.TwoDA_EXPRESSIONS, HTInstallation.TwoDA_VIDEO_EFFECTS,
                    HTInstallation.TwoDA_DIALOG_ANIMS]
        installation.htBatchCache2DA(required)

        if installation.tsl:
            self._setup_tsl_install_defs(installation)
        self.ui.cameraEffectSelect.clear()
        self.ui.cameraEffectSelect.addItem("[None]", None)

        videoEffects: TwoDA | None = installation.htGetCache2DA(HTInstallation.TwoDA_VIDEO_EFFECTS)
        for i, label in enumerate(videoEffects.get_column("label")):
            self.ui.cameraEffectSelect.addItem(label.replace("VIDEO_EFFECT_", "").replace("_", " ").title(), i)

    def _setup_tsl_install_defs(self, installation: HTInstallation):
        """Set up UI elements for TSL installation selection.

        TSL has additional properties such as Emotions and Expressions.

        Args:
        ----
            installation: {Installation object to get data from}.

        Processing Logic:
        ----------------
            - Get expression and emotion data from installation object
            - Clear existing items from emotion and expression dropdowns
            - Populate dropdowns with labels from expression and emotion data.
        """
        expressions = installation.htGetCache2DA(HTInstallation.TwoDA_EXPRESSIONS)
        emotions = installation.htGetCache2DA(HTInstallation.TwoDA_EMOTIONS)

        self.ui.emotionSelect.clear()
        [self.ui.emotionSelect.addItem(label.replace("_", " ")) for label in emotions.get_column("label")]

        self.ui.expressionSelect.clear()
        [self.ui.expressionSelect.addItem(label) for label in expressions.get_column("label")]

    def editText(self, e) -> None:
        """Edits the text of the selected dialog node.

        Args:
        ----
            self: The class instance
            e: The triggering event

        Processing Logic:
        ----------------
            1. Gets the selected dialog node item from the dialog tree view.
            2. Gets the DLGLink and DLGNode data from the item.
            3. Opens a localized string dialog with the node's text.
            4. If dialog is accepted and item is not a copy, updates the node's text and item text.
        """
        indexes = self.ui.dialogTree.selectionModel().selectedIndexes()
        if indexes:
            item = self.model.itemFromIndex(indexes[0])
            link: DLGLink = item.data(_LINK_ROLE)
            isCopy: bool = item.data(_COPY_ROLE)
            node: DLGNode | None = link._node
            assert node is not None, assert_with_variable_trace(node is not None, "node cannot be None")
            dialog = LocalizedStringDialog(self, self._installation, node.text)
            if dialog.exec_() and not isCopy:
                node.Text = dialog.locstring
                item.setText(self._installation.string(node.Text, "(continue)"))
                self._loadLocstring(self.ui.textEdit, node.Text)

    def _loadLocstring(self, textbox: QPlainTextEdit, locstring: LocalizedString) -> None:
        """Load a localized string into a text box.

        Args:
        ----
            textbox (QPlainTextEdit): Text box to load string into
            locstring (LocalizedString): Localized string object

        """
        if locstring.stringref == -1:
            text = str(locstring)
            textbox.setPlainText(text if text != "-1" else "")
            textbox.setStyleSheet("QPlainTextEdit {background-color: white;}")
        else:
            text: str = self._installation.talktable().string(locstring.stringref)
            textbox.setPlainText(text)
            textbox.setStyleSheet("QPlainTextEdit {background-color: #fffded;}")

    def addNode(self, item: QStandardItem | None, node: DLGNode) -> None:
        """Adds a node to the dialog tree.

        Args:
        ----
            item: The item to add to the node.
            node: The node to add the item to.

        Processing Logic:
        ----------------
            - Creates a new DLGEntry or DLGReply node based on the type of node passed in
            - Calls _add_node_main to add the new node to the dialog tree
            - Sets the item on the new node
            - Does not return anything, updates dialog tree in place.
        """
        # Update DLG
        newNode = DLGEntry() if isinstance(node, DLGReply) else DLGReply()
        self._add_node_main(newNode, node, False, item)

    def addRootNode(self) -> None:
        """Adds a root node to the dialog graph.

        Args:
        ----
            self: The dialog manager object.

        Processing Logic:
        ----------------
            - A new DLGEntry node is created to represent the root node
            - A DLGLink is created linking the root node
            - The link is appended to the starters list of the dialog graph
            - A QStandardItem is created and associated with the link
            - The item is added to the model with the link and marked as not a copy
            - The item is refreshed in the view and appended to the model row
        """
        newNode = DLGEntry()
        newLink = DLGLink(newNode)
        self._dlg.StartingList._structs.append(newLink)

        newItem = QStandardItem()
        newItem.setData(newLink, _LINK_ROLE)
        newItem.setData(False, _COPY_ROLE)

        self.refreshItem(newItem)
        self.model.appendRow(newItem)

    def addCopyLink(self, item: QStandardItem, target: DLGNode, source: DLGNode):
        self._add_node_main(source, target, True, item)

    def _add_node_main(self, source: DLGNode, target: DLGNode, arg2, item: QStandardItem):
        newLink = DLGLink(source)
        target._links.append(newLink)
        newItem = QStandardItem()
        newItem.setData(newLink, _LINK_ROLE)
        newItem.setData(arg2, _COPY_ROLE)
        self.refreshItem(newItem)
        item.appendRow(newItem)

    def addCopy(self, item: QStandardItem, target: DLGNode, source: DLGNode):
        """Adds a copy of a node to a target node.

        Args:
        ----
            item: The item to add the new node to
            target: The target node to add the copy to
            source: The node to copy

        Processing Logic:
        ----------------
            - Makes a deep copy of the source node
            - Creates a new link between the target and copy
            - Creates a new item to hold the copied node
            - Loads the copied node recursively into the new item.
        """
        sourceCopy = deepcopy(source)
        newLink = DLGLink(sourceCopy)
        target._links.append(newLink)

        newItem = QStandardItem()
        self._loadDLGRec(newItem, newLink, [], [])
        item.appendRow(newItem)

    def copyNode(self, node: DLGNode):
        self._copy = node

    def deleteNode(self, item: QStandardItem) -> None:
        """Deletes a node from the diagram.

        Args:
        ----
            item: QStandardItem - The item to delete
            link: DLGLink - The link associated with the item
            node: DLGNode - The node associated with the link

        Processing Logic:
        ----------------
            - Get the link and node associated with the item
            - If item has no parent, remove link from starters list and row from model
            - Else, get parent item and associated link/node
            - Remove link from parent's links and row from parent.
        """
        link: DLGLink = item.data(_LINK_ROLE)
        node: DLGNode = link._node

        if item.parent() is None:
            for link in copy(self._dlg.StartingList):
                if link._node is node:
                    self._dlg.StartingList.remove(link)
            self.model.removeRow(item.row())
        else:
            parentItem = item.parent()
            parentLink: DLGLink = parentItem.data(_LINK_ROLE)
            parentNode: DLGNode = parentLink._node

            for link in copy(parentNode._links):
                if link._node is node:
                    parentNode._links.remove(link)
            parentItem.removeRow(item.row())

    def deleteSelectedNode(self) -> None:
        """Deletes the currently selected node from the tree.

        Args:
        ----
            self: The class instance.

        Processing Logic:
        ----------------
            - Check if any node is selected in the tree
            - Get the index of the selected node
            - Get the item object from the model using the index
            - Call the deleteNode method to remove the item from the model.
        """
        if self.ui.dialogTree.selectedIndexes():
            index = self.ui.dialogTree.selectedIndexes()[0]
            item = self.model.itemFromIndex(index)
            self.deleteNode(item)

    def expandToRoot(self, item: QStandardItem):
        parent = item.parent()
        while parent is not None:
            self.ui.dialogTree.expand(parent.index())
            parent = parent.parent()

    def jumpToOriginal(self, sourceItem: QStandardItem):
        """Jumps to the original node of a copied item.

        Args:
        ----
            sourceItem: The copied item to find the original of.

        Processing Logic:
        ----------------
            - Get the copied node from the source item
            - Iterate through all items in the tree
            - Check if the item's node matches the copied node and it is not a copy
            - If a match is found, expand the tree to that item and select it
            - If no match is found, print a failure message.
        """
        copiedLink: DLGLink = sourceItem.data(_LINK_ROLE)
        copiedNode: DLGNode = copiedLink._node

        items = [self.model.item(i, 0) for i in range(self.model.rowCount())]
        while items:
            item = items.pop()
            link: DLGLink = item.data(_LINK_ROLE)
            isCopy: bool = item.data(_COPY_ROLE)
            if link._node is copiedNode and not isCopy:
                self.expandToRoot(item)
                self.ui.dialogTree.setCurrentIndex(item.index())
                break
            items.extend([item.child(i, 0) for i in range(item.rowCount())])
        else:
            print("Failed to find original")

    def refreshItem(self, item: QStandardItem):
        """Refreshes the item text and formatting based on the node data.

        Refreshes the item in-place

        Args:
        ----
            item: QStandardItem - The item to refresh

        Processing Logic:
        ----------------
            - Sets the item text to the node text translated by the installation
            - Appends "[End Dialog]" if the node has no links
            - Sets the item foreground color based on the node and copy type
            - Blue for replies, red for entries, lighter if it is a copy.
        """
        node: DLGNode = item.data(_LINK_ROLE)._node
        isCopy: bool = item.data(_COPY_ROLE)
        text = self._installation.string(node.Text, "(continue)")
        item.setText(text)

        if not node._links:
            item.setText(f"{item.text()} [End Dialog]")

        if isinstance(node, DLGReply):
            color = QColor(90, 90, 210) if isCopy else QColor(0, 0, 255)
            item.setForeground(QBrush(color))
        elif isinstance(node, DLGEntry):
            color = QColor(210, 90, 90) if isCopy else QColor(255, 0, 0)
            item.setForeground(QBrush(color))

    def playSound(self, resname: str) -> None:
        """Plays a sound resource.

        Args:
        ----
            resname: The name of the sound resource to play.

        Processing Logic:
        ----------------
            - Stops any currently playing sound.
            - Searches for the sound resource in multiple locations and loads the data if found.
            - Creates a buffer with the sound data and sets it as the media for a player.
            - Starts playback of the sound using a single shot timer to avoid blocking.
            - Displays an error message if the sound resource is not found.
        """
        self.player.stop()

        data = self._installation.sound(resname, [SearchLocation.VOICE, SearchLocation.SOUND, SearchLocation.OVERRIDE,
                                                  SearchLocation.CHITIN])

        if data:
            self.buffer = QBuffer(self)
            self.buffer.setData(data)
            self.buffer.open(QIODevice.ReadOnly)
            self.player.setMedia(QMediaContent(), self.buffer)
            QtCore.QTimer.singleShot(0, self.player.play)
        else:
            QMessageBox(
                QMessageBox.Critical,
                "Could not find audio file",
                f"Could not find audio resource '{resname}'.",
            )

    def focusOnNode(self, link: DLGLink) -> None:
        """Focuses the dialog tree on a specific link node.

        Args:
        ----
            link: The DLGLink to focus on.

        Processes the link node:
            - Sets the dialog tree style sheet to highlight the background
            - Clears any existing model data
            - Sets an internal flag to track the focused state
            - Creates a root item for the new focused subtree
            - Loads the DLG recursively from the given link into the item/model
        """
        self.ui.dialogTree.setStyleSheet("QTreeView { background: #FFFFEE; }")
        self.model.clear()
        self._focused = True

        item = QStandardItem()
        self._loadDLGRec(item, link, [], [])
        self.model.appendRow(item)

    def shiftItem(self, item: QStandardItem, amount: int) -> None:
        """Shifts an item in the tree by a given amount.

        Args:
        ----
            item: The item to shift.
            amount: The number of rows to shift by.

        Processing Logic:
        ----------------
            - Remove the item from its current row.
            - Insert the item into the new row calculated by adding the amount to the original row.
            - Update the selection in the tree view.
            - Sync the changes to the underlying DLG data structure by moving the corresponding link.
        """
        oldRow = item.row()
        parent = self.model if item.parent() is None else item.parent()
        newRow = oldRow + amount

        if newRow >= parent.rowCount() or newRow < 0:
            return  # Already at the start/end of the branch

        item = parent.takeRow(oldRow)[0]
        parent.insertRow(newRow, item)
        self.ui.dialogTree.selectionModel().select(item.index(), QItemSelectionModel.ClearAndSelect)

        # Sync DLG to tree changes
        links = self._dlg.StartingList if item.parent() is None else item.parent().data(_LINK_ROLE)._node._links
        link = links._structs.pop(oldRow)
        links._structs.insert(newRow, link)

    def onTreeContextMenu(self, point: QPoint):
        """Displays context menu for tree items.

        Args:
        ----
            point (QPoint): Mouse position for context menu

        Processing Logic:
        ----------------
            - Checks if mouse position is over a tree item
            - Gets the item from tree model if mouse is over an item
            - Sets context menu actions based on the item
            - Shows default add entry menu if mouse not over item.
        """
        index = self.ui.dialogTree.indexAt(point)
        item = self.model.itemFromIndex(index)

        if item is not None:
            self._set_context_menu_actions(item, point)
        elif not self._focused:
            menu = QMenu(self)

            menu.addAction("Add Entry").triggered.connect(self.addRootNode)

            menu.popup(self.ui.dialogTree.viewport().mapToGlobal(point))

    def _set_context_menu_actions(self, item, point):
        """Sets context menu actions for a dialog tree item.

        Args:
        ----
            item: {The QTreeWidgetItem being right clicked}
            point: {The position of the mouse click}.

        Processing Logic:
        ----------------
            - Gets link and node data from item
            - Creates a QMenu
            - Adds actions like Focus, etc
            - Adds separator
            - Adds additional actions based on node type
            - Adds Copy/Delete actions if entry or reply
            - Displays menu at mouse position.
        """
        link: DLGLink = item.data(_LINK_ROLE)
        isCopy: bool = item.data(_COPY_ROLE)
        node: DLGNode = link._node

        menu = QMenu(self)

        menu.addAction("Focus").triggered.connect(lambda: self.focusOnNode(link))
        menu.addSeparator()
        # REMOVEME: moving nodes is a horrible idea. It's currently broken anyway.
        #menu.addAction("Move Up").triggered.connect(lambda: self.shiftItem(item, -1))
        #menu.addAction("Move Down").triggered.connect(lambda: self.shiftItem(item, 1))
        menu.addSeparator()

        if isCopy:
            menu.addAction("Jump to Original").triggered.connect(lambda: self.jumpToOriginal(item))

        elif isinstance(node, DLGReply):
            menu.addAction("Add Entry").triggered.connect(lambda: self.addNode(item, node))
            if isinstance(self._copy, DLGEntry):
                menu.addAction("Paste Entry as Link").triggered.connect(lambda: self.addCopyLink(item, node, self._copy))
                menu.addAction("Paste Entry as New").triggered.connect(lambda: self.addCopy(item, node, self._copy))
        elif isinstance(node, DLGEntry):
            menu.addAction("Add Reply").triggered.connect(lambda: self.addNode(item, node))
            if isinstance(self._copy, DLGReply):
                menu.addAction("Paste Reply as Link").triggered.connect(lambda: self.addCopyLink(item, node, self._copy))
                menu.addAction("Paste Reply as New").triggered.connect(lambda: self.addCopy(item, node, self._copy))

        if isinstance(node, DLGReply):
            menu.addAction("Copy Reply").triggered.connect(lambda: self.copyNode(node))
            menu.addAction("Delete Reply").triggered.connect(lambda: self.deleteNode(item))
        elif isinstance(node, DLGEntry):
            menu.addAction("Copy Entry").triggered.connect(lambda: self.copyNode(node))
            menu.addAction("Delete Entry").triggered.connect(lambda: self.deleteNode(item))

        menu.popup(self.ui.dialogTree.viewport().mapToGlobal(point))

    def keyPressEvent(self, event: QKeyEvent | None):
        if not event:
            return
        if event.key() in {QtKey.Key_Enter, QtKey.Key_Return}:
            selectedItem: QModelIndex = self.ui.dialogTree.currentIndex()
            if selectedItem.isValid():
                item: QStandardItem | None = self.model.itemFromIndex(selectedItem)
                link = item.data(_LINK_ROLE)
                if link:
                    self.focusOnNode(link)
        super().keyPressEvent(event)  # Call the base class method to ensure default behavior

    def mouseDoubleClickEvent(self, event: QMouseEvent | None):
        selectedItem: QModelIndex = self.ui.dialogTree.currentIndex()
        if selectedItem.isValid():
            item: QStandardItem | None = self.model.itemFromIndex(selectedItem)
            link = item.data(_LINK_ROLE)
            if link:
                self.focusOnNode(link)
        super().mouseDoubleClickEvent(event)

    def onSelectionChanged(self, selection: QItemSelection):
        """Updates UI fields based on selected dialog node.

        Args:
        ----
            selection: QItemSelection - The current selection

        Processing Logic:
        ----------------
            - Disable updates to prevent recursion
            - Get selected item and link/node data
            - Populate various UI fields like text, scripts, conditions from node data
            - Refresh anim list
            - Enable updates.
        """
        self.acceptUpdates = False
        if selection.indexes():
            item = self.model.itemFromIndex(selection.indexes()[0])
            link: DLGLink = item.data(_LINK_ROLE)
            isCopy: bool = item.data(_COPY_ROLE)
<<<<<<< HEAD
            node: DLGNode = link._node
=======
            node: DLGNode | None = link.node
>>>>>>> d3c5d34a

            if isinstance(node, DLGEntry):
                self.ui.speakerEdit.setEnabled(True)
                self.ui.speakerEdit.setText(node.Speaker)
            elif isinstance(node, DLGReply):
                self.ui.speakerEdit.setEnabled(False)
                self.ui.speakerEdit.setText("")
            assert node is not None, "onSelectionChanged, node cannot be None"

            self.ui.textEdit.setEnabled(not isCopy)

            self.ui.listenerEdit.setText(node.Listener)
            self._loadLocstring(self.ui.textEdit, node.Text)

            self.ui.script1ResrefEdit.setText(node.Script.get())
            self.ui.script1Param1Spin.setValue(node.ActionParam1)
            self.ui.script1Param2Spin.setValue(node.ActionParam2)
            self.ui.script1Param3Spin.setValue(node.ActionParam3)
            self.ui.script1Param4Spin.setValue(node.ActionParam4)
            self.ui.script1Param5Spin.setValue(node.ActionParam5)
            self.ui.script1Param6Edit.setText(node.ActionParamStrA)

            self.ui.script2ResrefEdit.setText(node.Script2.get())
            self.ui.script2Param1Spin.setValue(node.ActionParam1b)
            self.ui.script2Param2Spin.setValue(node.ActionParam2b)
            self.ui.script2Param3Spin.setValue(node.ActionParam3b)
            self.ui.script2Param4Spin.setValue(node.ActionParam4b)
            self.ui.script2Param5Spin.setValue(node.ActionParam5b)
            self.ui.script2Param6Edit.setText(node.ActionParamStrB)

            self.ui.condition1ResrefEdit.setText(link.Active.get())
            self.ui.condition1Param1Spin.setValue(link.Param1)
            self.ui.condition1Param2Spin.setValue(link.Param2)
            self.ui.condition1Param3Spin.setValue(link.Param3)
            self.ui.condition1Param4Spin.setValue(link.Param4)
            self.ui.condition1Param5Spin.setValue(link.Param5)
            self.ui.condition1Param6Edit.setText(link.ParamStrA)
            self.ui.condition1NotCheckbox.setChecked(link.Not)

            self.ui.condition2ResrefEdit.setText(link.Active2.get())
            self.ui.condition2Param1Spin.setValue(link.Param1b)
            self.ui.condition2Param2Spin.setValue(link.Param2b)
            self.ui.condition2Param3Spin.setValue(link.Param3b)
            self.ui.condition2Param4Spin.setValue(link.Param4b)
            self.ui.condition2Param5Spin.setValue(link.Param5b)
            self.ui.condition2Param6Edit.setText(link.ParamStrB)
            self.ui.condition2NotCheckbox.setChecked(link.Not2)

            self.refreshAnimList()
            self.ui.emotionSelect.setCurrentIndex(node.Emotion)
            self.ui.expressionSelect.setCurrentIndex(node.FacialAnim)
            self.ui.soundEdit.setText(node.Sound.get())
            self.ui.soundCheckbox.setChecked(node.SoundExists)
            self.ui.voiceEdit.setText(node.VO_ResRef.get())

            self.ui.plotIndexSpin.setValue(node.PlotIndex)
            self.ui.plotXpSpin.setValue(node.PlotXPPercentage)
            self.ui.questEdit.setText(node.Quest)
            self.ui.questEntrySpin.setValue(node.QuestEntry)

            self.ui.cameraIdSpin.setValue(node.CameraID if node.CameraID is not None else -1)
            self.ui.cameraAnimSpin.setValue(node.CameraAnimation if node.CameraAnimation is not None else -1)
            self.ui.cameraAngleSelect.setCurrentIndex(node.CameraAnimation if node.CameraAnimation is not None else 0)
            self.ui.cameraEffectSelect.setCurrentIndex(node.CamVidEffect+1 if node.CamVidEffect is not None else 0)

            self.ui.nodeUnskippableCheckbox.setChecked(node.NodeUnskippable)
            self.ui.nodeIdSpin.setValue(node.NodeID)
            self.ui.alienRaceNodeSpin.setValue(node.AlienRaceNode)
            self.ui.postProcSpin.setValue(node.PostProcNode)
            delay = -1 if node.Delay == 4294967295 else node.Delay
            self.ui.delaySpin.setValue(delay)
            self.ui.logicSpin.setValue(link.Logic)
            self.ui.waitFlagSpin.setValue(node.WaitFlags)
            self.ui.fadeTypeSpin.setValue(node.FadeType)

            self.ui.commentsEdit.setPlainText(node.Comment)
        self.acceptUpdates = True

    def onNodeUpdate(self) -> None:
        """Updates node properties based on UI selections.

        Args:
        ----
            self: The class instance

        Updates node properties:
            - Sets listener, speaker and scripts based on UI selections
            - Sets conditions and parameters based on UI selections
            - Sets animations, journal, camera and other properties based on UI
            - Sets comment text from UI text edit.
        """
        if not self.ui.dialogTree.selectedIndexes() or not self.acceptUpdates:
            return
        index = self.ui.dialogTree.selectedIndexes()[0]
        item = self.model.itemFromIndex(index)

        link: DLGLink = item.data(_LINK_ROLE)
        node: DLGNode = link._node

        node.Listener = self.ui.listenerEdit.text()
        if isinstance(node, DLGEntry):
            node.Speaker = self.ui.speakerEdit.text()

        # Scripts
        node.Script = ResRef(self.ui.script1ResrefEdit.text())
        node.ActionParam1 = self.ui.script1Param1Spin.value()
        node.ActionParam2 = self.ui.script1Param2Spin.value()
        node.ActionParam3 = self.ui.script1Param3Spin.value()
        node.ActionParam4 = self.ui.script1Param4Spin.value()
        node.ActionParam5 = self.ui.script1Param5Spin.value()
        node.ActionParamStrA = self.ui.script1Param6Edit.text()
        node.Script2 = ResRef(self.ui.script2ResrefEdit.text())
        node.ActionParam1b = self.ui.script2Param1Spin.value()
        node.ActionParam2b = self.ui.script2Param2Spin.value()
        node.ActionParam3b = self.ui.script2Param3Spin.value()
        node.ActionParam4b = self.ui.script2Param4Spin.value()
        node.ActionParam5b = self.ui.script2Param5Spin.value()
        node.ActionParamStrB = self.ui.script2Param6Edit.text()

        link.Active = ResRef(self.ui.condition1ResrefEdit.text())
        link.Param1 = self.ui.condition1Param1Spin.value()
        link.Param2 = self.ui.condition1Param2Spin.value()
        link.Param3 = self.ui.condition1Param3Spin.value()
        link.Param4 = self.ui.condition1Param4Spin.value()
        link.Param5 = self.ui.condition1Param5Spin.value()
        link.ParamStrA = self.ui.condition1Param6Edit.text()
        link.Not = self.ui.condition1NotCheckbox.isChecked()
        link.Active2 = ResRef(self.ui.condition2ResrefEdit.text())
        link.Param1b = self.ui.condition2Param1Spin.value()
        link.Param2b = self.ui.condition2Param2Spin.value()
        link.Param3b = self.ui.condition2Param3Spin.value()
        link.Param4b = self.ui.condition2Param4Spin.value()
        link.Param5b = self.ui.condition2Param5Spin.value()
        link.ParamStrB = self.ui.condition2Param6Edit.text()
        link.Not2 = self.ui.condition2NotCheckbox.isChecked()

        # Animations
        node.Emotion = self.ui.emotionSelect.currentIndex()
        node.FacialAnim = self.ui.expressionSelect.currentIndex()
        node.Sound = ResRef(self.ui.soundEdit.text())
        node.SoundExists = self.ui.soundCheckbox.isChecked()
        node.VO_ResRef = ResRef(self.ui.voiceEdit.text())

        # Journal
        node.PlotIndex = self.ui.plotIndexSpin.value()
        node.PlotXPPercentage = self.ui.plotXpSpin.value()
        node.Quest = self.ui.questEdit.text()
        node.QuestEntry = self.ui.questEntrySpin.value()

        # Camera
        node.CameraID = self.ui.cameraIdSpin.value()
        node.CameraAnimation = self.ui.cameraAnimSpin.value()
        node.CameraAngle = self.ui.cameraAngleSelect.currentIndex()
        node.CamVidEffect = self.ui.cameraEffectSelect.currentData()
        if node.CameraID >= 0 and self.ui.cameraAngleSelect.currentIndex() == 0:
            self.ui.cameraAngleSelect.setCurrentIndex(6)
        elif node.CameraID == -1 and self.ui.cameraAngleSelect.currentIndex() == 6:
            self.ui.cameraAngleSelect.setCurrentIndex(0)

        # Other
        node.NodeUnskippable = self.ui.nodeUnskippableCheckbox.isChecked()
        node.NodeID = self.ui.nodeIdSpin.value()
        node.AlienRaceNode = self.ui.alienRaceNodeSpin.value()
        node.PostProcNode = self.ui.postProcSpin.value()
        node.Delay = self.ui.delaySpin.value()
        link.Logic = self.ui.logicSpin.value()
        node.WaitFlags = self.ui.waitFlagSpin.value()
        node.FadeType = self.ui.fadeTypeSpin.value()

        # Comments
        node.Comment = self.ui.commentsEdit.toPlainText()

    def onAddStuntClicked(self) -> None:
        dialog = CutsceneModelDialog(self)
        if dialog.exec_():
            self._dlg.StuntList._structs.append(dialog.stunt())
            self.refreshStuntList()

    def onRemoveStuntClicked(self) -> None:
        if self.ui.stuntList.selectedItems():
            item = self.ui.stuntList.selectedItems()[0]
            stunt = item.data(QtCore.Qt.UserRole)
            self._dlg.StuntList.remove(stunt)
            self.refreshStuntList()

    def onEditStuntClicked(self) -> None:
        if self.ui.stuntList.selectedItems():
            item = self.ui.stuntList.selectedItems()[0]
            stunt = item.data(QtCore.Qt.UserRole)
            dialog = CutsceneModelDialog(self, stunt)
            if dialog.exec_():
                stunt.StuntModel = dialog.stunt().StuntModel
                stunt.Participant = dialog.stunt().Participant
                self.refreshStuntList()

    def refreshStuntList(self) -> None:
        self.ui.stuntList.clear()
        for stunt in self._dlg.StuntList:
            text = f"{stunt.StuntModel} ({stunt.Participant})"
            item = QListWidgetItem(text)
            item.setData(QtCore.Qt.UserRole, stunt)
            self.ui.stuntList.addItem(item)

    def onAddAnimClicked(self) -> None:
        if self.ui.dialogTree.selectedIndexes():
            index = self.ui.dialogTree.selectedIndexes()[0]
            item = self.model.itemFromIndex(index)
            node: DLGNode = item.data(_LINK_ROLE)._node

            dialog = EditAnimationDialog(self, self._installation)
            if dialog.exec_():
                node.AnimList._structs.append(dialog.animation())
                self.refreshAnimList()

    def onRemoveAnimClicked(self) -> None:
        if self.ui.animsList.selectedItems():
            index = self.ui.dialogTree.selectedIndexes()[0]
            item = self.model.itemFromIndex(index)
            node: DLGNode = item.data(_LINK_ROLE)._node

            animItem = self.ui.animsList.selectedItems()[0]
            anim = animItem.data(QtCore.Qt.UserRole)
            node.AnimList.remove(anim)
            self.refreshAnimList()

    def onEditAnimClicked(self) -> None:
        if self.ui.animsList.selectedItems():
            animItem = self.ui.animsList.selectedItems()[0]
            anim = animItem.data(QtCore.Qt.UserRole)
            dialog = EditAnimationDialog(self, self._installation, anim)
            if dialog.exec_():
                anim.Animation = dialog.animation().Animation
                anim.Participant = dialog.animation().Participant
                self.refreshAnimList()

    def refreshAnimList(self) -> None:
        """Refreshes the animations list.

        Args:
        ----
            self: The class instance

        Processing Logic:
        ----------------
            - Clears the existing animations list
            - Gets the selected dialog node from the tree view
            - Loops through the animations on the node
            - Looks up the animation name from the TwoDA cache
            - Adds each animation as a item to the list with the name and participant.
        """
        self.ui.animsList.clear()

        if self.ui.dialogTree.selectedIndexes():
            index = self.ui.dialogTree.selectedIndexes()[0]
            item = self.model.itemFromIndex(index)
            link: DLGLink = item.data(_LINK_ROLE)
            node: DLGNode = link._node

            animations_list = self._installation.htGetCache2DA(HTInstallation.TwoDA_DIALOG_ANIMS)
            for anim in node.AnimList:
                if animations_list.get_height() > anim.Animation:
                    name = animations_list.get_cell(anim.Animation, "name")
                else:
                    name = str(anim.Animation)
                text = f"{name} ({anim.Participant})"
                item = QListWidgetItem(text)
                item.setData(QtCore.Qt.UserRole, anim)
                self.ui.animsList.addItem(item)

<|MERGE_RESOLUTION|>--- conflicted
+++ resolved
@@ -6,10 +6,10 @@
 import pyperclip
 
 from PyQt5 import QtCore
-from PyQt5.QtCore import QBuffer, QIODevice, QItemSelectionModel
+from PyQt5.QtCore import QBuffer, QIODevice, QItemSelection, QItemSelectionModel, QPoint
 from PyQt5.QtGui import QBrush, QColor, QStandardItem, QStandardItemModel
 from PyQt5.QtMultimedia import QMediaContent, QMediaPlayer
-from PyQt5.QtWidgets import QListWidgetItem, QMenu, QMessageBox, QShortcut
+from PyQt5.QtWidgets import QListWidgetItem, QMenu, QMessageBox, QPlainTextEdit, QShortcut, QWidget
 
 from pykotor.common.misc import ResRef
 from pykotor.extract.installation import SearchLocation
@@ -25,11 +25,6 @@
     read_dlg,
 )
 from pykotor.resource.type import ResourceType
-from PyQt5 import QtCore
-from PyQt5.QtCore import QBuffer, QIODevice, QItemSelection, QItemSelectionModel, QPoint
-from PyQt5.QtGui import QBrush, QColor, QStandardItem, QStandardItemModel
-from PyQt5.QtMultimedia import QMediaContent, QMediaPlayer
-from PyQt5.QtWidgets import QListWidgetItem, QMenu, QMessageBox, QPlainTextEdit, QShortcut, QWidget
 from toolset.data.installation import HTInstallation
 from toolset.gui.dialogs.edit.dialog_animation import EditAnimationDialog
 from toolset.gui.dialogs.edit.dialog_model import CutsceneModelDialog
@@ -47,11 +42,7 @@
 
     from pykotor.common.language import LocalizedString
     from pykotor.resource.formats.twoda.twoda_data import TwoDA
-    from pykotor.resource.generics.dlg import (
-        DLGAnimation,
-        DLGNode,
-        DLGStunt,
-    )
+    from pykotor.resource.generics.dlg import DLGNode
 
 _LINK_ROLE = QtCore.Qt.UserRole + 1
 _COPY_ROLE = QtCore.Qt.UserRole + 2
@@ -888,11 +879,7 @@
             item = self.model.itemFromIndex(selection.indexes()[0])
             link: DLGLink = item.data(_LINK_ROLE)
             isCopy: bool = item.data(_COPY_ROLE)
-<<<<<<< HEAD
-            node: DLGNode = link._node
-=======
             node: DLGNode | None = link.node
->>>>>>> d3c5d34a
 
             if isinstance(node, DLGEntry):
                 self.ui.speakerEdit.setEnabled(True)
