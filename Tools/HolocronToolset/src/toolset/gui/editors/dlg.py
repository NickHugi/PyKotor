--- conflicted
+++ resolved
@@ -9,19 +9,11 @@
 import pyperclip
 import qtpy
 
-<<<<<<< HEAD
 from qtpy import QtCore
 from qtpy.QtCore import QBuffer, QIODevice, QItemSelectionModel, QTimer
 from qtpy.QtGui import QBrush, QColor, QStandardItem, QStandardItemModel
-from qtpy.QtMultimedia import QMediaPlayer
-from qtpy.QtWidgets import QListWidgetItem, QMenu, QShortcut
-=======
-from PyQt5 import QtCore
-from PyQt5.QtCore import QBuffer, QIODevice, QItemSelectionModel, QTimer
-from PyQt5.QtGui import QBrush, QColor, QStandardItem, QStandardItemModel
-from PyQt5.QtMultimedia import QMediaContent, QMediaPlayer
-from PyQt5.QtWidgets import QFormLayout, QListWidgetItem, QMenu, QShortcut, QSpinBox
->>>>>>> 1566dd67
+from qtpy.QtMultimedia import QMediaContent, QMediaPlayer
+from qtpy.QtWidgets import QFormLayout, QListWidgetItem, QMenu, QShortcut, QSpinBox
 
 from pykotor.common.misc import ResRef
 from pykotor.common.stream import BinaryWriter
@@ -63,8 +55,6 @@
 _LINK_ROLE = QtCore.Qt.UserRole + 1
 _COPY_ROLE = QtCore.Qt.UserRole + 2
 
-<<<<<<< HEAD
-=======
 
 class GFFFieldSpinBox(QSpinBox):
 
@@ -142,7 +132,6 @@
 
         return customSpin
 
->>>>>>> 1566dd67
 class DLGEditor(Editor):
     def __init__(self, parent: QWidget | None = None, installation: HTInstallation | None = None):
         """Initializes the Dialog Editor window.
@@ -165,7 +154,6 @@
         supported: list[ResourceType] = [ResourceType.DLG]
         super().__init__(parent, "Dialog Editor", "dialog", supported, supported, installation)
 
-<<<<<<< HEAD
         if qtpy.API_NAME == "PySide2":
             from toolset.uic.pyside2.editors.dlg import Ui_MainWindow  # noqa: PLC0415  # pylint: disable=C0415
         elif qtpy.API_NAME == "PySide6":
@@ -176,9 +164,6 @@
             from toolset.uic.pyqt6.editors.dlg import Ui_MainWindow  # noqa: PLC0415  # pylint: disable=C0415
         else:
             raise ImportError(f"Unsupported Qt bindings: {qtpy.API_NAME}")
-=======
-        from toolset.uic.editors.dlg import Ui_MainWindow  # noqa: PLC0415  # pylint: disable=C0415
->>>>>>> 1566dd67
 
         self.ui = Ui_MainWindow()
         self.ui.setupUi(self)
