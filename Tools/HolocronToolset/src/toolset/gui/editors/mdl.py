from __future__ import annotations

from pathlib import Path
from typing import TYPE_CHECKING

from qtpy.QtWidgets import QMessageBox

from pykotor.extract.installation import SearchLocation
from pykotor.resource.formats.erf import read_erf
from pykotor.resource.formats.mdl.mdl_auto import read_mdl, write_mdl
from pykotor.resource.formats.mdl.mdl_data import MDL
from pykotor.resource.formats.rim import read_rim
from pykotor.resource.type import ResourceType
from pykotor.tools.misc import is_any_erf_type_file, is_bif_file, is_rim_file
from toolset.gui.editor import Editor

if TYPE_CHECKING:
    import os

    from qtpy.QtWidgets import QWidget

    from toolset.data.installation import HTInstallation


class MDLEditor(Editor):
    def __init__(self, parent: QWidget | None, installation: HTInstallation | None = None):
        supported: list[ResourceType] = [ResourceType.MDL]
        super().__init__(parent, "Model Viewer", "none", supported, supported, installation)

        self._mdl: MDL = MDL()
        self._installation = installation

        from toolset.uic.qtpy.editors.mdl import Ui_MainWindow
        self.ui = Ui_MainWindow()
        self.ui.setupUi(self)
        self._setup_menus()
        self._setup_signals()

        self.ui.modelRenderer.installation = installation

        self.new()

<<<<<<< HEAD
    def _setup_signals(self):
        ...

    def load(
        self,
        filepath: os.PathLike | str,
        resref: str,
        restype: ResourceType,
        data: bytes,
    ):
        c_filepath: Path = Path(filepath)
=======
    def _setupSignals(self): ...

    def load(self, filepath: os.PathLike | str, resref: str, restype: ResourceType, data: bytes):
        """Loads a model resource and its associated data.

        Args:
        ----
            filepath: {Path to the resource file}
            resref: {Resource reference string}
            restype: {Resource type (MDL or MDX)}
            data: {Binary data of the resource}

        Loads associated MDL/MDX data:
            - Checks file extension and loads associated data from file
            - Loads associated data from Erf, Rim or Bif files if present
            - Sets model data on renderer if both MDL and MDX found
            - Displays error if unable to find associated data.
        """
        c_filepath: CaseAwarePath = CaseAwarePath(filepath)
>>>>>>> a334711b
        super().load(c_filepath, resref, restype, data)

        mdl_data: bytes | None = None
        mdx_data: bytes | None = None

        if restype is ResourceType.MDL:
            mdl_data = data
            if c_filepath.suffix.lower() == ".mdl":
                mdx_data = c_filepath.with_suffix(".mdx").read_bytes()
            elif is_any_erf_type_file(c_filepath.name):
                erf = read_erf(filepath)
                mdx_data = erf.get(resref, ResourceType.MDX)
            elif is_rim_file(c_filepath.name):
                rim = read_rim(filepath)
                mdx_data = rim.get(resref, ResourceType.MDX)
            elif is_bif_file(c_filepath.name):
                mdx_data = self._installation.resource(resref, ResourceType.MDX, [SearchLocation.CHITIN]).data
        elif restype is ResourceType.MDX:
            mdx_data = data
            if c_filepath.suffix.lower() == ".mdx":
                mdl_data = c_filepath.with_suffix(".mdl").read_bytes()
            elif is_any_erf_type_file(c_filepath.name):
                erf = read_erf(filepath)
                mdl_data = erf.get(resref, ResourceType.MDL)
            elif is_rim_file(c_filepath.name):
                rim = read_rim(filepath)
                mdl_data = rim.get(resref, ResourceType.MDL)
            elif is_bif_file(c_filepath.name):
                mdl_data = self._installation.resource(resref, ResourceType.MDL, [SearchLocation.CHITIN]).data

        if mdl_data is None or mdx_data is None:
            QMessageBox(QMessageBox.Icon.Critical, f"Could not find the '{c_filepath.stem}' MDL/MDX", "").exec()
            return

        self.ui.modelRenderer.set_model(mdl_data, mdx_data)
        self._mdl = read_mdl(mdl_data, 0, 0, mdx_data, 0, 0)

    def _loadMDL(self, mdl: MDL):
        """Load an MDL model into the editor.

        Args:
        ----
            mdl: {MDL}: The MDL model to load
        """
        self._mdl = mdl

    def build(self) -> tuple[bytes, bytes]:
        data = bytearray()
        data_ext = bytearray()
        write_mdl(self._mdl, data, ResourceType.MDL, data_ext)
        return data, data_ext

    def new(self):
        super().new()
        self._mdl = MDL()
        self.ui.modelRenderer.clear_model()<|MERGE_RESOLUTION|>--- conflicted
+++ resolved
@@ -40,20 +40,8 @@
 
         self.new()
 
-<<<<<<< HEAD
     def _setup_signals(self):
         ...
-
-    def load(
-        self,
-        filepath: os.PathLike | str,
-        resref: str,
-        restype: ResourceType,
-        data: bytes,
-    ):
-        c_filepath: Path = Path(filepath)
-=======
-    def _setupSignals(self): ...
 
     def load(self, filepath: os.PathLike | str, resref: str, restype: ResourceType, data: bytes):
         """Loads a model resource and its associated data.
@@ -72,7 +60,6 @@
             - Displays error if unable to find associated data.
         """
         c_filepath: CaseAwarePath = CaseAwarePath(filepath)
->>>>>>> a334711b
         super().load(c_filepath, resref, restype, data)
 
         mdl_data: bytes | None = None
