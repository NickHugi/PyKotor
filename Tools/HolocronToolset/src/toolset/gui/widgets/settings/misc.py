from __future__ import annotations

import qtpy

from qtpy import QtCore
from qtpy.QtWidgets import QWidget

from toolset.gui.widgets.settings.installations import GlobalSettings


class MiscWidget(QWidget):
    editedSignal = QtCore.Signal()

    def __init__(self, parent: QWidget):
        super().__init__(parent)

        self.settings = GlobalSettings()

<<<<<<< HEAD
        if qtpy.API_NAME == "PySide2":
            from toolset.uic.pyside2.widgets.settings import misc  # noqa: PLC0415  # pylint: disable=C0415
        elif qtpy.API_NAME == "PySide6":
            from toolset.uic.pyside6.widgets.settings import misc  # noqa: PLC0415  # pylint: disable=C0415
        elif qtpy.API_NAME == "PyQt5":
            from toolset.uic.pyqt5.widgets.settings import misc  # noqa: PLC0415  # pylint: disable=C0415
        elif qtpy.API_NAME == "PyQt6":
            from toolset.uic.pyqt6.widgets.settings import misc  # noqa: PLC0415  # pylint: disable=C0415
        else:
            raise ImportError(f"Unsupported Qt bindings: {qtpy.API_NAME}")
=======
        from toolset.uic.widgets.settings import misc
>>>>>>> 1566dd67

        self.ui = misc.Ui_Form()
        self.ui.setupUi(self)
        self.setupValues()

    def setupValues(self):
        self.ui.alsoCheckReleaseVersion.setChecked(self.settings.alsoCheckReleaseVersion)
        self.ui.useBetaChannel.setChecked(self.settings.useBetaChannel)
        self.ui.saveRimCheck.setChecked(not self.settings.disableRIMSaving)
        self.ui.mergeRimCheck.setChecked(self.settings.joinRIMsTogether)
        self.ui.moduleSortOptionComboBox.setCurrentIndex(self.settings.moduleSortOption)
        self.ui.greyRimCheck.setChecked(self.settings.greyRIMText)
        self.ui.showPreviewUTCCheck.setChecked(self.settings.showPreviewUTC)
        self.ui.showPreviewUTPCheck.setChecked(self.settings.showPreviewUTP)
        self.ui.showPreviewUTDCheck.setChecked(self.settings.showPreviewUTD)
        self.ui.tempDirEdit.setText(self.settings.extractPath)
        self.ui.gffEditorCombo.setCurrentIndex(1 if self.settings.gff_specializedEditors else 0)
        self.ui.ncsToolEdit.setText(self.settings.ncsDecompilerPath)
        self.ui.nssCompEdit.setText(self.settings.nssCompilerPath)

    def save(self):
        self.settings.alsoCheckReleaseVersion = self.ui.alsoCheckReleaseVersion.isChecked()
        self.settings.useBetaChannel = self.ui.useBetaChannel.isChecked()
        self.settings.disableRIMSaving = not self.ui.saveRimCheck.isChecked()
        self.settings.joinRIMsTogether = self.ui.mergeRimCheck.isChecked()
        self.settings.moduleSortOption = self.ui.moduleSortOptionComboBox.currentIndex()
        self.settings.greyRIMText = self.ui.greyRimCheck.isChecked()
        self.settings.showPreviewUTC = self.ui.showPreviewUTCCheck.isChecked()
        self.settings.showPreviewUTP = self.ui.showPreviewUTPCheck.isChecked()
        self.settings.showPreviewUTD = self.ui.showPreviewUTDCheck.isChecked()
        self.settings.extractPath = self.ui.tempDirEdit.text()
        self.settings.gff_specializedEditors = bool(self.ui.gffEditorCombo.currentIndex())
        self.settings.ncsDecompilerPath = self.ui.ncsToolEdit.text()
        self.settings.nssCompilerPath = self.ui.nssCompEdit.text()<|MERGE_RESOLUTION|>--- conflicted
+++ resolved
@@ -16,7 +16,6 @@
 
         self.settings = GlobalSettings()
 
-<<<<<<< HEAD
         if qtpy.API_NAME == "PySide2":
             from toolset.uic.pyside2.widgets.settings import misc  # noqa: PLC0415  # pylint: disable=C0415
         elif qtpy.API_NAME == "PySide6":
@@ -27,9 +26,6 @@
             from toolset.uic.pyqt6.widgets.settings import misc  # noqa: PLC0415  # pylint: disable=C0415
         else:
             raise ImportError(f"Unsupported Qt bindings: {qtpy.API_NAME}")
-=======
-        from toolset.uic.widgets.settings import misc
->>>>>>> 1566dd67
 
         self.ui = misc.Ui_Form()
         self.ui.setupUi(self)
