--- conflicted
+++ resolved
@@ -248,15 +248,13 @@
         "ncsDecompilerPath",
         "",
     )
-<<<<<<< HEAD
     selectedTheme = Settings._addSetting(
         "selectedTheme",
         "Fusion (Dark)",  # Default theme
-=======
+    )
     moduleSortOption = Settings._addSetting(
         "moduleSortOption",
         1,
->>>>>>> 86ea99e7
     )
     # endregion
 
