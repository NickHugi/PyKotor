from __future__ import annotations

import os

<<<<<<< HEAD
import qtpy

from qtpy import QtCore
from qtpy.QtCore import QSettings
from qtpy.QtGui import QStandardItem, QStandardItemModel
from qtpy.QtWidgets import QWidget
=======
from typing import Any

from PyQt5 import QtCore
from PyQt5.QtCore import QSettings
from PyQt5.QtGui import QStandardItem, QStandardItemModel
from PyQt5.QtWidgets import QWidget
>>>>>>> 1566dd67

from pykotor.common.misc import Game
from pykotor.tools.path import CaseAwarePath, find_kotor_paths_from_default
from toolset.data.settings import Settings
from utility.logger_util import get_root_logger


class InstallationsWidget(QWidget):
    edited = QtCore.Signal()

    def __init__(self, parent: QWidget):
        """Initialize the Installations widget.

        Args:
        ----
            parent: Parent widget

        Processing Logic:
        ----------------
            - Set up model to hold installation data
            - Load global settings
            - Set up UI from designer file
            - Populate UI with initial values
            - Connect signal handlers.
        """
        super().__init__(parent)

        self.installationsModel: QStandardItemModel = QStandardItemModel()
        self.settings = GlobalSettings()

<<<<<<< HEAD
        if qtpy.API_NAME == "PySide2":
            from toolset.uic.pyside2.widgets.settings import installations  # noqa: PLC0415  # pylint: disable=C0415
        elif qtpy.API_NAME == "PySide6":
            from toolset.uic.pyside6.widgets.settings import installations  # noqa: PLC0415  # pylint: disable=C0415
        elif qtpy.API_NAME == "PyQt5":
            from toolset.uic.pyqt5.widgets.settings import installations  # noqa: PLC0415  # pylint: disable=C0415
        elif qtpy.API_NAME == "PyQt6":
            from toolset.uic.pyqt6.widgets.settings import installations  # noqa: PLC0415  # pylint: disable=C0415
        else:
            raise ImportError(f"Unsupported Qt bindings: {qtpy.API_NAME}")
=======
        from toolset.uic.widgets.settings import installations
>>>>>>> 1566dd67

        self.ui = installations.Ui_Form()
        self.ui.setupUi(self)
        self.setupValues()
        self.setupSignals()

    def setupValues(self):
        """Sets up installation values in the model.

        Args:
        ----
            self: The class instance

        Processing Logic:
        ----------------
            - Clears existing items from the installations model
            - Loops through installations from settings
            - Creates a QStandardItem for each installation
            - Sets data like path and tsl on the item
            - Appends the item to the installations model.
        """
        self.installationsModel.clear()
        for installation in self.settings.installations().values():
            item = QStandardItem(installation.name)
            item.setData({"path": installation.path, "tsl": installation.tsl})
            self.installationsModel.appendRow(item)

    def setupSignals(self):
        """Set up signal connections for installation management UI.

        Args:
        ----
            self: {The class instance}

        Processing Logic:
        ----------------
            - Connect add path button click to add new installation slot
            - Connect remove path button click to remove selected installation slot
            - Connect path name and directory edits to update installation slot
            - Connect TSL checkbox state change to update installation slot
            - Connect path list selection change to selection changed slot
        """
        self.ui.pathList.setModel(self.installationsModel)

        self.ui.addPathButton.clicked.connect(self.addNewInstallation)
        self.ui.removePathButton.clicked.connect(self.removeSelectedInstallation)
        self.ui.pathNameEdit.textEdited.connect(self.updateInstallation)
        self.ui.pathDirEdit.textEdited.connect(self.updateInstallation)
        self.ui.pathTslCheckbox.stateChanged.connect(self.updateInstallation)
        self.ui.pathList.selectionModel().selectionChanged.connect(self.installationSelected)

    def save(self):
        installations: dict[str, dict[str, str]] = {}

        for row in range(self.installationsModel.rowCount()):
            item: QStandardItem = self.installationsModel.item(row, 0)
            item_text: str = item.text()
            installations[item_text] = item.data()
            installations[item_text]["name"] = item_text

        self.settings.settings.setValue("installations", installations)

    def addNewInstallation(self):
        item = QStandardItem("New")
        item.setData({"path": "", "tsl": False})
        self.installationsModel.appendRow(item)
        self.edited.emit()

    def removeSelectedInstallation(self):
        if len(self.ui.pathList.selectedIndexes()) > 0:
            index = self.ui.pathList.selectedIndexes()[0]
            item = self.installationsModel.itemFromIndex(index)
            self.installationsModel.removeRow(item.row())
            self.edited.emit()

        if len(self.ui.pathList.selectedIndexes()) == 0:
            self.ui.pathFrame.setEnabled(False)

    def updateInstallation(self):
        index = self.ui.pathList.selectedIndexes()[0]
        item = self.installationsModel.itemFromIndex(index)

        data = item.data()
        data["path"] = self.ui.pathDirEdit.text()
        data["tsl"] = self.ui.pathTslCheckbox.isChecked()
        item.setData(data)

        item.setText(self.ui.pathNameEdit.text())

        self.edited.emit()

    def installationSelected(self):
        if len(self.ui.pathList.selectedIndexes()) > 0:
            self.ui.pathFrame.setEnabled(True)

            index = self.ui.pathList.selectedIndexes()[0]
            item = self.installationsModel.itemFromIndex(index)

            self.ui.pathNameEdit.setText(item.text())
            self.ui.pathDirEdit.setText(item.data()["path"])
            self.ui.pathTslCheckbox.setChecked(bool(item.data()["tsl"]))


class InstallationConfig:
    def __init__(self, name: str):
        self._settings = QSettings("HolocronToolset", "Global")
        self._name: str = name

    @property
    def name(self) -> str:
        return self._name

    @name.setter
    def name(self, value: str):
        installations: dict[str, dict[str, Any]] = self._settings.value("installations", {}, dict)
        installation = installations[self._name]

        del installations[self._name]
        installations[value] = installation
        installations[value]["name"] = value

        self._settings.setValue("installations", installations)
        self._name = value

    @property
    def path(self) -> str:
        try:
            installation = self._settings.value("installations", {})[self._name]
        except Exception:
            return ""
        else:
            return installation.get("path", "")

    @path.setter
    def path(self, value: str):
        try:
            installations: dict[str, dict[str, str]] = self._settings.value("installations", {})
            installations[self._name] = installations.get(self._name, {})
            installations[self._name]["path"] = value
            self._settings.setValue("installations", installations)
        except Exception:
            log = get_root_logger()
            log.exception("InstallationConfig.path property raised an exception.")

    @property
    def tsl(self) -> bool:
        all_installs: dict[str, dict[str, Any]] = self._settings.value("installations", {})
        installation = all_installs.get(self._name, {})
        return installation["tsl"]

    @tsl.setter
    def tsl(self, value: bool):
        installations: dict[str, dict[str, Any]] = self._settings.value("installations", {})
        installations[self._name] = installations.get(self._name, {})
        installations[self._name]["tsl"] = value
        self._settings.setValue("installations", installations)


class GlobalSettings(Settings):
    def __init__(self):
        super().__init__("Global")

    def installations(self) -> dict[str, InstallationConfig]:
        """Finds and records KotOR installation paths.

        Args:
        ----
            self: The class instance

        Returns:
        -------
            dict: A dictionary of InstallationConfig objects keyed by installation name

        Finds KotOR installation paths on the system, checks for duplicates, and records the paths and metadata in the user settings.
        Paths are filtered to only existing ones. Duplicates are detected by path and the game name is incremented with a number.
        Each new installation is added to the installations dictionary with its name, path, and game (KotOR 1 or 2) specified.
        The installations dictionary is then saved back to the user settings.
        """
        installations: dict[str, dict[str, Any]] = self.settings.value("installations")
        if installations is None:
            installations = {}

        counters: dict[Game, int] = {Game.K1: 1, Game.K2: 1}
        # Create a set of existing paths
        existing_paths: set[CaseAwarePath] = {CaseAwarePath(inst["path"]) for inst in installations.values()}

        for game, paths in find_kotor_paths_from_default().items():
            for path in filter(CaseAwarePath.safe_isdir, paths):
                if path in existing_paths:  # If the path is already recorded, skip to the next one
                    continue

                game_name = "KotOR" if game.is_k1() else "TSL"
                base_game_name = game_name  # Save the base name for potential duplicates

                # Increment the counter if the game name already exists, indicating a duplicate
                while game_name in installations:
                    counters[game] += 1
                    game_name = f"{base_game_name} ({counters[game]})"

                # Add the new installation under the unique game_name
                installations[game_name] = {
                    "name": game_name,
                    "path": str(path),
                    "tsl": game.is_k2(),
                }
                existing_paths.add(path)  # Add the new path to the set of existing paths

        self.settings.setValue("installations", installations)

        return {name: InstallationConfig(name) for name in installations}

    # region Strings
    extractPath = Settings.addSetting(
        "extractPath",
        "",
    )
    nssCompilerPath = Settings.addSetting(
        "nssCompilerPath",
        "ext/nwnnsscomp.exe" if os.name == "nt" else "ext/nwnnsscomp",
    )
    ncsDecompilerPath = Settings.addSetting(
        "ncsDecompilerPath",
        "",
    )
    moduleSortOption = Settings.addSetting(
        "moduleSortOption",
        1,
    )
    # endregion

    # region Bools
    disableRIMSaving = Settings.addSetting(
        "disableRIMSaving",
        True,
    )
    useBetaChannel = Settings.addSetting(
        "useBetaChannel",
        True,
    )
    alsoCheckReleaseVersion = Settings.addSetting(
        "alsoCheckReleaseVersion",
        True,
    )
    firstTime = Settings.addSetting(
        "firstTime",
        True,
    )
    gff_specializedEditors = Settings.addSetting(
        "gff_specializedEditors",
        True,
    )
    joinRIMsTogether = Settings.addSetting(
        "joinRIMsTogether",
        False,
    )
    useModuleFilenames = Settings.addSetting(
        "useModuleFilenames",
        False,
    )
    greyRIMText = Settings.addSetting(
        "greyRIMText",
        True,
    )
    showPreviewUTC = Settings.addSetting(
        "showPreviewUTC",
        True,
    )
    showPreviewUTP = Settings.addSetting(
        "showPreviewUTP",
        True,
    )
    showPreviewUTD = Settings.addSetting(
        "showPreviewUTD",
        True,
    )
    # endregion


class NoConfigurationSetError(Exception): ...<|MERGE_RESOLUTION|>--- conflicted
+++ resolved
@@ -2,21 +2,12 @@
 
 import os
 
-<<<<<<< HEAD
 import qtpy
 
 from qtpy import QtCore
 from qtpy.QtCore import QSettings
 from qtpy.QtGui import QStandardItem, QStandardItemModel
 from qtpy.QtWidgets import QWidget
-=======
-from typing import Any
-
-from PyQt5 import QtCore
-from PyQt5.QtCore import QSettings
-from PyQt5.QtGui import QStandardItem, QStandardItemModel
-from PyQt5.QtWidgets import QWidget
->>>>>>> 1566dd67
 
 from pykotor.common.misc import Game
 from pykotor.tools.path import CaseAwarePath, find_kotor_paths_from_default
@@ -47,7 +38,6 @@
         self.installationsModel: QStandardItemModel = QStandardItemModel()
         self.settings = GlobalSettings()
 
-<<<<<<< HEAD
         if qtpy.API_NAME == "PySide2":
             from toolset.uic.pyside2.widgets.settings import installations  # noqa: PLC0415  # pylint: disable=C0415
         elif qtpy.API_NAME == "PySide6":
@@ -58,9 +48,6 @@
             from toolset.uic.pyqt6.widgets.settings import installations  # noqa: PLC0415  # pylint: disable=C0415
         else:
             raise ImportError(f"Unsupported Qt bindings: {qtpy.API_NAME}")
-=======
-        from toolset.uic.widgets.settings import installations
->>>>>>> 1566dd67
 
         self.ui = installations.Ui_Form()
         self.ui.setupUi(self)
