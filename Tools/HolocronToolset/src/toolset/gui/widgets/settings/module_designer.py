--- conflicted
+++ resolved
@@ -37,9 +37,6 @@
         self.binds: list = []
         self.colours: list = []
 
-<<<<<<< HEAD
-        from toolset.uic.widgets.settings import module_designer  # noqa: PLC0415  # pylint: disable=import-outside-toplevel
-=======
         if qtpy.API_NAME == "PySide2":
             from toolset.uic.pyside2.widgets.settings import module_designer  # noqa: PLC0415  # pylint: disable=C0415
         elif qtpy.API_NAME == "PySide6":
@@ -50,7 +47,6 @@
             from toolset.uic.pyqt6.widgets.settings import module_designer  # noqa: PLC0415  # pylint: disable=C0415
         else:
             raise ImportError(f"Unsupported Qt bindings: {qtpy.API_NAME}")
->>>>>>> e184c7c1
 
         self.ui = module_designer.Ui_Form()
         self.ui.setupUi(self)
