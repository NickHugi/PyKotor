--- conflicted
+++ resolved
@@ -745,74 +745,42 @@
         lower_filter = self.instanceFilter.lower()
         if self._git is not None:
             for creature in [] if self.hideCreatures else self._git.creatures:
-<<<<<<< HEAD
-                if creature.resref and self.instanceFilter not in creature.resref:
-=======
                 if creature.resref and lower_filter not in str(creature.resref).lower():
->>>>>>> 59378933
                     continue
                 self._drawImage(painter, self._pixmapCreature, creature.position.x, creature.position.y, math.pi + self.camera.rotation(), 1 / 16)
 
             for door in [] if self.hideDoors else self._git.doors:
-<<<<<<< HEAD
-                if door.resref and self.instanceFilter not in door.resref:
-=======
                 if door.resref and lower_filter not in str(door.resref).lower():
->>>>>>> 59378933
                     continue
                 self._drawImage(painter, self._pixmapDoor, door.position.x, door.position.y, math.pi + self.camera.rotation(), 1 / 16)
 
             for placeable in [] if self.hidePlaceables else self._git.placeables:
-<<<<<<< HEAD
-                if placeable.resref and self.instanceFilter not in placeable.resref:
-=======
                 if placeable.resref and lower_filter not in str(placeable.resref).lower():
->>>>>>> 59378933
                     continue
                 self._drawImage(painter, self._pixmapPlaceable, placeable.position.x, placeable.position.y, math.pi + self.camera.rotation(), 1 / 16)
 
             for merchant in [] if self.hideStores else self._git.stores:
-<<<<<<< HEAD
-                if merchant.resref and self.instanceFilter not in merchant.resref:
-=======
                 if merchant.resref and lower_filter not in str(merchant.resref).lower():
->>>>>>> 59378933
                     continue
                 self._drawImage(painter, self._pixmapMerchant, merchant.position.x, merchant.position.y, math.pi + self.camera.rotation(), 1 / 16)
 
             for waypoint in [] if self.hideWaypoints else self._git.waypoints:
-<<<<<<< HEAD
-                if waypoint.resref and self.instanceFilter not in waypoint.resref:
-=======
                 if waypoint.resref and lower_filter not in str(waypoint.resref).lower():
->>>>>>> 59378933
                     continue
                 self._drawImage(painter, self._pixmapWaypoint, waypoint.position.x, waypoint.position.y, math.pi + self.camera.rotation(), 1 / 16)
 
             for sound in [] if self.hideSounds else self._git.sounds:
-<<<<<<< HEAD
-                if sound.resref and self.instanceFilter not in sound.resref:
-=======
                 if sound.resref and lower_filter not in str(sound.resref).lower():
->>>>>>> 59378933
                     continue
                 self._drawImage(painter, self._pixmapSound, sound.position.x, sound.position.y, math.pi + self.camera.rotation(), 1 / 16)
 
             for encounter in [] if self.hideEncounters else self._git.encounters:
-<<<<<<< HEAD
-                if encounter.resref and self.instanceFilter not in encounter.resref:
-=======
                 if encounter.resref and lower_filter not in str(encounter.resref).lower():
->>>>>>> 59378933
                     continue
                 self._drawImage(painter, self._pixmapEncounter, encounter.position.x, encounter.position.y, math.pi + self.camera.rotation(), 1 / 16)
 
             for trigger in [] if self.hideTriggers else self._git.triggers:
-<<<<<<< HEAD
-                if trigger.resref and self.instanceFilter not in trigger.resref:
-=======
                 if trigger.resref and lower_filter not in str(trigger.resref).lower():
->>>>>>> 59378933
                     continue
                 self._drawImage(painter, self._pixmapTrigger, trigger.position.x, trigger.position.y, math.pi + self.camera.rotation(), 1 / 16)
 
