--- conflicted
+++ resolved
@@ -2,35 +2,21 @@
 
 from typing import TYPE_CHECKING
 
-<<<<<<< HEAD
-from qtpy.QtCore import (
-    Signal,  # pyright: ignore[reportPrivateImportUsage]
-)
+import qtpy
+
+from qtpy.QtCore import Signal  # type: ignore[reportPrivateImportUsage]
 from qtpy.QtWidgets import QAbstractSpinBox
 
 if TYPE_CHECKING:
     from qtpy.QtWidgets import QLineEdit, QWidget
-=======
-import qtpy
-
-from qtpy import QtCore
-from qtpy.QtWidgets import QAbstractSpinBox
-
-if TYPE_CHECKING:
-    from qtpy.QtWidgets import QWidget
->>>>>>> a334711b
 
 
 class LongSpinBox(QAbstractSpinBox):  # pyright: ignore[reportGeneralTypeIssues]
     """Implementation of QAbstractSpinBox that allows for values that exceed a signed 32-bit integer."""
 
-    sig_value_changed = Signal(object)  # pyright: ignore[reportPrivateImportUsage]
+    sig_value_changed = Signal(object)  # type: ignore[reportPrivateImportUsage]
 
-<<<<<<< HEAD
     def __init__(self, parent: QWidget | None = None):
-=======
-    def __init__(self, parent: QWidget):
->>>>>>> a334711b
         super().__init__(parent)
         self._min: int = 0
         self._max: int = 0xFFFFFFFF
@@ -60,11 +46,7 @@
         self._min = min_value
         self._max = max_value
 
-<<<<<<< HEAD
-    def _within_range(self, value: int):
-=======
-    def _withinRange(self, value: int) -> bool:
->>>>>>> a334711b
+    def _within_range(self, value: int) -> bool:
         return self._min <= value <= self._max
 
     def clamp_line_edit(self):
@@ -98,13 +80,12 @@
         except ValueError:
             return 0
 
-<<<<<<< HEAD
-    def stepEnabled(self) -> QAbstractSpinBox.StepEnabledFlag:
-        return self.StepEnabledFlag.StepUpEnabled | self.StepEnabledFlag.StepDownEnabled
-=======
-    def stepEnabled(self) -> QAbstractSpinBox.StepEnabled:
+    def stepEnabled(self):
+        if hasattr(QAbstractSpinBox, "StepEnabledFlag"):
+            return (
+                QAbstractSpinBox.StepEnabledFlag.StepUpEnabled
+                | QAbstractSpinBox.StepEnabledFlag.StepDownEnabled
+            )
         if qtpy.API_NAME == "PyQt5":
             return self.StepUpEnabled | self.StepDownEnabled
-        # PySide6
-        return QAbstractSpinBox.StepUpEnabled | QAbstractSpinBox.StepDownEnabled
->>>>>>> a334711b
+        return QAbstractSpinBox.StepUpEnabled | QAbstractSpinBox.StepDownEnabled