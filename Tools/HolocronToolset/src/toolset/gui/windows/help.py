--- conflicted
+++ resolved
@@ -36,12 +36,8 @@
 if TYPE_CHECKING:
     import os
 
-<<<<<<< HEAD
+    from qtpy.QtGui import QShowEvent
     from qtpy.QtWidgets import QWidget
-=======
-    from PyQt5.QtGui import QShowEvent
-    from PyQt5.QtWidgets import QWidget
->>>>>>> 1566dd67
 
 
 class HelpWindow(QMainWindow):
@@ -52,7 +48,6 @@
 
         self.version: str | None = None
 
-<<<<<<< HEAD
         if qtpy.API_NAME == "PySide2":
             from toolset.uic.pyside2.windows import help as toolset_help  # noqa: PLC0415  # pylint: disable=C0415
         elif qtpy.API_NAME == "PySide6":
@@ -63,9 +58,6 @@
             from toolset.uic.pyqt6.windows import help as toolset_help  # noqa: PLC0415  # pylint: disable=C0415
         else:
             raise ImportError(f"Unsupported Qt bindings: {qtpy.API_NAME}")
-=======
-        from toolset.uic.windows import help as toolset_help  # noqa: PLC0415  # pylint: disable=C0415
->>>>>>> 1566dd67
 
         self.ui = toolset_help.Ui_MainWindow()
         self.ui.setupUi(self)
