from __future__ import annotations

import errno
import os
import shutil
import sys

from collections import defaultdict
from contextlib import suppress
from datetime import datetime, timedelta, timezone
<<<<<<< HEAD
from pathlib import Path, PurePath
from typing import TYPE_CHECKING, Any, cast
=======
from multiprocessing import Process, Queue
from pathlib import Path, PurePath
from typing import TYPE_CHECKING, Any, Callable, Dict, List, cast
>>>>>>> a334711b

import qtpy

from loggerplus import RobustLogger  # pyright: ignore[reportMissingTypeStubs]
from qtpy import QtCore
from qtpy.QtCore import (
    QCoreApplication,
    QThread,
    Qt,
    Signal,  # pyright: ignore[reportPrivateImportUsage]
    Slot,  # pyright: ignore[reportPrivateImportUsage]
)
from qtpy.QtGui import QIcon, QPixmap, QStandardItem
from qtpy.QtWidgets import (
    QAction,  # pyright: ignore[reportPrivateImportUsage]
    QApplication,
    QFileDialog,
    QHBoxLayout,
    QMainWindow,
    QMessageBox,
    QPushButton,
    QSizePolicy,
    QVBoxLayout,
)

<<<<<<< HEAD
from pykotor.extract.file import FileResource, ResourceIdentifier
=======
from pykotor.common.stream import BinaryReader
from pykotor.extract.file import FileResource, ResourceIdentifier, ResourceResult
>>>>>>> a334711b
from pykotor.extract.installation import SearchLocation
from pykotor.resource.formats.erf.erf_auto import read_erf, write_erf
from pykotor.resource.formats.erf.erf_data import ERF, ERFType
from pykotor.resource.formats.mdl import read_mdl, write_mdl
from pykotor.resource.formats.rim.rim_auto import read_rim, write_rim
from pykotor.resource.formats.rim.rim_data import RIM
from pykotor.resource.formats.tpc import read_tpc, write_tpc
from pykotor.resource.type import ResourceType
from pykotor.tools import module
from pykotor.tools.misc import is_any_erf_type_file, is_bif_file, is_capsule_file, is_erf_file, is_mod_file, is_rim_file
from pykotor.tools.model import iterate_lightmaps, iterate_textures
from toolset.data.installation import HTInstallation
from toolset.gui.common.style.theme_manager import ThemeManager
from toolset.gui.dialogs.about import About
from toolset.gui.dialogs.asyncloader import AsyncLoader
from toolset.gui.dialogs.clone_module import CloneModuleDialog
from toolset.gui.dialogs.load_from_location_result import FileSelectionWindow
from toolset.gui.dialogs.save.generic_file_saver import FileSaveHandler
from toolset.gui.dialogs.search import FileResults, FileSearcher
from toolset.gui.dialogs.settings import SettingsDialog
from toolset.gui.editors.dlg import DLGEditor
from toolset.gui.editors.erf import ERFEditor
from toolset.gui.editors.gff import GFFEditor
from toolset.gui.editors.nss import NSSEditor
from toolset.gui.editors.ssf import SSFEditor
from toolset.gui.editors.tlk import TLKEditor
from toolset.gui.editors.txt import TXTEditor
from toolset.gui.editors.utc import UTCEditor
from toolset.gui.editors.utd import UTDEditor
from toolset.gui.editors.ute import UTEEditor
from toolset.gui.editors.uti import UTIEditor
from toolset.gui.editors.utm import UTMEditor
from toolset.gui.editors.utp import UTPEditor
from toolset.gui.editors.uts import UTSEditor
from toolset.gui.editors.utt import UTTEditor
from toolset.gui.editors.utw import UTWEditor
from toolset.gui.widgets.main_widgets import ResourceList, ResourceStandardItem
from toolset.gui.widgets.settings.widgets.misc import GlobalSettings
from toolset.gui.windows.help import HelpWindow
from toolset.gui.windows.indoor_builder import IndoorMapBuilder
from toolset.gui.windows.kotordiff import KotorDiffWindow
from toolset.gui.windows.module_designer import ModuleDesigner
from toolset.gui.windows.update_manager import UpdateManager
from toolset.utils.misc import open_link
from toolset.utils.window import add_window, open_resource_editor
from utility.error_handling import universal_simplify_exception
<<<<<<< HEAD
from utility.misc import is_debug_mode
=======
from utility.misc import ProcessorArchitecture, is_debug_mode
>>>>>>> a334711b
from utility.tricks import debug_reload_pymodules

if TYPE_CHECKING:
    from qtpy import QtGui
<<<<<<< HEAD
    from qtpy.QtCore import QPoint
    from qtpy.QtGui import QCloseEvent, QKeyEvent, QMouseEvent, QPalette, _QAction
    from qtpy.QtWidgets import QComboBox, QStyle, QWidget
    from typing_extensions import Literal  # pyright: ignore[reportMissingModuleSource]

    from pykotor.extract.file import LocationResult, ResourceResult
    from pykotor.resource.formats.mdl import MDL
    from pykotor.resource.formats.tpc import TPC
    from pykotor.resource.type import SOURCE_TYPES
    from toolset.gui.widgets.main_widgets import TextureList
=======
    from qtpy.QtCore import QObject
    from qtpy.QtGui import QCloseEvent, QKeyEvent, QMouseEvent
    from qtpy.QtWidgets import QWidget
    from typing_extensions import Literal
    from watchdog.events import FileSystemEvent
    from watchdog.observers.api import BaseObserver

    from pykotor.extract.file import LocationResult
    from pykotor.resource.formats.mdl.mdl_data import MDL
    from pykotor.resource.formats.tpc import TPC
    from pykotor.resource.type import SOURCE_TYPES
    from toolset.gui.widgets.main_widgets import TextureList
    from utility.common.more_collections import CaseInsensitiveDict

def run_module_designer(
    active_path: str,
    active_name: str,
    active_tsl: bool,  # noqa: FBT001
    module_path: str | None = None,
):
    """An alternative way to start the ModuleDesigner: run this function in a new process so the main tool window doesn't wait on the module designer."""
    from qtpy.QtGui import QSurfaceFormat

    from toolset.__main__ import main_init
    main_init()

    # Set default OpenGL surface format before creating QApplication
    # This is critical for PyPy and ensures proper OpenGL context initialization
    fmt = QSurfaceFormat()
    fmt.setDepthBufferSize(24)
    fmt.setStencilBufferSize(8)
    fmt.setVersion(3, 3)  # Request OpenGL 3.3
    # Use CompatibilityProfile instead of CoreProfile - CoreProfile requires VAO to be bound
    # before any buffer operations, which causes issues with PyOpenGL's lazy loading
    fmt.setProfile(QSurfaceFormat.OpenGLContextProfile.CompatibilityProfile)
    fmt.setSamples(4)  # Enable multisampling for antialiasing
    QSurfaceFormat.setDefaultFormat(fmt)

    app = QApplication([])
    designerUi = ModuleDesigner(
        None,
        HTInstallation(active_path, active_name, tsl=active_tsl),
        CaseAwarePath(module_path) if module_path is not None else None,
    )
    # Standardized resource path format
    icon_path = ":/images/icons/sith.png"

    # Debugging: Check if the resource path is accessible
    if not QPixmap(icon_path).isNull():
        designerUi.log.debug(f"HT main window Icon loaded successfully from {icon_path}")
        designerUi.setWindowIcon(QIcon(QPixmap(icon_path)))
        cast("QApplication", QApplication.instance()).setWindowIcon(QIcon(QPixmap(icon_path)))
    else:
        print(f"Failed to load HT main window icon from {icon_path}")
    addWindow(designerUi, show=False)
    sys.exit(app.exec_())


class UpdateCheckThread(QThread):
    update_info_fetched = QtCore.Signal(dict, dict, bool)  # pyright: ignore[reportPrivateImportUsage]
    def __init__(self, toolWindow: ToolWindow, *, silent: bool = False):
        super().__init__()
        self.toolWindow: ToolWindow = toolWindow
        self.silent: bool = silent

    def get_latest_version_info(self) -> tuple[dict[str, Any], dict[str, Any]]:
        edge_info = {}
        if self.toolWindow.settings.useBetaChannel:
            edge_info = self._get_remote_toolset_update_info(useBetaChannel=True)

        master_info = self._get_remote_toolset_update_info(useBetaChannel=False)
        return master_info, edge_info

    def _get_remote_toolset_update_info(self, *, useBetaChannel: bool) -> dict[str, Any]:
        result = getRemoteToolsetUpdateInfo(useBetaChannel=useBetaChannel, silent=self.silent)
        print(f"<SDM> [get_latest_version_info scope] {'edge_info' if useBetaChannel else 'master_info'}: ", result)

        if not isinstance(result, dict):
            if self.silent:
                result = {}
            elif isinstance(result, BaseException):
                raise result
            else:
                raise TypeError(f"Unexpected result type: {result}")

        return result

    def run(self):
        # This method is executed in a separate thread
        master_info, edge_info = self.get_latest_version_info()
        self.update_info_fetched.emit(master_info, edge_info, self.silent)
>>>>>>> a334711b


class ToolWindow(QMainWindow):
    """Main window for the Holocron Toolset."""

    sig_module_files_updated: Signal = Signal(str, str)  # pyright: ignore[reportPrivateImportUsage]
    sig_override_files_update: Signal = Signal(object, object)  # pyright: ignore[reportPrivateImportUsage]
    sig_installation_changed: Signal = Signal(HTInstallation)

    def __init__(self):
        """Initialize the main window.

        Args:
        ----
            self: The object instance
            parent: The parent widget
        """
        super().__init__()

        self.active: HTInstallation | None = None
        self.installations: dict[str, HTInstallation] = {}

        self.settings: GlobalSettings = GlobalSettings()
        self.update_manager: UpdateManager = UpdateManager(silent=True)

        # Theme setup
        q_style: QStyle | None = self.style()
        assert q_style is not None, "window style was somehow None"
        self.original_style: str = q_style.objectName()
        self.original_palette: QPalette = self.palette()
        self.theme_manager: ThemeManager = ThemeManager(self.original_style)
        self.theme_manager.change_theme(self.settings.selectedTheme)  # Ensure it comes to the front

<<<<<<< HEAD
        self.previous_game_combo_index: int = 0
        self._mouse_move_pos: QPoint | None = None
        self._initUi()
        self._setup_signals()
        self.setWindowTitle(f"Holocron Toolset ({qtpy.API_NAME})")
        self.reload_settings()
        self.unset_installation()

    def handle_change(
        self,
        path: str,
    ):
        if self.active is None:
            return

        modified_path = os.path.normpath(path)
        if os.path.isdir(modified_path):  # noqa: PTH112
            return

        now: datetime = datetime.now(tz=timezone.utc).astimezone()
        if now - self.last_modified < timedelta(seconds=1):
            return
        self.last_modified: datetime = now

        module_path: str = os.path.normpath(self.active.module_path())
        override_path: str = os.path.normpath(self.active.override_path())

        if module_path.lower() in modified_path.lower():
            self.sig_module_files_updated.emit(modified_path, "modified")
        elif override_path.lower() in modified_path.lower():
            self.sig_override_files_update.emit(modified_path, "modified")
=======
        # Finalize the init
        self.reloadSettings()
        self.unsetInstallation()
        self.raise_()
        self.activateWindow()  # Ensure it comes to the front
>>>>>>> a334711b

    def _initUi(self):
        """Initialize Holocron Toolset main window UI."""
        from toolset.uic.qtpy.windows.main import Ui_MainWindow

        self.ui = Ui_MainWindow()
        self.ui.setupUi(self)

        self.ui.coreWidget.hide_section()
        self.ui.coreWidget.hide_reload_button()

        if is_debug_mode():
            self.ui.menubar.addAction("Debug Reload").triggered.connect(debug_reload_pymodules)  # pyright: ignore[reportOptionalMemberAccess]

<<<<<<< HEAD
        self.setWindowIcon(cast(QApplication, QApplication.instance()).windowIcon())
        self.setup_modules_tab()

    def setup_modules_tab(self):
        self.erf_editor_button = QPushButton("ERF Editor", self)
        self.erf_editor_button.setSizePolicy(QSizePolicy.Policy.Preferred, QSizePolicy.Policy.Fixed)
        self.erf_editor_button.clicked.connect(self._open_module_tab_erf_editor)  # Connect to the ERF Editor functionality
        self.ui.verticalLayoutRightPanel.insertWidget(2, self.erf_editor_button)  # pyright: ignore[reportArgumentType]
        self.erf_editor_button.hide()
        modules_resource_list = self.ui.modulesWidget.ui
        modules_section_combo: QComboBox = modules_resource_list.sectionCombo  # type: ignore[attr-defined]
        refresh_button: QPushButton = modules_resource_list.refreshButton  # type: ignore[attr-defined]
        designer_button: QPushButton = self.ui.specialActionButton  # type: ignore[attr-defined]
        modules_resource_list.horizontalLayout_2.removeWidget(modules_section_combo)  # type: ignore[arg-type]
        modules_resource_list.horizontalLayout_2.removeWidget(refresh_button)  # type: ignore[arg-type]
        modules_resource_list.verticalLayout.removeItem(modules_resource_list.horizontalLayout_2)  # type: ignore[arg-type]
        refresh_button.setSizePolicy(QSizePolicy.Policy.Preferred, QSizePolicy.Policy.Preferred)  # type: ignore[arg-type]
        designer_button.setSizePolicy(QSizePolicy.Policy.Preferred, QSizePolicy.Policy.Preferred)  # type: ignore[arg-type]
        stack_button_layout = QVBoxLayout()
        stack_button_layout.setSpacing(1)
        stack_button_layout.addWidget(refresh_button)  # type: ignore[arg-type]
        stack_button_layout.addWidget(designer_button)  # type: ignore[arg-type]
        top_layout = QHBoxLayout()
        top_layout.addWidget(modules_section_combo)  # type: ignore[arg-type]
        top_layout.addLayout(stack_button_layout)
        self.ui.verticalLayoutModulesTab.insertLayout(0, top_layout)  # type: ignore[attributeAccessIssue]
        modules_resource_list.verticalLayout.addWidget(modules_resource_list.resourceTree)  # type: ignore[arg-type]

    def _setup_signals(self):  # sourcery skip: remove-unreachable-code  # noqa: PLR0915
        self.ui.gameCombo.currentIndexChanged.connect(self.change_active_installation)

        self.sig_module_files_updated.connect(self.on_module_file_updated)
        self.sig_override_files_update.connect(self.on_override_file_updated)

        self.ui.coreWidget.sig_request_extract_resource.connect(self.on_extract_resources)
        self.ui.coreWidget.sig_request_refresh.connect(self.on_core_refresh)
        self.ui.coreWidget.sig_request_open_resource.connect(self.on_open_resources)

        self.ui.modulesWidget.sig_section_changed.connect(self.on_module_changed)
        self.ui.modulesWidget.sig_request_reload.connect(self.on_module_reload)
        self.ui.modulesWidget.sig_request_refresh.connect(self.on_module_refresh)
        self.ui.modulesWidget.sig_request_extract_resource.connect(self.on_extract_resources)
        self.ui.modulesWidget.sig_request_open_resource.connect(self.on_open_resources)
        self.sig_installation_changed.connect(self.ui.modulesWidget.set_installation)

        self.ui.savesWidget.sig_section_changed.connect(self.on_savepath_changed)
        self.ui.savesWidget.sig_request_reload.connect(self.on_save_reload)
        self.ui.savesWidget.sig_request_refresh.connect(self.on_save_refresh)
        self.ui.savesWidget.sig_request_extract_resource.connect(self.on_extract_resources)
        self.ui.savesWidget.sig_request_open_resource.connect(self.on_open_resources)
        self.sig_installation_changed.connect(self.ui.savesWidget.set_installation)
        self.ui.resourceTabs.currentChanged.connect(self.on_tab_changed)

        def open_module_designer(*args) -> ModuleDesigner | None:
            """Open the module designer."""
=======
        # Standardized resource path format
        icon_path = ":/images/icons/sith.png"

        # Debugging: Check if the resource path is accessible
        if not QPixmap(icon_path).isNull():
            self.log.debug(f"HT main window Icon loaded successfully from {icon_path}")
            self.setWindowIcon(QIcon(QPixmap(icon_path)))
            cast("QApplication", QApplication.instance()).setWindowIcon(QIcon(QPixmap(icon_path)))
        else:
            print(f"Failed to load HT main window icon from {icon_path}")
        self.setupModulesTab()

    def setupModulesTab(self):
        self.erfEditorButton = QPushButton("ERF Editor", self)
        self.erfEditorButton.setSizePolicy(QSizePolicy.Policy.Preferred, QSizePolicy.Policy.Fixed)
        self.erfEditorButton.clicked.connect(self._open_module_tab_erf_editor)  # Connect to the ERF Editor functionality
        self.ui.verticalLayoutRightPanel.insertWidget(2, self.erfEditorButton)  # pyright: ignore[reportArgumentType]
        self.erfEditorButton.hide()

        modulesResourceList = self.ui.modulesWidget.ui
        modulesSectionCombo: FilterComboBox = cast("FilterComboBox", modulesResourceList.sectionCombo)  # type: ignore[]
        modulesSectionCombo.__class__ = FilterComboBox
        modulesSectionCombo.__init__(init=False)
        modulesSectionCombo.setEditable(False)
        refreshButton = modulesResourceList.refreshButton
        designerButton = self.ui.specialActionButton
        self.collectButton = QPushButton("Collect...", self)

        # Remove from original layouts
        modulesResourceList.horizontalLayout_2.removeWidget(modulesSectionCombo)  # type: ignore[arg-type]
        modulesResourceList.horizontalLayout_2.removeWidget(refreshButton)  # type: ignore[arg-type]
        modulesResourceList.verticalLayout.removeItem(modulesResourceList.horizontalLayout_2)  # type: ignore[arg-type]

        # Set size policies
        modulesSectionCombo.setSizePolicy(QSizePolicy.Policy.Expanding, QSizePolicy.Policy.Preferred)  # type: ignore[arg-type]
        refreshButton.setSizePolicy(QSizePolicy.Policy.Preferred, QSizePolicy.Policy.Preferred)  # type: ignore[arg-type]
        designerButton.setSizePolicy(QSizePolicy.Policy.Preferred, QSizePolicy.Policy.Preferred)  # type: ignore[arg-type]
        self.collectButton.setSizePolicy(QSizePolicy.Policy.Preferred, QSizePolicy.Policy.Preferred)
        modulesSectionCombo.setMinimumWidth(250)

        # Create a new layout to stack Designer and Refresh buttons
        stackButtonLayout = QVBoxLayout()
        stackButtonLayout.setSpacing(1)
        stackButtonLayout.addWidget(refreshButton)  # type: ignore[arg-type]
        stackButtonLayout.addWidget(designerButton)  # type: ignore[arg-type]
        stackButtonLayout.addWidget(self.collectButton)

        # Create a new horizontal layout to place the combobox and buttons
        topLayout = QHBoxLayout()
        topLayout.addWidget(modulesSectionCombo)  # type: ignore[arg-type]
        topLayout.addLayout(stackButtonLayout)

        # Insert the new top layout into the vertical layout
        self.ui.verticalLayoutModulesTab.insertLayout(0, topLayout)  # type: ignore[attributeAccessIssue]

        # Adjust the vertical layout to accommodate the combobox height change
        modulesResourceList.verticalLayout.addWidget(modulesResourceList.resourceTree)  # type: ignore[arg-type]
        modulesSectionCombo.setMaxVisibleItems(18)
        def create_more_actions_menu() -> QMenu:
            menu = QMenu()
            menu.addAction("Room Textures").triggered.connect(self.extractModuleRoomTextures)  # pyright: ignore[reportOptionalMemberAccess]
            menu.addAction("Room Models").triggered.connect(self.extractModuleRoomModels)  # pyright: ignore[reportOptionalMemberAccess]
            menu.addAction("Textures").triggered.connect(self.extractAllModuleTextures)  # pyright: ignore[reportOptionalMemberAccess]
            menu.addAction("Models").triggered.connect(self.extractAllModuleModels)  # pyright: ignore[reportOptionalMemberAccess]
            menu.addAction("Everything").triggered.connect(lambda: self.extractModuleEverything())  # pyright: ignore[reportOptionalMemberAccess]
            return menu

        self.collectButtonMenu = create_more_actions_menu()
        self.collectButtonMenu.aboutToHide.connect(self.onMenuHide)
        self.collectButtonMenu.leaveEvent = self.onMenuHide  # type: ignore[attributeAccessIssue]
        self.collectButton.leaveEvent = self.onMenuHide  # type: ignore[attributeAccessIssue]
        self.collectButton.setMenu(self.collectButtonMenu)

        # Show menu on hover
        self.collectButton.setMouseTracking(False)
        self.collectButton.installEventFilter(self)

    def onMenuHide(self, *args):
        """Custom slot to handle menu hide actions."""
        self.collectButton.menu().hide()  # pyright: ignore[reportOptionalMemberAccess]
        self.collectButtonMenu.close()

    def eventFilter(self, obj: QObject, event: QEvent) -> bool:
        if obj == getattr(self, "collectButton", object()) and event.type() == QEvent.Type.HoverEnter:
            self.collectButton.showMenu()
        return super().eventFilter(obj, event)

    def _setupSignals(self):  # sourcery skip: remove-unreachable-code
        self.previousGameComboIndex = 0
        self.ui.gameCombo.currentIndexChanged.connect(self.changeActiveInstallation)

        self.ui.menuTheme.triggered.connect(self.change_theme)

        self.moduleFilesUpdated.connect(self.onModuleFileUpdated)
        self.overrideFilesUpdate.connect(self.onOverrideFileUpdated)

        self.ui.coreWidget.requestExtractResource.connect(self.onExtractResources)
        self.ui.coreWidget.requestOpenResource.connect(self.onOpenResources)
        self.ui.coreWidget.requestRefresh.connect(self.onCoreRefresh)
        self.ui.coreWidget.requestMakeUnskippable.connect(self.onMakeUnskippable)
        self.ui.coreWidget.requestConvertGFF.connect(self.onConvertGFF)
        self.ui.coreWidget.requestConvertTPC.connect(self.onConvertTPC)
        self.ui.coreWidget.requestConvertTGA.connect(self.onConvertTGA)

        self.ui.modulesWidget.sectionChanged.connect(self.onModuleChanged)
        self.ui.modulesWidget.requestReload.connect(self.onModuleReload)
        self.ui.modulesWidget.requestRefresh.connect(self.onModuleRefresh)
        self.ui.modulesWidget.requestExtractResource.connect(self.onExtractResources)
        self.ui.modulesWidget.requestOpenResource.connect(self.onOpenResources)
        self.ui.modulesWidget.requestMakeUnskippable.connect(self.onMakeUnskippable)
        self.ui.modulesWidget.requestConvertGFF.connect(self.onConvertGFF)
        self.ui.modulesWidget.requestConvertTPC.connect(self.onConvertTPC)
        self.ui.modulesWidget.requestConvertTGA.connect(self.onConvertTGA)

        self.ui.savesWidget.sectionChanged.connect(self.onSavepathChanged)
        self.ui.savesWidget.requestReload.connect(self.onSaveReload)
        self.ui.savesWidget.requestRefresh.connect(self.onSaveRefresh)
        self.ui.savesWidget.requestExtractResource.connect(self.onExtractResources)
        self.ui.savesWidget.requestOpenResource.connect(self.onOpenResources)
        self.ui.savesWidget.requestMakeUnskippable.connect(self.onMakeUnskippable)
        self.ui.savesWidget.requestConvertGFF.connect(self.onConvertGFF)
        self.ui.savesWidget.requestConvertTPC.connect(self.onConvertTPC)
        self.ui.savesWidget.requestConvertTGA.connect(self.onConvertTGA)
        self.ui.resourceTabs.currentChanged.connect(self.onTabChanged)

        def openModuleDesigner() -> ModuleDesigner | None:
>>>>>>> a334711b
            assert self.active is not None

            designer_window = ModuleDesigner(
                None,
                self.active,
                self.active.module_path() / self.ui.modulesWidget.ui.sectionCombo.currentData(Qt.ItemDataRole.UserRole),
            )

            designer_window.setWindowIcon(cast(QApplication, QApplication.instance()).windowIcon())
            add_window(designer_window)

        self.ui.specialActionButton.clicked.connect(open_module_designer)

        self.ui.overrideWidget.sig_section_changed.connect(self.on_override_changed)
        self.ui.overrideWidget.sig_request_reload.connect(self.on_override_reload)
        self.ui.overrideWidget.sig_request_refresh.connect(self.on_override_refresh)
        self.ui.overrideWidget.sig_request_extract_resource.connect(self.on_extract_resources)
        self.ui.overrideWidget.sig_request_open_resource.connect(self.on_open_resources)
        self.sig_installation_changed.connect(self.ui.overrideWidget.set_installation)

<<<<<<< HEAD
        self.ui.texturesWidget.sig_section_changed.connect(self.on_textures_changed)
        self.ui.texturesWidget.sig_request_open_resource.connect(self.on_open_resources)
        self.sig_installation_changed.connect(self.ui.texturesWidget.set_installation)

        def extract_resources():
            self.on_extract_resources(
                self.get_active_resource_widget().selected_resources(),
                resource_widget=self.get_active_resource_widget(),
=======
            icon_path = ":/images/icons/sith.png"
            if not QPixmap(icon_path).isNull():
                self.log.debug(f"Module Designer window Icon loaded successfully from {icon_path}")
                designerUi.setWindowIcon(QIcon(QPixmap(icon_path)))
            else:
                print(f"Failed to load Module Designer window icon from {icon_path}")
            addWindow(designerUi, show=False)
            return designerUi

        self.ui.specialActionButton.clicked.connect(lambda *args: (openModuleDesigner() and None) or None)

        self.ui.overrideWidget.sectionChanged.connect(self.onOverrideChanged)
        self.ui.overrideWidget.requestReload.connect(self.onOverrideReload)
        self.ui.overrideWidget.requestRefresh.connect(self.onOverrideRefresh)
        self.ui.overrideWidget.requestExtractResource.connect(self.onExtractResources)
        self.ui.overrideWidget.requestOpenResource.connect(self.onOpenResources)
        self.ui.overrideWidget.requestMakeUnskippable.connect(self.onMakeUnskippable)
        self.ui.overrideWidget.requestConvertGFF.connect(self.onConvertGFF)
        self.ui.overrideWidget.requestConvertTPC.connect(self.onConvertTPC)
        self.ui.overrideWidget.requestConvertTGA.connect(self.onConvertTGA)

        self.ui.texturesWidget.sectionChanged.connect(self.onTexturesChanged)
        self.ui.texturesWidget.requestOpenResource.connect(self.onOpenResources)
        self.ui.texturesWidget.requestConvertTPC.connect(self.onConvertTPC)
        self.ui.texturesWidget.requestConvertTGA.connect(self.onConvertTGA)

        self.ui.extractButton.clicked.connect(
            lambda: self.onExtractResources(
                self.getActiveResourceWidget().selectedResources(),
                resourceWidget=self.getActiveResourceWidget(),
            ),
        )
        self.ui.openButton.clicked.connect(
            lambda *args: self.onOpenResources(
                self.getActiveResourceWidget().selectedResources(),
                self.settings.gff_specializedEditors,
                resourceWidget=self.getActiveResourceWidget(),
>>>>>>> a334711b
            )
        self.ui.extractButton.clicked.connect(extract_resources)
        self.ui.openButton.clicked.connect(self.get_active_resource_widget().on_resource_double_clicked)

<<<<<<< HEAD
        self.ui.openAction.triggered.connect(self.open_from_file)
        self.ui.actionSettings.triggered.connect(self.open_settings_dialog)
        self.ui.actionExit.triggered.connect(lambda *args: self.close() and None or None)

        self.ui.actionNewTLK.triggered.connect(lambda: add_window(TLKEditor(self, self.active)))
        self.ui.actionNewDLG.triggered.connect(lambda: add_window(DLGEditor(self, self.active)))
        self.ui.actionNewNSS.triggered.connect(lambda: add_window(NSSEditor(self, self.active)))
        self.ui.actionNewUTC.triggered.connect(lambda: add_window(UTCEditor(self, self.active)))
        self.ui.actionNewUTP.triggered.connect(lambda: add_window(UTPEditor(self, self.active)))
        self.ui.actionNewUTD.triggered.connect(lambda: add_window(UTDEditor(self, self.active)))
        self.ui.actionNewUTI.triggered.connect(lambda: add_window(UTIEditor(self, self.active)))
        self.ui.actionNewUTT.triggered.connect(lambda: add_window(UTTEditor(self, self.active)))
        self.ui.actionNewUTM.triggered.connect(lambda: add_window(UTMEditor(self, self.active)))
        self.ui.actionNewUTW.triggered.connect(lambda: add_window(UTWEditor(self, self.active)))
        self.ui.actionNewUTE.triggered.connect(lambda: add_window(UTEEditor(self, self.active)))
        self.ui.actionNewUTS.triggered.connect(lambda: add_window(UTSEditor(self, self.active)))
        self.ui.actionNewGFF.triggered.connect(lambda: add_window(GFFEditor(self, self.active)))
        self.ui.actionNewERF.triggered.connect(lambda: add_window(ERFEditor(self, self.active)))
        self.ui.actionNewTXT.triggered.connect(lambda: add_window(TXTEditor(self, self.active)))
        self.ui.actionNewSSF.triggered.connect(lambda: add_window(SSFEditor(self, self.active)))
        self.ui.actionCloneModule.triggered.connect(lambda: add_window(CloneModuleDialog(self, self.active, self.installations)))


        self.ui.actionModuleDesigner.triggered.connect(self.open_module_designer)
        self.ui.actionEditTLK.triggered.connect(self.open_active_talktable)
        self.ui.actionEditJRL.triggered.connect(self.open_active_journal)
        self.ui.actionFileSearch.triggered.connect(self.open_file_search_dialog)
        self.ui.actionIndoorMapBuilder.triggered.connect(self.open_indoor_map_builder)

        self.ui.actionInstructions.triggered.connect(self.open_instructions_window)
        self.ui.actionHelpUpdates.triggered.connect(self.update_manager.check_for_updates)
        self.ui.actionHelpAbout.triggered.connect(self.open_about_dialog)
        self.ui.actionDiscordDeadlyStream.triggered.connect(lambda: open_link("https://discord.com/invite/bRWyshn"))
        self.ui.actionDiscordKotOR.triggered.connect(lambda: open_link("http://discord.gg/kotor"))
        self.ui.actionDiscordHolocronToolset.triggered.connect(lambda: open_link("https://discord.gg/3ME278a9tQ"))

        for theme_name in tuple(set(self.theme_manager.get_default_styles() + self.theme_manager.get_available_themes())):  # noqa: PLW2901
            def change_theme(*args, theme=theme_name):
                self.theme_manager.change_theme(theme)
            theme_action: _QAction | None = self.ui.menuTheme.addAction(theme_name)
            assert theme_action is not None
            theme_action.triggered.connect(change_theme)

        self.ui.menuRecentFiles.aboutToShow.connect(self.populate_recent_files_menu)

    def on_open_resources(
        self,
        resources: list[FileResource],
        use_specialized_editor: bool | None = None,
        resource_widget: ResourceList | TextureList | None = None,
    ):
        assert self.active is not None
        for resource in resources:
            _filepath, _editor = open_resource_editor(resource, self.active, self, gff_specialized=use_specialized_editor)
        if resources:
=======
        self.ui.openAction.triggered.connect(self.openFromFile)
        self.ui.actionSettings.triggered.connect(self.openSettingsDialog)
        self.ui.actionExit.triggered.connect(lambda *args: (self.close() and None) or None)

        self.ui.actionNewTLK.triggered.connect(lambda: addWindow(TLKEditor(self, self.active)))
        self.ui.actionNewDLG.triggered.connect(lambda: addWindow(DLGEditor(self, self.active)))
        self.ui.actionNewNSS.triggered.connect(lambda: addWindow(NSSEditor(self, self.active)))
        self.ui.actionNewUTC.triggered.connect(lambda: addWindow(UTCEditor(self, self.active)))
        self.ui.actionNewUTP.triggered.connect(lambda: addWindow(UTPEditor(self, self.active)))
        self.ui.actionNewUTD.triggered.connect(lambda: addWindow(UTDEditor(self, self.active)))
        self.ui.actionNewUTI.triggered.connect(lambda: addWindow(UTIEditor(self, self.active)))
        self.ui.actionNewUTT.triggered.connect(lambda: addWindow(UTTEditor(self, self.active)))
        self.ui.actionNewUTM.triggered.connect(lambda: addWindow(UTMEditor(self, self.active)))
        self.ui.actionNewUTW.triggered.connect(lambda: addWindow(UTWEditor(self, self.active)))
        self.ui.actionNewUTE.triggered.connect(lambda: addWindow(UTEEditor(self, self.active)))
        self.ui.actionNewUTS.triggered.connect(lambda: addWindow(UTSEditor(self, self.active)))
        self.ui.actionNewGFF.triggered.connect(lambda: addWindow(GFFEditor(self, self.active)))
        self.ui.actionNewERF.triggered.connect(lambda: addWindow(ERFEditor(self, self.active)))
        self.ui.actionNewTXT.triggered.connect(lambda: addWindow(TXTEditor(self, self.active)))
        self.ui.actionNewSSF.triggered.connect(lambda: addWindow(SSFEditor(self, self.active)))
        self.ui.actionCloneModule.triggered.connect(lambda: addWindow(CloneModuleDialog(self, self.active, self.installations)))

        self.ui.actionModuleDesigner.triggered.connect(self.openModuleDesigner)
        self.ui.actionEditTLK.triggered.connect(self.openActiveTalktable)
        self.ui.actionEditJRL.triggered.connect(self.openActiveJournal)
        self.ui.actionFileSearch.triggered.connect(self.openFileSearchDialog)
        self.ui.actionIndoorMapBuilder.triggered.connect(self.openIndoorMapBuilder)
        self.ui.actionKotorDiff.triggered.connect(self.openKotorDiff)
        self.ui.actionTSLPatchDataEditor.triggered.connect(self.openTSLPatchDataEditor)

        self.ui.actionInstructions.triggered.connect(self.openInstructionsWindow)
        self.ui.actionHelpUpdates.triggered.connect(self.checkForUpdates)
        self.ui.actionHelpAbout.triggered.connect(self.openAboutDialog)
        self.ui.actionDiscordDeadlyStream.triggered.connect(lambda: openLink("https://discord.com/invite/bRWyshn"))
        self.ui.actionDiscordKotOR.triggered.connect(lambda: openLink("http://discord.gg/kotor"))
        self.ui.actionDiscordHolocronToolset.triggered.connect(lambda: openLink("https://discord.gg/3ME278a9tQ"))

        self.ui.menuRecentFiles.aboutToShow.connect(self.populateRecentFilesMenu)

    def populateRecentFilesMenu(self):
        """Populate the Recent Files menu with the recent files."""
        recentFilesSetting: list[str] = self.settings.recentFiles
        recentFiles: list[Path] = [Path(file) for file in recentFilesSetting]
        self.ui.menuRecentFiles.clear()
        for file in recentFiles:
            action = QAction(file.name, self)
            action.setData(file)
            action.triggered.connect(self.openRecentFile)
            self.ui.menuRecentFiles.addAction(action)  # type: ignore[arg-type]

    def openRecentFile(self):
        """Open a file from the Recent Files menu."""
        objRet: QObject | None = self.sender()
        if not isinstance(objRet, QAction):
>>>>>>> a334711b
            return
        if not isinstance(resource_widget, ResourceList):
            return
        filename = str(resource_widget.ui.sectionCombo.currentData(Qt.ItemDataRole.UserRole))
        if not filename:
            return
        erf_filepath = self.active.module_path() / filename
        if not erf_filepath.is_file():
            return
        res_ident = ResourceIdentifier.from_path(erf_filepath)
        if not res_ident.restype:
            return
        erf_resource = FileResource(res_ident.resname, res_ident.restype, os.path.getsize(erf_filepath), 0x0, erf_filepath)  # noqa: PTH202
        _filepath, _editor = open_resource_editor(erf_resource, self.active, self, gff_specialized=use_specialized_editor)

    def populate_recent_files_menu(
        self,
        _checked: bool | None = None,
    ):
<<<<<<< HEAD
        recent_files_setting: list[str] = self.settings.recentFiles
        recent_files: list[Path] = [Path(file) for file in recent_files_setting]
        self.ui.menuRecentFiles.clear()
        for file in recent_files:
            action = QAction(file.name, self)
            action.setData(file)
            action.triggered.connect(lambda *args, a=action: self.open_recent_file(action=a))
            self.ui.menuRecentFiles.addAction(action)  # type: ignore[arg-type]
=======
        app.setStyleSheet(sheet)
        #self.setWindowFlags(self.windowFlags() & ~Qt.WindowType.FramelessWindowHint)
        if style is None or style == self.original_style:
            app.setStyle(self.original_style)
        else:
            app.setStyle(style)
            if palette: ...
                # still can't get the custom title bar working, leave this disabled until we do.
                #self.setWindowFlags(self.windowFlags() | Qt.WindowType.FramelessWindowHint)
        app_style = app.style()
        if palette is None and app_style is not None:
            palette = app_style.standardPalette()
        if palette is not None:
            app.setPalette(palette)
        if repaint_all_widgets:
            for widget in app.allWidgets():
                if palette is not None:
                    widget.setPalette(palette)
                widget.repaint()

    def change_theme(self, theme: QAction | str):
        app = QApplication.instance()
        assert isinstance(app, QApplication), "No Qt Application found or not a QApplication instance."

        print("<SDM> [toggle_stylesheet scope] self.settings.selectedTheme: ", self.settings.selectedTheme)
        self.settings.selectedTheme = theme.text() if isinstance(theme, QAction) else theme
        self.apply_style(app)

        app_style = app.style()
        assert app_style is not None
        standard_palette = app_style.standardPalette()

        palette = None
        sheet = ""
        style = self.original_style
        if self.settings.selectedTheme == "Native":
            style = self.original_style
            palette = standard_palette
        elif self.settings.selectedTheme == "Fusion (Light)":
            style = "Fusion"
            palette = standard_palette
        elif self.settings.selectedTheme == "Fusion (Dark)":
            style = "Fusion"
            palette = self.create_palette(QColor(53, 53, 53), QColor(35, 35, 35), QColor(240, 240, 240),
                                          QColor(25, 25, 25), self.adjust_color(QColor("orange"), saturation=80, hue_shift=-10), QColor(255, 69, 0))
            #app.setStyle("Fusion")
            #self._applyCustomDarkPalette()
            #return
        elif self.settings.selectedTheme == "QDarkStyle":
            try:
                import qdarkstyle  # pyright: ignore[reportMissingImports, reportMissingTypeStubs]
            except ImportError:
                QMessageBox.critical(self, "Theme not found", "QDarkStyle is not installed in this environment.")
            else:
                app.setStyle(self.original_style)
                app.setPalette(standard_palette)
                app.setStyleSheet(qdarkstyle.load_stylesheet())  # straight from the docs. Not sure why they don't require us to explicitly set a style/palette.
            return
        elif self.settings.selectedTheme == "AMOLED":
            sheet = self._get_file_stylesheet(":/themes/other/AMOLED.qss", app)
            palette = self.create_palette("#000000", "#141414", "#e67e22", "#f39c12", "#808086", "#FFFFFF")
        elif self.settings.selectedTheme == "Aqua":
            style = self.original_style
            sheet = self._get_file_stylesheet(":/themes/other/aqua.qss", app)
        elif self.settings.selectedTheme == "ConsoleStyle":
            style = "Fusion"
            sheet = self._get_file_stylesheet(":/themes/other/ConsoleStyle.qss", app)
            palette = self.create_palette("#000000", "#1C1C1C", "#F0F0F0", "#585858", "#FF9900", "#FFFFFF")
        elif self.settings.selectedTheme == "ElegantDark":
            style = "Fusion"
            sheet = self._get_file_stylesheet(":/themes/other/ElegantDark.qss", app)
            palette = self.create_palette("#2A2A2A", "#525252", "#00FF00", "#585858", "#BDBDBD", "#FFFFFF")
        elif self.settings.selectedTheme == "MacOS":
            style = self.original_style
            sheet = self._get_file_stylesheet(":/themes/other/MacOS.qss", app)
            # dont use, looks worse
            #paletfte = self.create_palette("#ECECEC", "#D2D8DD", "#272727", "#FBFDFD", "#467DD1", "#FFFFFF")
        elif self.settings.selectedTheme == "ManjaroMix":
            sheet = self._get_file_stylesheet(":/themes/other/ManjaroMix.qss", app)
            palette = self.create_palette("#222b2e", "#151a1e", "#FFFFFF", "#214037", "#4fa08b", "#027f7f")
        elif self.settings.selectedTheme == "MaterialDark":
            style = "Fusion"
            sheet = self._get_file_stylesheet(":/themes/other/MaterialDark.qss", app)
            palette = self.create_palette("#1E1D23", "#1E1D23", "#FFFFFF", "#007B50", "#04B97F", "#37EFBA")
        elif self.settings.selectedTheme == "NeonButtons":
            ...
            #sheet = self._get_file_stylesheet(":/themes/other/NeonButtons.qss", app)
        elif self.settings.selectedTheme == "Ubuntu":
            ...
            #sheet = self._get_file_stylesheet(":/themes/other/Ubuntu.qss", app)
            #palette = self.create_palette("#f0f0f0", "#1e1d23", "#000000", "#f68456", "#ec743f", "#ffffff")
        elif self.settings.selectedTheme == "Breeze (Dark)":
            if qtpy.QT6:
                QMessageBox(QMessageBox.Icon.Critical, "Breeze Unavailable", "Breeze is only supported on qt5 at this time.").exec_()
                return
            sheet = self._get_file_stylesheet(":/dark/stylesheet.qss", app)
        else:
            self.settings.reset_setting("selectedTheme")
            self.change_theme(self.settings.selectedTheme)
        print(f"Theme changed to: '{self.settings.selectedTheme}'. Native style name: {self.original_style}")
        self.apply_style(app, sheet, style, palette)
        self.show()
>>>>>>> a334711b

    def open_recent_file(
        self,
        *args,
        action: _QAction,
    ):
        file = action.data()
        if not file or not isinstance(file, Path):
            return
        resource = FileResource.from_path(file)
        open_resource_editor(resource, self.active, self)

    # region Signal callbacks
    def on_core_refresh(self):
        self.refresh_core_list(reload=True)

    @Slot(str)
    def on_module_changed(
        self,
        new_module_file: str,
    ):
        self.on_module_reload(new_module_file)

    @Slot(str)
    def on_module_reload(
        self,
        module_file: str,
    ):
        assert self.active is not None, "No active installation selected"
        if not module_file or not module_file.strip():
            return
        RobustLogger().info(f"Reloading module '{module_file}'")
        resources: list[FileResource] = self.active.module_resources(module_file)
        module_file_name = PurePath(module_file).name
        if self.settings.joinRIMsTogether and ((is_rim_file(module_file) or is_erf_file(module_file)) and not module_file_name.lower().endswith(("_s.rim", "_dlg.erf"))):
            resources.extend(self.active.module_resources(f"{PurePath(module_file).stem}_s.rim"))
            if self.active.game().is_k2():
                resources.extend(self.active.module_resources(f"{PurePath(module_file).stem}_dlg.erf"))

        RobustLogger().info(f"Setting {len(resources)} resources for module '{module_file}'")
        self.active.reload_module(module_file)
        self.ui.modulesWidget.set_resources(resources)

    @Slot(str, str)
    def on_module_file_updated(
        self,
        changed_file: str,
        event_type: str,
    ):
        assert self.active is not None, "No active installation selected"
        if event_type == "deleted":
            self.refresh_module_list()
        else:
            self.active.reload_module(changed_file)
            if self.ui.modulesWidget.ui.sectionCombo.currentData(Qt.ItemDataRole.UserRole) == changed_file:
                self.on_module_reload(changed_file)

    def on_module_refresh(self):  # noqa: FBT001, FBT002
        self.refresh_module_list()

    @Slot(str)
    def on_savepath_changed(
        self,
        new_save_dir: str,
    ):
        assert self.active is not None, "No active installation selected"
        self.ui.savesWidget.modules_model.invisibleRootItem().removeRows(0, self.ui.savesWidget.modules_model.rowCount())  # pyright: ignore[reportOptionalMemberAccess]
        new_save_dir_path = Path(new_save_dir)
        if new_save_dir_path not in self.active.saves:
            self.active.load_saves()
        if new_save_dir_path not in self.active.saves:
            return
        for save_path, resource_list in self.active.saves[new_save_dir_path].items():
            save_path_item = QStandardItem(str(save_path.relative_to(save_path.parent.parent)))
            self.ui.savesWidget.modules_model.invisibleRootItem().appendRow(save_path_item)  # pyright: ignore[reportOptionalMemberAccess]
            category_items_under_save_path: dict[str, QStandardItem] = {}
            for resource in resource_list:
                category: str = resource.restype().category
                if category not in category_items_under_save_path:
                    category_item = QStandardItem(category)
                    category_item.setSelectable(False)
                    unused_item = QStandardItem("")
                    unused_item.setSelectable(False)
                    save_path_item.appendRow([category_item, unused_item])
                    category_items_under_save_path[category] = category_item
                category_item = category_items_under_save_path[category]

                found_resource = False
                for i in range(category_item.rowCount()):
                    item = category_item.child(i)
                    if item is not None and isinstance(item, ResourceStandardItem) and item.resource == resource:
                        item.resource = resource
                        found_resource = True
                        break
                if not found_resource:
                    category_item.appendRow(
                        [
                            ResourceStandardItem(resource.resname(), resource=resource),
                            QStandardItem(resource.restype().extension.upper()),
                        ]
                    )

    def on_save_reload(
        self,
        save_dir: str,
    ):
        RobustLogger().info(f"Reloading save directory '{save_dir}'")
        self.on_savepath_changed(save_dir)

    def on_save_refresh(self):
        RobustLogger().info("Refreshing save list")
        self.refresh_saves_list()

    def on_override_file_updated(
        self,
        changed_file: str,
        event_type: str,
    ):
        if event_type == "deleted":
            self.refresh_override_list(reload=True)
        else:
            self.on_override_reload(changed_file)

    def on_override_changed(
        self,
        new_directory: str,
    ):
        assert self.active is not None, "No active installation selected"
        self.ui.overrideWidget.set_resources(self.active.override_resources(new_directory))

    def on_override_reload(
        self,
        file_or_folder: str,
    ):
        assert self.active is not None, "No active installation selected"
        override_path = self.active.override_path()

        file_or_folder_path = override_path.joinpath(file_or_folder)
<<<<<<< HEAD
=======
        print("<SDM> [onOverrideReload scope] file_or_folder_path: ", file_or_folder_path)

        if not file_or_folder_path.is_relative_to(self.active.override_path()):
            raise ValueError(f"'{file_or_folder_path}' is not relative to the override folder, cannot reload")
>>>>>>> a334711b
        if file_or_folder_path.is_file():
            rel_folderpath = file_or_folder_path.parent.relative_to(self.active.override_path())
            self.active.reload_override_file(file_or_folder_path)
        else:
            rel_folderpath = file_or_folder_path.relative_to(self.active.override_path())
            self.active.load_override(str(rel_folderpath))
        self.ui.overrideWidget.set_resources(self.active.override_resources(str(rel_folderpath) if rel_folderpath.name else None))

    def on_override_refresh(self):
        self.refresh_override_list(reload=True)

    def on_textures_changed(self, texturepackName: str):
        assert self.active is not None, "No active installation selected"
        self.ui.texturesWidget.set_resources(self.active.texturepack_resources(texturepackName))

    @Slot(int)
    def change_active_installation(
        self,
        index: int,  # noqa: PLR0915, C901, PLR0912
    ):
        if index < 0:  # self.ui.gameCombo.clear() will call this function with -1
            return

        prev_index: int = self.previous_game_combo_index
        self.ui.gameCombo.setCurrentIndex(index)

        if index == 0:
            self.unset_installation()
            self.previous_game_combo_index = 0
            return

        name: str = self.ui.gameCombo.itemText(index)
        path: str = self.settings.installations()[name].path.strip()
        tsl: bool = self.settings.installations()[name].tsl

        # If the user has not set a path for the particular game yet, ask them too.
<<<<<<< HEAD
        if not path or not path.strip() or not Path(path).is_dir():
=======
        if not path or not path.strip() or not CaseAwarePath(path).is_dir():
>>>>>>> a334711b
            if path and path.strip():
                QMessageBox(QMessageBox.Icon.Warning, f"Installation '{path}' not found", "Select another path now.").exec()
            path = QFileDialog.getExistingDirectory(self, f"Select the game directory for {name}", "Knights of the Old Republic II" if tsl else "swkotor")

        # If the user still has not set a path, then return them to the [None] option.
        if not path or not path.strip():
            self.ui.gameCombo.setCurrentIndex(prev_index)
            return

<<<<<<< HEAD
        # KEEP UI CODE IN MAIN THREAD!
        self.ui.resourceTabs.setEnabled(True)

        def create_installation_task(loader: AsyncLoader) -> HTInstallation:
            """Creates and returns a new HTInstallation instance.

            Returns:
            -------
                HTInstallation: The newly created installation instance
            """
            if loader is not None and loader._realtime_progress:  # noqa: SLF001
                return HTInstallation(Path(path), name, tsl=tsl, progress_callback=loader.progress_callback_api)
            return HTInstallation(Path(path), name, tsl=tsl)

        active: HTInstallation | None = self.installations.get(name)
        if active is None:
            installation_loader = AsyncLoader.__new__(AsyncLoader)
            installation_loader.__init__(
=======
        active = self.installations.get(name)
        if active:
            self.active = active

        else:
            loader: AsyncLoader | None = None
            def load_task() -> HTInstallation:
                profiler = None
                if self.settings.profileToolset and cProfile is not None:
                    profiler = cProfile.Profile()
                    profiler.enable()
                progress_callback = None  # pyright: ignore[reportAssignmentType]
                if loader is not None and loader._realtime_progress:  # noqa: SLF001
                    def progress_callback(data: int | str, mtype: Literal["set_maximum", "increment", "update_maintask_text", "update_subtask_text"]):
                        assert loader is not None
                        loader._worker.progress.emit(data, mtype)  # noqa: SLF001
                new_active = HTInstallation(CaseAwarePath(path), name, tsl=tsl, progress_callback=progress_callback)
                # Trigger full load with progress callback
                new_active.reload_all()
                if self.settings.profileToolset and profiler is not None:
                    profiler.disable()
                    profiler.dump_stats(str(Path("load_ht_installation.pstat").absolute()))
                return new_active

            loader = AsyncLoader(
>>>>>>> a334711b
                self,
                "Creating installation...",
                lambda: create_installation_task(installation_loader),
                "Failed to create installation",
                realtime_progress=True,
            )
            if not installation_loader.exec():
                RobustLogger().error("installation_loader.exec() failed.")
                self.ui.gameCombo.setCurrentIndex(prev_index)
                return
            self.active = installation_loader.value
        assert self.active is not None

        def prepare_task() -> tuple[list[QStandardItem] | None, ...]:
            """Prepares the lists of modules, overrides, and textures for the active installation.

            Returns:
            -------
                tuple[list[QStandardItem] | None, ...]: A tuple containing the lists of modules, overrides, and textures.
            """
            ret_tuple: tuple[list[QStandardItem] | None, ...] = (
                self._get_modules_list(reload=False),
                self._get_override_list(reload=False),
                self._get_texture_pack_list(),
            )
            return ret_tuple

        prepare_loader = AsyncLoader(self, "Preparing resources...", lambda: prepare_task(), "Failed to load installation")
        if not prepare_loader.exec():
            RobustLogger().error("prepare_loader.exec() failed.")
            self.ui.gameCombo.setCurrentIndex(prev_index)
            return
        assert prepare_loader.value is not None
        assert self.active is not None

        # Any issues past this point must call self.unset_installation()
        try:
            RobustLogger().debug("Set sections of prepared lists")
            module_items, override_items, texture_items = prepare_loader.value
            assert module_items is not None
            assert override_items is not None
            assert texture_items is not None
            self.ui.modulesWidget.set_sections(module_items)
            self.ui.overrideWidget.set_sections(override_items)
            self.ui.overrideWidget.ui.sectionCombo.setVisible(self.active.tsl)
            self.ui.overrideWidget.ui.refreshButton.setVisible(self.active.tsl)
            self.ui.texturesWidget.set_sections(texture_items)
            self.refresh_core_list(reload=False)
            self.refresh_saves_list(reload=False)
        except Exception as e:  # noqa: BLE001  # pylint: disable=broad-exception-caught
            RobustLogger().exception("Failed to initialize the installation")
            QMessageBox(
                QMessageBox.Icon.Critical,
                "An unexpected error occurred initializing the installation.",
                f"Failed to initialize the installation {name}<br><br>{e}",
            ).exec()
            self.unset_installation()
            self.previous_game_combo_index = 0
        else:
            self.update_menus()
            RobustLogger().info("Loader task completed.")
            self.settings.installations()[name].path = path
            self.installations[name] = self.active  # pyright: ignore[reportArgumentType]
        self.show()
        self.activateWindow()
<<<<<<< HEAD
        self.previous_game_combo_index = index
=======
        self.previousGameComboIndex = index

    def _saveCapsuleFromToolUI(self, module_name: str):
        assert self.active is not None
        c_filepath = self.active.module_path() / module_name
        print("<SDM> [_saveCapsuleFromToolUI scope] c_filepath: ", c_filepath)


        capsuleFilter = "Module (*.mod);;Encapsulated Resource File (*.erf);;Resource Image File (*.rim);;Save (*.sav);;All Capsule Types (*.erf; *.mod; *.rim; *.sav)"
        capsule_type = "mod"
        if is_erf_file(c_filepath):
            capsule_type = "erf"
        elif is_rim_file(c_filepath):
            capsule_type = "rim"
        extension_to_filter = {
            ".mod": "Module (*.mod)",
            ".erf": "Encapsulated Resource File (*.erf)",
            ".rim": "Resource Image File (*.rim)",
            ".sav": "Save ERF (*.sav)",
        }
        print("<SDM> [_saveCapsuleFromToolUI scope] extension_to_filter: ", extension_to_filter)

        filepath_str, _filter = QFileDialog.getSaveFileName(
            self,
            f"Save extracted {capsule_type} '{c_filepath.stem}' as...",
            str(Path.cwd().resolve()),
            capsuleFilter,
            extension_to_filter[c_filepath.suffix.lower()],  # defaults to the original extension.
        )
        print("<SDM> [_saveCapsuleFromToolUI scope] _filter: ", _filter)

        if not filepath_str or not filepath_str.strip():
            return
        r_save_filepath = Path(filepath_str)
        print("<SDM> [_saveCapsuleFromToolUI scope] r_save_filepath: ", r_save_filepath)


        try:
            if is_mod_file(r_save_filepath):
                print("<SDM> [_saveCapsuleFromToolUI scope] capsule_type: ", capsule_type)

                if capsule_type == "mod":
                    write_erf(read_erf(c_filepath), r_save_filepath)
                    QMessageBox(QMessageBox.Icon.Information, "Module Saved", f"Module saved to '{r_save_filepath}'").exec_()
                else:
                    module.rim_to_mod(r_save_filepath, self.active.module_path(), module_name, self.active.game())
                    QMessageBox(QMessageBox.Icon.Information, "Module Built", f"Module built from relevant RIMs/ERFs and saved to '{r_save_filepath}'").exec_()
                return

            erf_or_rim: ERF | RIM = read_erf(c_filepath) if is_any_erf_type_file(c_filepath) else read_rim(c_filepath)
            print("<SDM> [_saveCapsuleFromToolUI scope] erf_or_rim: ", erf_or_rim)

            if is_rim_file(r_save_filepath):
                if isinstance(erf_or_rim, ERF):
                    erf_or_rim = erf_or_rim.to_rim()
                    print("<SDM> [_saveCapsuleFromToolUI scope] erf_or_rim: ", erf_or_rim)

                write_rim(erf_or_rim, r_save_filepath)
                QMessageBox(QMessageBox.Icon.Information, "RIM Saved", f"Resource Image File saved to '{r_save_filepath}'").exec_()

            elif is_any_erf_type_file(r_save_filepath):
                if isinstance(erf_or_rim, RIM):
                    erf_or_rim = erf_or_rim.to_erf()
                    print("<SDM> [_saveCapsuleFromToolUI scope] erf_or_rim: ", erf_or_rim)

                erf_or_rim.erf_type = ERFType.from_extension(r_save_filepath)
                print("<SDM> [_saveCapsuleFromToolUI scope] erf_or_rim.erf_type: ", erf_or_rim.erf_type)

                write_erf(erf_or_rim, r_save_filepath)
                QMessageBox(QMessageBox.Icon.Information, "ERF Saved", f"Encapsulated Resource File saved to '{r_save_filepath}'").exec_()

        except Exception as e:  # noqa: BLE001  # pylint: disable=broad-exception-caught
            RobustLogger().exception("Error extracting capsule file '%s'", module_name)
            QMessageBox(QMessageBox.Icon.Critical, "Error saving capsule file", str(universal_simplify_exception(e))).exec_()

    def onOpenResources(
        self,
        resources: list[FileResource],
        useSpecializedEditor: bool | None = None,
        resourceWidget: ResourceList | TextureList | None = None,
    ):
        print(f"ToolWindow.onOpenResources(resources={resources!r}, useSpecializedEditor={useSpecializedEditor}, resourceWidget={resourceWidget})")
        if not self.active:
            return
        for resource in resources:
            _filepath, _editor = openResourceEditor(resource.filepath(), resource.resname(), resource.restype(), resource.data(reload=True),
                                                    self.active, self, gff_specialized=useSpecializedEditor)
            print("<SDM> [onOpenResources scope] _editor: ", _editor)

        if resources:
            return
        if not isinstance(resourceWidget, ResourceList):
            return
        filename = resourceWidget.currentSection()
        print("<SDM> [onOpenResources scope] filename: ", filename)

        if not filename:
            return
        erf_filepath = self.active.module_path() / filename
        print("<SDM> [onOpenResources scope] erf_filepath: ", erf_filepath)

        if not erf_filepath.is_file():
            self.log.info(f"Not loading '{erf_filepath}'. File does not exist")
            return
        res_ident = ResourceIdentifier.from_path(erf_filepath)
        print("<SDM> [onOpenResources scope] res_ident: ", res_ident)

        if not res_ident.restype:
            self.log.info(f"Not loading '{erf_filepath}'. Invalid resource")
            return
        _filepath, _editor = openResourceEditor(erf_filepath, res_ident.resname, res_ident.restype, BinaryReader.load_file(erf_filepath),
                                                self.active, self, gff_specialized=useSpecializedEditor)
        print("<SDM> [onOpenResources scope] _editor: ", _editor)
>>>>>>> a334711b

        if self.active:
            self.sig_installation_changed.emit(self.active)

    # FileSearcher/FileResults
    @Slot(list, HTInstallation)
    def handle_search_completed(
        self,
        results_list: list[FileResource],
        searched_installations: HTInstallation,
    ):
        """Event callback when the file searcher has completed its search."""
        results_dialog = FileResults(self, results_list, searched_installations)
        results_dialog.sig_searchresults_selected.connect(self.handle_results_selection)
        results_dialog.show()
        add_window(results_dialog)

    @Slot(FileResource)
    def handle_results_selection(
        self,
        selection: FileResource,
    ):
        assert self.active is not None
        # Open relevant tab then select resource in the tree
        if os.path.commonpath([selection.filepath(), self.active.module_path()]) == str(self.active.module_path()):
            self.ui.resourceTabs.setCurrentIndex(1)
            self.select_resource(self.ui.modulesWidget, selection)
        elif os.path.commonpath([selection.filepath(), self.active.override_path()]) == str(self.active.override_path()):
            self.ui.resourceTabs.setCurrentIndex(2)
            self.select_resource(self.ui.overrideWidget, selection)
        elif is_bif_file(selection.filepath().name):
            self.select_resource(self.ui.coreWidget, selection)

    # endregion

    # region Events
<<<<<<< HEAD
    def closeEvent(self, e: QCloseEvent | None):  # pylint: disable=unused-argument  # pyright: ignore[reportIncompatibleMethodOverride]
        instance: QCoreApplication | None = QCoreApplication.instance()
=======
    def closeEvent(self, e: QCloseEvent):  # type: ignore[override, note]
        self.ui.texturesWidget.doTerminations()
        instance = QCoreApplication.instance()
        print("<SDM> [closeEvent scope] instance: ", instance)

>>>>>>> a334711b
        if instance is None:
            sys.exit()
        else:
            instance.quit()

<<<<<<< HEAD
    def mouseMoveEvent(self, event: QMouseEvent):  # pyright: ignore[reportIncompatibleMethodOverride]
=======
    def mouseMoveEvent(self, event: QMouseEvent):  # type: ignore[override, note]
        #print("mouseMoveEvent")
>>>>>>> a334711b
        if event.buttons() == Qt.MouseButton.LeftButton:
            if self._mouse_move_pos is None:
                return
            globalPos = event.globalPos() if qtpy.QT5 else event.globalPosition().toPoint()  # pyright: ignore[reportAttributeAccessIssue]
            self.move(self.mapFromGlobal(self.mapToGlobal(self.pos()) + (globalPos - self._mouse_move_pos)))
            self._mouse_move_pos = globalPos

<<<<<<< HEAD
    def mousePressEvent(self, event: QMouseEvent):  # pyright: ignore[reportIncompatibleMethodOverride]
=======
    def mousePressEvent(self, event: QMouseEvent):  # type: ignore[override, note]
        #print("mousePressEvent")
>>>>>>> a334711b
        if event.button() == Qt.MouseButton.LeftButton:
            self._mouse_move_pos = event.globalPos() if qtpy.QT5 else event.globalPosition().toPoint()  # pyright: ignore[reportAttributeAccessIssue]

<<<<<<< HEAD
    def mouseReleaseEvent(self, event: QMouseEvent):  # pyright: ignore[reportIncompatibleMethodOverride]
=======
    def mouseReleaseEvent(self, event: QMouseEvent):  # type: ignore[override, note]
        #print("mouseReleaseEvent")
>>>>>>> a334711b
        if event.button() == Qt.MouseButton.LeftButton:
            self._mouse_move_pos = None

<<<<<<< HEAD
    def keyPressEvent(self, event: QKeyEvent):  # pyright: ignore[reportIncompatibleMethodOverride]
=======
    def keyPressEvent(self, event: QKeyEvent):  # type: ignore[override, note]
>>>>>>> a334711b
        super().keyPressEvent(event)

    def dragEnterEvent(self, e: QtGui.QDragEnterEvent | None):  # pyright: ignore[reportIncompatibleMethodOverride]
        if e is None:
            return
<<<<<<< HEAD
        event_mimedata = e.mimeData()
        if event_mimedata is None:
            return
        if not event_mimedata.hasUrls():
            return
        for url in event_mimedata.urls():
=======

        #print_qt_object(e)
        if not e.mimeData().hasUrls():  # pyright: ignore[reportOptionalMemberAccess]
            return

        for url in e.mimeData().urls():  # pyright: ignore[reportOptionalMemberAccess]
>>>>>>> a334711b
            try:
                filepath = url.toLocalFile()
                _resref, restype = ResourceIdentifier.from_path(filepath).unpack()
            except Exception:  # noqa: BLE001, PERF203
                RobustLogger().exception("Could not process dragged-in item.")
                e.ignore()
                return
            else:
                if restype:
                    continue
                RobustLogger().debug(f"Not processing dragged-in item '{filepath}'. Unsupported restype.")
        e.accept()

<<<<<<< HEAD
    def dropEvent(self, e: QtGui.QDropEvent | None):  # pyright: ignore[reportIncompatibleMethodOverride]
        if e is None:
            return
        event_mimedata = e.mimeData()
        if event_mimedata is None:
            return
        for url in event_mimedata.urls():
=======
    def _handleWindowsZipExplorerDrop(self, e: QtGui.QDropEvent):
        fd_data = e.mimeData().data('application/x-qt-windows-mime;value="FileGroupDescriptorW"').data()  # pyright: ignore[reportOptionalMemberAccess]
        num_descriptors = struct.unpack("I", fd_data[:4])[0]
        print(f"Number of file descriptors: {num_descriptors}")
        offset = 4
        base_part_format = "I 16s 2l 2l I 2Q 2Q 2Q 2I"
        base_part_size = struct.calcsize(base_part_format)
        filename_offset = 72
        base_descriptor_data = fd_data[offset:offset + base_part_size]
        raw_filename = base_descriptor_data[filename_offset:filename_offset + len(base_descriptor_data)]
        try:
            filename = raw_filename.decode("utf-16-le", errors="replace")
        except UnicodeDecodeError as decode_error:
            print(f"UnicodeDecodeError: {decode_error}")
            return
        QMessageBox(
            QMessageBox.Icon.Critical,
            "Windows ZIP drops not supported",
            f"Please extract {filename} somewhere before attempting to open it into the toolset.",
        ).exec_()
        # TODO(th3w1zard1): get the path to the actual data from Shell IDList Array? Apparently it doesn't store in FileContents as initially predicted.
        # shell_idlist_data = e.mimeData().data('application/x-qt-windows-mime;value="Shell IDList Array"').data()

    def dropEvent(self, e: QtGui.QDropEvent | None):
        if e is None:
            return

        for url in e.mimeData().urls():  # pyright: ignore[reportOptionalMemberAccess]
>>>>>>> a334711b
            filepath: str = url.toLocalFile()
            resname, restype = ResourceIdentifier.from_path(filepath).unpack()
            if not restype:
                RobustLogger().debug(f"Not loading dropped file '{filepath}'. Unsupported restype.")
                continue
            resource = FileResource(resname, restype, os.path.getsize(filepath), 0x0, filepath)  # noqa: PTH202
            open_resource_editor(resource, self.active, self, gff_specialized=GlobalSettings().gffSpecializedEditors)

    # endregion

    # region Menu Bar
    def update_menus(self):
        version = "x" if self.active is None else "2" if self.active.tsl else "1"

        dialog_icon_path = f":/images/icons/k{version}/dialog.png"
        self.ui.actionNewDLG.setIcon(QIcon(QPixmap(dialog_icon_path)))  # type: ignore[arg-type]
        self.ui.actionNewDLG.setEnabled(self.active is not None)

        tlk_icon_path = f":/images/icons/k{version}/tlk.png"
        self.ui.actionNewTLK.setIcon(QIcon(QPixmap(tlk_icon_path)))  # type: ignore[arg-type]
        self.ui.actionNewTLK.setEnabled(True)

        script_icon_path = f":/images/icons/k{version}/script.png"
        self.ui.actionNewNSS.setIcon(QIcon(QPixmap(script_icon_path)))  # type: ignore[arg-type]
        self.ui.actionNewNSS.setEnabled(self.active is not None)

        creature_icon_path = f":/images/icons/k{version}/creature.png"
        self.ui.actionNewUTC.setIcon(QIcon(QPixmap(creature_icon_path)))  # type: ignore[arg-type]
        self.ui.actionNewUTC.setEnabled(self.active is not None)

        placeable_icon_path = f":/images/icons/k{version}/placeable.png"
        self.ui.actionNewUTP.setIcon(QIcon(QPixmap(placeable_icon_path)))  # type: ignore[arg-type]
        self.ui.actionNewUTP.setEnabled(self.active is not None)

        door_icon_path = f":/images/icons/k{version}/door.png"
        self.ui.actionNewUTD.setIcon(QIcon(QPixmap(door_icon_path)))  # type: ignore[arg-type]
        self.ui.actionNewUTD.setEnabled(self.active is not None)

        item_icon_path = f":/images/icons/k{version}/item.png"
        self.ui.actionNewUTI.setIcon(QIcon(QPixmap(item_icon_path)))  # type: ignore[arg-type]
        self.ui.actionNewUTI.setEnabled(self.active is not None)

        sound_icon_path = f":/images/icons/k{version}/sound.png"
        self.ui.actionNewUTS.setIcon(QIcon(QPixmap(sound_icon_path)))  # type: ignore[arg-type]
        self.ui.actionNewUTS.setEnabled(self.active is not None)

        trigger_icon_path = f":/images/icons/k{version}/trigger.png"
        self.ui.actionNewUTT.setIcon(QIcon(QPixmap(trigger_icon_path)))  # type: ignore[arg-type]
        self.ui.actionNewUTT.setEnabled(self.active is not None)

        merchant_icon_path = f":/images/icons/k{version}/merchant.png"
        self.ui.actionNewUTM.setIcon(QIcon(QPixmap(merchant_icon_path)))  # type: ignore[arg-type]
        self.ui.actionNewUTM.setEnabled(self.active is not None)

        waypoint_icon_path = f":/images/icons/k{version}/waypoint.png"
        self.ui.actionNewUTW.setIcon(QIcon(QPixmap(waypoint_icon_path)))  # type: ignore[arg-type]
        self.ui.actionNewUTW.setEnabled(self.active is not None)

        encounter_icon_path = f":/images/icons/k{version}/encounter.png"
        self.ui.actionNewUTE.setIcon(QIcon(QPixmap(encounter_icon_path)))  # type: ignore[arg-type]
        self.ui.actionNewUTE.setEnabled(self.active is not None)

        self.ui.actionEditTLK.setEnabled(self.active is not None)
        self.ui.actionEditJRL.setEnabled(self.active is not None)
        self.ui.actionFileSearch.setEnabled(self.active is not None)
        self.ui.actionModuleDesigner.setEnabled(self.active is not None)
        self.ui.actionIndoorMapBuilder.setEnabled(self.active is not None)

        # KotorDiff is always available
        self.ui.actionKotorDiff.setEnabled(True)

        # TSLPatchData editor is always available
        self.ui.actionTSLPatchDataEditor.setEnabled(True)

        self.ui.actionCloneModule.setEnabled(self.active is not None)

    def debounce_module_designer_load(self):
        """Prevents users from spamming the start button, which could easily result in a bad crash."""
        self.module_designer_load_processed = True

<<<<<<< HEAD
    def open_module_designer(self):
        assert self.active is not None, "No installation loaded."
        add_window(ModuleDesigner(None, self.active))
=======
    def openModuleDesigner(self):
        if self.active is None:
            QMessageBox(
                QMessageBox.Icon.Information,
                "No installation loaded.",
                "Load an installation before opening the Module Designer.",
            ).exec_()
            return
        designer = ModuleDesigner(None, self.active)
        addWindow(designer, show=False)
>>>>>>> a334711b

    def open_settings_dialog(self):
        """Opens the Settings dialog and refresh installation combo list if changes."""
        dialog = SettingsDialog(self)
<<<<<<< HEAD
        if (
            dialog.exec()
            and dialog.installation_edited
            and QMessageBox(
=======
        if dialog.exec_() and dialog.installationEdited:
            result = QMessageBox( # type: ignore[call-overload]
>>>>>>> a334711b
                QMessageBox.Icon.Question,
                "Reload the installations?",
                "You appear to have made changes to your installations, would you like to reload?",
                QMessageBox.StandardButton.Yes | QMessageBox.StandardButton.No,
                flags=Qt.WindowType.Window | Qt.WindowType.Dialog | Qt.WindowType.WindowStaysOnTopHint,
<<<<<<< HEAD
            ).exec()
            == QMessageBox.StandardButton.Yes
        ):
            self.reload_settings()
=======
            ).exec_()
            print("<SDM> [dropEvent scope] result: ", result)

            if result == QMessageBox.Yes:
                self.reloadSettings()

    def openActiveTalktable(self):
        """Opens the talktable for the active (currently selected) installation.

        If there is no active information, show a message box instead.
        """
        if self.active is None:
            QMessageBox(QMessageBox.Icon.Information, "No installation loaded.", "Load an installation before opening the TalkTable Editor.").exec_()
            return
        filepath = self.active.path() / "dialog.tlk"
        print("<SDM> [openActiveTalktable scope] filepath: ", filepath)
        if not filepath.is_file():
            QMessageBox(QMessageBox.Icon.Information, "dialog.tlk not found", f"Could not open the TalkTable editor, dialog.tlk not found at the expected location<br><br>{filepath}.").exec_()
            return
        data = BinaryReader.load_file(filepath)
        openResourceEditor(filepath, "dialog", ResourceType.TLK, data, self.active, self)
>>>>>>> a334711b

    @Slot()
    def open_active_talktable(self):
        assert self.active is not None, "No installation loaded."
        c_filepath = self.active.path() / "dialog.tlk"
        if not c_filepath.exists() or not c_filepath.is_file():
            QMessageBox(
                QMessageBox.Icon.Information,
                "dialog.tlk not found",
                f"Could not open the TalkTable editor, dialog.tlk not found at the expected location<br><br>{c_filepath}.",
            ).exec()
            return
        resource = FileResource("dialog", ResourceType.TLK, os.path.getsize(c_filepath), 0x0, c_filepath)  # noqa: PTH202
        open_resource_editor(resource, self.active, self)

    @Slot()
    def open_active_journal(self):
        assert self.active is not None, "No active installation selected"
        jrl_ident: ResourceIdentifier = ResourceIdentifier("global", ResourceType.JRL)
        journal_resources: dict[ResourceIdentifier, list[LocationResult]] = self.active.locations(
            [jrl_ident],
            [SearchLocation.OVERRIDE, SearchLocation.CHITIN],
        )
        if not journal_resources or not journal_resources.get(jrl_ident):
            QMessageBox(QMessageBox.Icon.Critical, "global.jrl not found", "Could not open the journal editor: 'global.jrl' not found.").exec()
            return
        relevant: list[LocationResult] = journal_resources[jrl_ident]
        if len(relevant) > 1:
            dialog = FileSelectionWindow(relevant, self.active)
<<<<<<< HEAD
            dialog.show()
            add_window(dialog)
        else:
            open_resource_editor(relevant[0].as_file_resource(), self.active, self)

    @Slot()
    def open_file_search_dialog(self):
        assert self.active is not None, "No installation active"
        file_searcher_dialog = FileSearcher(self, self.installations)
        file_searcher_dialog.setModal(False)  # Make the dialog non-modal
        file_searcher_dialog.show()  # Show the dialog without blocking
        file_searcher_dialog.file_results.connect(self.handle_search_completed)
        add_window(file_searcher_dialog)

    @Slot()
    def open_indoor_map_builder(self):
        builder = IndoorMapBuilder(None, self.active)
        builder.setAttribute(Qt.WidgetAttribute.WA_DeleteOnClose)
        builder.show()
        builder.activateWindow()
        add_window(builder)

    def open_instructions_window(self):
=======
            addWindow(dialog)
        else:
            jrl_resource = relevant[0].as_file_resource()
            openResourceEditor(jrl_resource.filepath(), jrl_resource.resname(), jrl_resource.restype(), jrl_resource.data(), self.active, self)

    def openFileSearchDialog(self):
        """Opens the FileSearcher dialog.

        If a search is conducted then a FileResults dialog displays the results
        where the user can then select a resource and the selected resouce will then be shown in the main window.
        """
        if self.active is None:
            print("No installation active, ergo nothing to search")
            return
        searchDialog = FileSearcher(self, self.installations)
        searchDialog.setModal(False)  # Make the dialog non-modal
        searchDialog.show()  # Show the dialog without blocking
        addWindow(searchDialog, show=False)
        searchDialog.fileResults.connect(self.handleSearchCompleted)

    def openIndoorMapBuilder(self):
        IndoorMapBuilder(self, self.active).show()

    def openKotorDiff(self):
        """Opens the KotorDiff window."""
        window = KotorDiffWindow(self, self.installations, self.active)
        window.setWindowIcon(self.windowIcon())
        addWindow(window)
        window.show()

    def openTSLPatchDataEditor(self):
        """Opens the TSLPatchData editor."""
        from toolset.gui.dialogs.tslpatchdata_editor import TSLPatchDataEditor

        dialog = TSLPatchDataEditor(self, self.active)
        dialog.setWindowIcon(self.windowIcon())
        addWindow(dialog)
        dialog.show()

    def openInstructionsWindow(self):
>>>>>>> a334711b
        """Opens the instructions window."""
        window = HelpWindow(None)
        window.setWindowIcon(self.windowIcon())
        window.show()
        window.activateWindow()
        add_window(window)

    def open_about_dialog(self):
        """Opens the about dialog."""
        About(self).exec()

    # endregion

    # region Other
    def get_active_tab_index(self) -> int:
        return self.ui.resourceTabs.currentIndex()

    def get_active_resource_tab(self) -> QWidget:
        return self.ui.resourceTabs.currentWidget()  # pyright: ignore[reportReturnType]

    def get_active_resource_widget(self) -> ResourceList | TextureList:
        current_widget: QWidget = self.get_active_resource_tab()
        if current_widget is self.ui.coreTab:
            return self.ui.coreWidget
        if current_widget is self.ui.modulesTab:
            return self.ui.modulesWidget
        if current_widget is self.ui.overrideTab:
            return self.ui.overrideWidget
        if current_widget is self.ui.texturesTab:
            return self.ui.texturesWidget
        if current_widget is self.ui.savesTab:
            return self.ui.savesWidget
        raise ValueError(f"Unknown current widget: {current_widget}")

    def reload_settings(self):
        self.reload_installations()

    @Slot()
    def _open_module_tab_erf_editor(self):
        assert self.active is not None
        reslist = self.get_active_resource_widget()
        assert isinstance(reslist, ResourceList)
        filename = reslist.ui.sectionCombo.currentData(Qt.ItemDataRole.UserRole)
        if not filename:
            return
        erf_filepath = self.active.module_path() / filename
<<<<<<< HEAD
        if not erf_filepath.is_file():
=======
        print("<SDM> [openERFEditor scope] erf_filepath: ", erf_filepath)

        if not erf_filepath.is_file():
            self.log.warning(f"Not loading '{erf_filepath}'. File does not exist")
>>>>>>> a334711b
            return
        res_ident: ResourceIdentifier = ResourceIdentifier.from_path(erf_filepath)
        if not res_ident.restype:
            return
        erf_file_resource = FileResource(res_ident.resname, res_ident.restype, os.path.getsize(erf_filepath), 0x0, erf_filepath)  # noqa: PTH202
        _filepath, _editor = open_resource_editor(
            erf_file_resource,
            self.active,
            self,
            gff_specialized=self.settings.gffSpecializedEditors,
        )

    def on_tab_changed(self):
        current_widget: QWidget = self.get_active_resource_tab()
        if current_widget is self.ui.modulesTab:
            self.erf_editor_button.show()
        else:
            self.erf_editor_button.hide()

    def select_resource(self, tree: ResourceList, resource: FileResource):
        """This function seems to reload the resource after determining the ui widget containing it.

        Seems to only be used for the FileSearcher dialog.
        """
        if tree == self.ui.coreWidget:
            self.ui.resourceTabs.setCurrentWidget(self.ui.coreTab)  # pyright: ignore[reportArgumentType]
            self.ui.coreWidget.set_resource_selection(resource)

        elif tree == self.ui.modulesWidget:
            self.ui.resourceTabs.setCurrentWidget(self.ui.modulesTab)  # pyright: ignore[reportArgumentType]
            filename = resource.filepath().name
            self.change_module(filename)
            self.ui.modulesWidget.set_resource_selection(resource)

        elif tree == self.ui.overrideWidget:
            self._select_override_resource(resource)
        elif tree == self.ui.savesWidget:
            self.ui.resourceTabs.setCurrentWidget(self.ui.savesTab)  # pyright: ignore[reportArgumentType]
            filename = resource.filepath().name
            self.on_save_reload(filename)

    def _select_override_resource(self, resource: FileResource):
        assert self.active is not None
        self.ui.resourceTabs.setCurrentWidget(self.ui.overrideTab)  # pyright: ignore[reportArgumentType]
        self.ui.overrideWidget.set_resource_selection(resource)
        subfolder: str = "."
        for folder_name in self.active.override_list():
            folder_path = self.active.override_path() / folder_name
            if os.path.commonpath([resource.filepath(), folder_path]) == str(folder_path) and len(subfolder) < len(folder_path.name):
                subfolder = folder_name
        self.change_override_folder(subfolder)

    def reload_installations(self):
        """Refresh the list of installations available in the combobox."""
        self.ui.gameCombo.currentIndexChanged.disconnect(self.change_active_installation)
        self.ui.gameCombo.clear()  # without above disconnect, would call ToolWindow().changeActiveInstallation(-1)
        self.ui.gameCombo.addItem("[None]")  # without above disconnect, would call ToolWindow().changeActiveInstallation(0)

        for installation in self.settings.installations().values():
            self.ui.gameCombo.addItem(installation.name)
        self.ui.gameCombo.currentIndexChanged.connect(self.change_active_installation)

    @Slot()
    def unset_installation(self):
        """Unset the current installation."""
        self.ui.gameCombo.setCurrentIndex(0)

        self.ui.coreWidget.set_resources([])
        self.ui.modulesWidget.set_sections([])
        self.ui.modulesWidget.set_resources([])
        self.ui.overrideWidget.set_sections([])
        self.ui.overrideWidget.set_resources([])

        self.ui.resourceTabs.setEnabled(False)
        self.update_menus()
        self.active = None

    # endregion

    # region ResourceList handlers
    def refresh_core_list(self, *, reload: bool = True):
        """Rebuilds the tree in the Core tab. Used with the flatten/unflatten logic."""
        if self.active is None:
            return
        try:
            self.ui.coreWidget.set_resources(self.active.core_resources())
        except Exception:  # noqa: BLE001
            RobustLogger().exception("Failed to setResources of the core list")
        try:
            self.ui.coreWidget.modules_model.remove_unused_categories()
        except Exception:  # noqa: BLE001
            RobustLogger().exception("Failed to remove unused categories in the core list")

    def change_module(self, module_name: str):
        self.ui.modulesWidget.change_section(module_name)

    def refresh_module_list(
        self,
        *,
        reload: bool = True,
        module_items: list[QStandardItem] | None = None,
    ):
        """Refreshes the list of modules in the modulesCombo combobox."""
        RobustLogger().info("Refreshing module list")
        module_items = [] if module_items is None else module_items
        action: Literal["Reload", "Refresh"] = "Reload" if reload else "Refresh"
        if not module_items:
            try:
                module_items = self._get_modules_list(reload=reload)
            except Exception:  # noqa: BLE001
                RobustLogger().exception(f"Failed to get the list of {action}ed modules!")

        try:
            self.ui.modulesWidget.set_sections(module_items)
        except Exception:  # noqa: BLE001
            RobustLogger().exception(f"Failed to call setSections on the {action}ed modulesWidget!")

    def _get_modules_list(self, *, reload: bool = True) -> list[QStandardItem]:  # noqa: C901
        """Refreshes the list of modules in the modulesCombo combobox."""
        if self.active is None:
            return []
        # If specified the user can forcibly reload the resource list for every module
        if reload:
            try:
                self.active.load_modules()
            except Exception:  # noqa: BLE001  # pylint: disable=broad-exception-caught
                RobustLogger().exception("Failed to reload the list of modules (load_modules function)")

        try:
            area_names: dict[str, str] = self.active.module_names()
        except Exception:  # noqa: BLE001  # pylint: disable=broad-exception-caught
            RobustLogger().exception("Failed to get the list of area names from the modules!")
            area_names = {k: (str(v[0].filepath()) if v else "unknown filepath") for k, v in self.active._modules.items()}

        def sort_algo(module_file_name: str) -> str:
            """Sorts the modules in the modulesCombo combobox."""
            lower_module_file_name: str = module_file_name.lower()
            sort_str: str = ""
            with suppress(Exception):
                if "stunt" in lower_module_file_name:  # keep the stunt modules at the bottom.
                    sort_str = "zzzzz"
                elif self.settings.moduleSortOption == 0:  # "Sort by filename":
                    sort_str = ""
                elif self.settings.moduleSortOption == 1:  # "Sort by humanized area name":
                    sort_str = area_names.get(module_file_name, "y").lower()
                else:  # alternate mod id that attempts to match to filename.
                    assert self.active is not None, "self.active is None"
                    sort_str = self.active.module_id(module_file_name, use_alternate=True)
            sort_str += f"_{lower_module_file_name}".lower()
            return sort_str

        try:
            sorted_keys: list[str] = sorted(area_names, key=sort_algo)
        except Exception:  # noqa: BLE001
            RobustLogger().exception("Failed to sort the list of modules")
            sorted_keys = list(area_names.keys())

        modules: list[QStandardItem] = []
        for module_name in sorted_keys:
            try:
                # Some users may choose to have their RIM files for the same module merged into a single option for the
                # dropdown menu.
                lower_module_name = module_name.lower()
                if self.settings.joinRIMsTogether:
                    if lower_module_name.endswith("_s.rim"):
                        continue
                    if self.active.game().is_k2() and lower_module_name.endswith("_dlg.erf"):
                        continue

                area_text: str = area_names.get(module_name, "<Missing ARE>")
                item = QStandardItem(f"{area_text} [{module_name}]")
                item.setData(f"{area_text}\n{module_name}", Qt.ItemDataRole.DisplayRole)
                item.setData(module_name, Qt.ItemDataRole.UserRole)  # Set area name
                item.setData(module_name, Qt.ItemDataRole.UserRole + 11)  # Set module name

                # Some users may choose to have items representing RIM files to have grey text.
                if self.settings.greyRIMText and lower_module_name.endswith(("_dlg.erf", ".rim")):
                    item.setForeground(self.palette().shadow())

                modules.append(item)
            except Exception:  # noqa: PERF203, BLE001
                RobustLogger().exception(f"Unexpected exception thrown while parsing module '{module_name}', skipping...")
        return modules

    def change_override_folder(
        self,
        subfolder: str,
    ):
        self.ui.overrideWidget.change_section(subfolder)

    def _get_override_list(self, *, reload: bool = True) -> list[QStandardItem]:
        if self.active is None:
            print("No installation is currently loaded, cannot refresh override list")
            return []
        if reload:
            try:
                self.active.load_override()
            except Exception:  # noqa: BLE001
                RobustLogger().exception("Failed to call load_override in getOverrideList")

        sections: list[QStandardItem] = []
        for directory in self.active.override_list():
            section = QStandardItem(str(directory if directory.strip() else "[Root]"))
            section.setData(directory, QtCore.Qt.ItemDataRole.UserRole)
            sections.append(section)
        return sections

    def refresh_override_list(
        self,
        *,
        reload: bool = True,
        override_items: list[QStandardItem] | None = None,
    ):
        """Refreshes the list of override directories in the overrideFolderCombo combobox."""
        override_items = self._get_override_list(reload=reload)
        self.ui.overrideWidget.set_sections(override_items)

    def _get_texture_pack_list(self) -> list[QStandardItem] | None:
        assert self.active is not None, "No installation set. This should never happen!"
        texture_pack_list: list[QStandardItem] = []
        for texturepack in self.active.texturepacks_list():
            section = QStandardItem(str(texturepack))
            section.setData(texturepack, QtCore.Qt.ItemDataRole.UserRole)
            texture_pack_list.append(section)
        return texture_pack_list

    def refresh_saves_list(
        self,
        *,
        reload: bool = True,
    ):
        assert self.active is not None, "No installation set, this should never happen!"
        try:
            if reload:
                self.active.load_saves()

            saves_list: list[QStandardItem] = []
            for save_path in self.active.saves:
                save_path_str = str(save_path)
                section = QStandardItem(save_path_str)
                section.setData(save_path_str, QtCore.Qt.ItemDataRole.UserRole)
                saves_list.append(section)
            self.ui.savesWidget.set_sections(saves_list)
        except Exception:  # noqa: BLE001
            RobustLogger().exception("Failed to load/refresh the saves list")

    # endregion

    # region Extract
    @Slot(str)
    def _save_capsule_from_tool_ui(self, module_name: str):
        assert self.active is not None
<<<<<<< HEAD
        c_filepath = self.active.module_path() / module_name
        capsule_filter: str = "Module (*.mod);;Encapsulated Resource File (*.erf);;Resource Image File (*.rim);;Save (*.sav);;All Capsule Types (*.erf; *.mod; *.rim; *.sav)"
        capsule_type: str = "mod"
        if is_erf_file(c_filepath):
            capsule_type = "erf"
        elif is_rim_file(c_filepath):
            capsule_type = "rim"
        extension_to_filter: dict[str, str] = {
            ".mod": "Module (*.mod)",
            ".erf": "Encapsulated Resource File (*.erf)",
            ".rim": "Resource Image File (*.rim)",
            ".sav": "Save ERF (*.sav)",
        }
        filepath_str, _filter = QFileDialog.getSaveFileName(
            self,
            f"Save extracted {capsule_type} '{c_filepath.stem}' as...",
            str(Path.cwd().resolve()),
            capsule_filter,
            extension_to_filter[c_filepath.suffix.lower()],  # defaults to the original extension.
        )
        if not filepath_str or not filepath_str.strip():
            return
        r_save_filepath = Path(filepath_str)
        try:
            if is_mod_file(r_save_filepath):
                if capsule_type == "mod":
                    write_erf(read_erf(c_filepath), r_save_filepath)
                    QMessageBox(QMessageBox.Icon.Information, "Module Saved", f"Module saved to '{r_save_filepath}'").exec()
                else:
                    module.rim_to_mod(r_save_filepath, self.active.module_path(), module_name, self.active.game())
                    QMessageBox(QMessageBox.Icon.Information, "Module Built", f"Module built from relevant RIMs/ERFs and saved to '{r_save_filepath}'").exec()
                return

            erf_or_rim: ERF | RIM = read_erf(c_filepath) if is_any_erf_type_file(c_filepath) else read_rim(c_filepath)
            if is_rim_file(r_save_filepath):
                if isinstance(erf_or_rim, ERF):
                    erf_or_rim = erf_or_rim.to_rim()
                write_rim(erf_or_rim, r_save_filepath)
                QMessageBox(QMessageBox.Icon.Information, "RIM Saved", f"Resource Image File saved to '{r_save_filepath}'").exec()
=======
        from pykotor.common.module import Module
        from pykotor.tools.model import iterate_lightmaps, iterate_textures
        curModuleName: str = self.ui.modulesWidget.ui.sectionCombo.currentData(QtCore.Qt.ItemDataRole.UserRole)
        print("<SDM> [extractModuleRoomTextures scope] str: ", str)

        if curModuleName not in self.active._modules:  # noqa: SLF001
            RobustLogger().warning(f"'{curModuleName}' not a valid module.")
            BetterMessageBox("Invalid module.", f"'{curModuleName}' not a valid module, could not find it in the loaded installation.").exec_()
            return
        thisModule = Module(curModuleName, self.active, use_dot_mod=is_mod_file(curModuleName))
        print("<SDM> [extractModuleRoomTextures scope] thisModule: ", thisModule)

        lytModuleResource = thisModule.layout()
        print("<SDM> [extractModuleRoomTextures scope] lytModuleResource: ", lytModuleResource)

        if lytModuleResource is None:
            BetterMessageBox(f"'{curModuleName}' has no LYT!", f"The module '{curModuleName}' does not store any LYT resource.").exec_()
            return
        lyt = lytModuleResource.resource()
        print("<SDM> [extractModuleRoomTextures scope] lyt: ", lyt)

        if lyt is None:
            BetterMessageBox(f"'{curModuleName}' has no LYT paths!", "The module did not contain any locations for the LYT. This is an internal error, as there should be one if we know it exists. Please report.").exec_()
            return
        optionalPaths = []
        print("<SDM> [extractModuleRoomTextures scope] optionalPaths: ", optionalPaths)

        #customFolderPath = self.get_multiple_directories("Choose optional folders to search for models")
        #if customFolderPath and customFolderPath.strip():
        #    optionalPaths.append(Path(customFolderPath))
        modelQueries = [ResourceIdentifier(mdlName, ResourceType.MDL) for mdlName in (lyt.all_room_models())]
        print("<SDM> [extractModuleRoomTextures scope] modelQueries: ", modelQueries)

        modelLocationResults: dict[ResourceIdentifier, list[LocationResult]] = self.active.locations(modelQueries, folders=optionalPaths)
        print("<SDM> [extractModuleRoomTextures scope] modelLocationResults: ", modelLocationResults)

        modelLocations: dict[ResourceIdentifier, FileResource] = {k: v[0].as_file_resource() for k, v in modelLocationResults.items() if v}
        print("<SDM> [extractModuleRoomTextures scope] modelLocations: ", modelLocations)

        texlmNames: list[str] = []
        for res in modelLocations.values():
            texNames = []
            try:
                texNames.extend(iter(iterate_textures(res.data())))
            except Exception:
                RobustLogger().exception(f"Failed to extract textures names from {res.identifier()}")
            lmNames = []
            try:
                lmNames.extend(iter(iterate_lightmaps(res.data())))
            except Exception:
                RobustLogger().exception(f"Failed to extract lightmap names from {res.identifier()}")
            texlmNames.extend(texNames)
            texlmNames.extend(lmNames)
        textureData: CaseInsensitiveDict[TPC | None] = self.active.textures(texlmNames)
        for tex, data in textureData.copy().items():
            if data is None:
                del textureData[tex]
        textureResourceResults: list[ResourceResult] = [ResourceResult(tex, ResourceType.TPC, Path().joinpath(tex).with_suffix(".tpc"), bytes_tpc(data)) for tex, data in textureData.items()]

        FileSaveHandler(textureResourceResults, self).save_files()

    def extractModuleRoomModels(self):
        assert self.active is not None
        from pykotor.common.module import Module
        curModuleName: str = self.ui.modulesWidget.ui.sectionCombo.currentData(QtCore.Qt.ItemDataRole.UserRole)
        if curModuleName not in self.active._modules:  # noqa: SLF001
            RobustLogger().warning(f"'{curModuleName}' not a valid module.")
            BetterMessageBox("Invalid module.", f"'{curModuleName}' not a valid module, could not find it in the loaded installation.").exec_()
            return
        thisModule = Module(curModuleName, self.active, use_dot_mod=is_mod_file(curModuleName))
        print("<SDM> [extractModuleRoomModels scope] thisModule: ", thisModule)

        lytModuleResource = thisModule.layout()
        print("<SDM> [extractModuleRoomModels scope] lytModuleResource: ", lytModuleResource)

        if lytModuleResource is None:
            BetterMessageBox(f"'{curModuleName}' has no LYT!", f"The module '{curModuleName}' does not store any LYT resource.").exec_()
            return
        lyt = lytModuleResource.resource()
        print("<SDM> [extractModuleRoomModels scope] lyt: ", lyt)

        if lyt is None:
            BetterMessageBox(f"'{curModuleName}' has no LYT paths!", "The module did not contain any locations for the LYT. This is an internal error, as there should be one if we know it exists. Please report.").exec_()
            return
        optionalPaths = []
        print("<SDM> [extractModuleRoomModels scope] optionalPaths: ", optionalPaths)

        #customFolderPath = self.get_multiple_directories("Choose optional folders to search for models")
        #print("<SDM> [extractModuleRoomModels scope] customFolderPath: ", customFolderPath)

        #if customFolderPath and customFolderPath.strip():
        #    optionalPaths.append(Path(customFolderPath))
        modelQueries = [ResourceIdentifier(mdlName, ResourceType.MDL) for mdlName in (lyt.all_room_models())]
        print("<SDM> [extractModuleRoomModels scope] modelQueries: ", modelQueries)

        modelLocationResults: dict[ResourceIdentifier, list[LocationResult]] = self.active.locations(modelQueries, folders=optionalPaths)
        print("<SDM> [extractModuleRoomModels scope] list[LocationResult]]: ", modelLocationResults)

        modelLocations: dict[ResourceIdentifier, FileResource] = {k: v[0].as_file_resource() for k, v in modelLocationResults.items() if v}
        print("<SDM> [extractModuleRoomModels scope] FileResource]: ", modelLocations)

        FileSaveHandler(list(modelLocations.values()), self).save_files()

    def extractAllModuleTextures(self):
        assert self.active is not None
        from pykotor.common.module import Module
        curModuleName: str = self.ui.modulesWidget.ui.sectionCombo.currentData(QtCore.Qt.ItemDataRole.UserRole)
        print("<SDM> [extractAllModuleTextures scope] str: ", str)

        if curModuleName not in self.active._modules:  # noqa: SLF001
            RobustLogger().warning(f"'{curModuleName}' not a valid module.")
            return
        thisModule = Module(curModuleName, self.active, use_dot_mod=is_mod_file(curModuleName))
        print("<SDM> [extractAllModuleTextures scope] thisModule: ", thisModule)

        texturesList: list[ResourceResult] = []
        for ident, modRes in thisModule.resources.items():
            if ident.restype not in (ResourceType.TGA, ResourceType.TPC):
                continue
            data = modRes.data()
            if data is None:
                continue
            locations = modRes.locations()
            print("<SDM> [extractAllModuleTextures scope] locations: ", locations)

            if not locations:
                continue
            texturesList.append(ResourceResult(ident.resname, ident.restype, locations[0], data))
        FileSaveHandler(texturesList, self).save_files()

    def extractAllModuleModels(self):
        from pykotor.common.module import Module
        curModuleName: str = self.ui.modulesWidget.ui.sectionCombo.currentData(QtCore.Qt.ItemDataRole.UserRole)
        assert self.active is not None, "self.active is None"
        if curModuleName not in self.active._modules:  # noqa: SLF001
            RobustLogger().warning(f"'{curModuleName}' not a valid module.")
            return
        assert self.active is not None, "self.active is None"
        thisModule = Module(curModuleName, self.active, use_dot_mod=is_mod_file(curModuleName))
        print("<SDM> [extractAllModuleModels scope] thisModule: ", thisModule)

        modelsList: list[ResourceResult] = []
        for ident, modRes in thisModule.resources.items():
            if ident.restype not in (ResourceType.MDX, ResourceType.MDL):
                continue
            data = modRes.data()
            if data is None:
                continue
            locations = modRes.locations()
            print("<SDM> [extractAllModuleModels scope] locations: ", locations)

            if not locations:
                continue
            modelsList.append(ResourceResult(ident.resname, ident.restype, locations[0], data))
        FileSaveHandler(modelsList, self).save_files()

    def extractModuleEverything(self):
        from pykotor.common.module import Module
        curModuleName: str = self.ui.modulesWidget.ui.sectionCombo.currentData(QtCore.Qt.ItemDataRole.UserRole)
        print("<SDM> [extractModuleEverything scope] curModuleName: ", curModuleName)

        assert self.active is not None, "self.active is None"
        if curModuleName not in self.active._modules:  # noqa: SLF001
            RobustLogger().warning(f"'{curModuleName}' is not a valid module.")
            return
        thisModule = Module(curModuleName, self.active, use_dot_mod=is_mod_file(curModuleName))
        print("<SDM> [extractModuleEverything scope] thisModule: ", thisModule)
>>>>>>> a334711b

            elif is_any_erf_type_file(r_save_filepath):
                if isinstance(erf_or_rim, RIM):
                    erf_or_rim = erf_or_rim.to_erf()
                erf_or_rim.erf_type = ERFType.from_extension(r_save_filepath)
                write_erf(erf_or_rim, r_save_filepath)
                QMessageBox(QMessageBox.Icon.Information, "ERF Saved", f"Encapsulated Resource File saved to '{r_save_filepath}'").exec()

        except Exception as e:  # noqa: BLE001  # pylint: disable=broad-exception-caught
            RobustLogger().exception("Error extracting capsule file '%s'", module_name)
            QMessageBox(QMessageBox.Icon.Critical, "Error saving capsule file", str(universal_simplify_exception(e))).exec()

    def build_extract_save_paths(
        self,
        resources: list[FileResource],
    ) -> tuple[Path, dict[FileResource, Path]] | tuple[None, None]:
        # TODO(th3w1zard1): currently doesn't handle same filenames existing for extra extracts e.g. tpcTxiCheckbox.isChecked() or mdlTexturesCheckbox.isChecked()
        paths_to_write: dict[FileResource, Path] = {}

        folder_path_str: str = QFileDialog.getExistingDirectory(self, "Extract to folder")
        if not folder_path_str or not folder_path_str.strip():
            RobustLogger().debug("User cancelled folderpath extraction.")
            return None, None

        folder_path = Path(folder_path_str)
        for resource in resources:
            identifier: ResourceIdentifier = resource.identifier()
            save_path: Path = folder_path / str(identifier)
            # Determine the final save path based on UI checks
            if resource.restype() is ResourceType.TPC and self.ui.tpcDecompileCheckbox.isChecked():
                save_path = save_path.with_suffix(".tga")
            elif resource.restype() is ResourceType.MDL and self.ui.mdlDecompileCheckbox.isChecked():
                save_path = save_path.with_suffix(".mdl.ascii")
            paths_to_write[resource] = save_path
        return folder_path, paths_to_write

    @Slot(list, object)
    def on_extract_resources(
        self,
        selected_resources: list[FileResource],
        resource_widget: ResourceList | TextureList | None = None,
    ):
        if selected_resources:
            folder_path, paths_to_write = self.build_extract_save_paths(selected_resources)
            if folder_path is None or paths_to_write is None:
                return
            failed_savepath_handlers: dict[Path, Exception] = {}
<<<<<<< HEAD
            resource_save_paths: dict[FileResource, Path] = FileSaveHandler(selected_resources).determine_save_paths(paths_to_write, failed_savepath_handlers)
=======
            resource_save_paths: dict[FileResource, Path] = FileSaveHandler(selectedResources).determine_save_paths(
                paths_to_write,
                failed_savepath_handlers,
            )
            print("<SDM> [onExtractResources scope] resource_save_paths: ", resource_save_paths)

>>>>>>> a334711b
            if not resource_save_paths:
                return
            loader = AsyncLoader.__new__(AsyncLoader)
            seen_resources: dict[LocationResult, Path] = {}
<<<<<<< HEAD
            tasks = [lambda res=resource, fp=save_path: self._extract_resource(res, fp, loader, seen_resources) for resource, save_path in resource_save_paths.items()]
            loader.__init__(  # pylint: disable=unnecessary-dunder-call
=======
            tasks: list[Callable[[], None]] = [
                lambda res=resource, fp=save_path: self._extractResource(res, fp, loader, seen_resources)
                for resource, save_path in resource_save_paths.items()
            ]
            loader.__init__(
>>>>>>> a334711b
                self,
                "Extracting Resources",
                tasks,
                "Failed to Extract Resources",
            )
            if is_debug_mode():
                loader.errors.extend(failed_savepath_handlers.values())
                loader.exec()
            else:
                for resource, save_path in resource_save_paths.items():
<<<<<<< HEAD
                    self._extract_resource(resource, save_path, loader, seen_resources)

            # quick main thread/ui check.
            if QThread.currentThread() != cast(QApplication, QApplication.instance()).thread():
                return
            if loader.errors:
                msg_box = QMessageBox(
                    QMessageBox.Icon.Information,
                    "Failed to extract some items.",
                    f"Failed to save {len(loader.errors)} files!",
                    flags=Qt.WindowType.Dialog | Qt.WindowType.WindowTitleHint | Qt.WindowType.WindowCloseButtonHint | Qt.WindowType.WindowStaysOnTopHint,
                )
=======
                    self._extractResource(resource, save_path, loader, seen_resources)

            qInstance = QApplication.instance()
            print("<SDM> [onExtractResources scope] qInstance: ", qInstance)
            assert qInstance is not None, "no QApplication created??"
            if QThread.currentThread() == qInstance.thread():
                if loader.errors:
                    msgBox = QMessageBox(
                        QMessageBox.Icon.Information,
                        "Failed to extract some items.",
                        f"Failed to save {len(loader.errors)} files!",
                        flags=Qt.Dialog | Qt.WindowTitleHint | Qt.WindowCloseButtonHint | Qt.WindowStaysOnTopHint  # pyright: ignore[reportArgumentType]
                    )

                    msgBox.setDetailedText("\n".join(f"{e.__class__.__name__}: {e}" for e in loader.errors))
                else:
                    msgBox = QMessageBox(
                        QMessageBox.Icon.Information,
                        "Extraction successful.",
                        f"Successfully saved {len(paths_to_write)} files to {folder_path}",
                        flags=Qt.Dialog | Qt.WindowTitleHint | Qt.WindowCloseButtonHint | Qt.WindowStaysOnTopHint  # pyright: ignore[reportArgumentType]
                    )

                    msgBox.setDetailedText("\n".join(str(p) for p in resource_save_paths.values()))
                msgBox.exec_()
        elif isinstance(resourceWidget, ResourceList) and is_capsule_file(resourceWidget.currentSection()):
            module_name = resourceWidget.currentSection()
            print("<SDM> [onExtractResources scope] module_name: ", module_name)
>>>>>>> a334711b

                msg_box.setDetailedText("\n".join(f"{e.__class__.__name__}: {e}" for e in loader.errors))
                msg_box.exec()
            else:
                msg_box = QMessageBox(
                    QMessageBox.Icon.Information,
                    "Extraction successful.",
                    f"Successfully saved {len(paths_to_write)} files to {folder_path}",
                    flags=Qt.WindowType.Dialog | Qt.WindowType.WindowTitleHint | Qt.WindowType.WindowCloseButtonHint | Qt.WindowType.WindowStaysOnTopHint,
                )

                msg_box.setDetailedText("\n".join(str(p) for p in resource_save_paths.values()))
                msg_box.exec()
        elif isinstance(resource_widget, ResourceList) and is_capsule_file(resource_widget.ui.sectionCombo.currentData(Qt.ItemDataRole.UserRole)):
            module_name = resource_widget.ui.sectionCombo.currentData(Qt.ItemDataRole.UserRole)
            self._save_capsule_from_tool_ui(module_name)

<<<<<<< HEAD
    def _extract_resource(
        self,
        resource: FileResource,
        save_path: Path,
        loader: AsyncLoader,
        seen_resources: dict[LocationResult, Path],
    ):
        loader._worker.progress.emit(  # noqa: SLF001  # pylint: disable=protected-access
            f"Processing resource: {resource.identifier()}",
            "update_maintask_text",
        )
        r_folderpath: Path = save_path.parent
        data: bytes = resource.data()
=======
        Args:
        ----
            resource (FileResource): The FileResource object
            filepath (os.PathLike | str): Path to save the extracted file
            loader (AsyncLoader): Loader for async operations

        Processing Logic:
        ----------------
            - Extracts Txi data from TPC files
            - Decompiles TPC and MDL files
            - Extracts textures from MDL files
            - Writes extracted data to the file path
        """
        loader._worker.progress.emit(f"Processing resource: {resource.identifier()}", "update_maintask_text")  # noqa: SLF001
        r_folderpath: Path = save_path.parent
        print("<SDM> [_extractResource scope] parent savepath: ", r_folderpath)


        data: bytes | bytearray = resource.data()


>>>>>>> a334711b
        if resource.restype() is ResourceType.MDX and self.ui.mdlDecompileCheckbox.isChecked():
            return
        if resource.restype() is ResourceType.TPC:
            tpc: TPC = read_tpc(data, txi_source=save_path)
            try:
                if self.ui.tpcTxiCheckbox.isChecked():
                    self._extract_txi(tpc, save_path.with_suffix(".txi"))
            except Exception as e:  # noqa: BLE001  # pylint: disable=broad-exception-caught
                loader.errors.append(e)
            try:
                if self.ui.tpcDecompileCheckbox.isChecked():
<<<<<<< HEAD
                    data = self._decompile_tpc(tpc)
            except Exception as e:  # noqa: BLE001  # pylint: disable=broad-exception-caught
=======
                    RobustLogger().info(f"Converting '{resource.identifier()}' to TGA because of settings.")
                    data = self._decompileTpc(tpc)
            except Exception as e:
>>>>>>> a334711b
                loader.errors.append(e)
        if resource.restype() is ResourceType.MDL:
            if self.ui.mdlTexturesCheckbox.isChecked():
<<<<<<< HEAD
                self._extract_mdl_textures(resource, r_folderpath, loader, data, seen_resources)  # pyright: ignore[reportArgumentType]
            if self.ui.mdlDecompileCheckbox.isChecked():
                data = bytes(self._decompile_mdl(resource, data))
=======
                RobustLogger().info(f"Extracting MDL Textures because of settings: {resource.identifier()}")
                self._extractMdlTextures(resource, r_folderpath, loader, bytes(data), cast("Dict[LocationResult | Literal['all_locresults'], Path | Any]", {}))

            if self.ui.mdlDecompileCheckbox.isChecked():
                RobustLogger().info(f"Converting '{resource.identifier()}' to ASCII MDL because of settings")
                data = self._decompileMdl(resource, data)

>>>>>>> a334711b
        with save_path.open("wb") as file:
            file.write(data)

    def _extract_txi(self, tpc: TPC, filepath: Path):
        if not tpc.txi or not tpc.txi.strip():
            return
        with filepath.open("wb") as file:
            file.write(tpc.txi.encode("ascii", errors="ignore"))

    def _decompile_tpc(self, tpc: TPC) -> bytes:
        data = bytearray()
        write_tpc(tpc, data, ResourceType.TGA)
        return bytes(data)

    def _decompile_mdl(self, resource: FileResource, data: SOURCE_TYPES) -> bytearray:
        assert self.active is not None
        mdx_resource_lookup: ResourceResult | None = self.active.resource(resource.resname(), ResourceType.MDX)
        if mdx_resource_lookup is None:
            raise FileNotFoundError(errno.ENOENT, os.strerror(errno.ENOENT), repr(resource))
        mdxData: bytes = mdx_resource_lookup.data
        mdl: MDL | None = read_mdl(data, 0, 0, mdxData, 0, 0)
        data = bytearray()
        write_mdl(mdl, data, ResourceType.MDL_ASCII)
        return data

    def _extract_mdl_textures(
        self,
        resource: FileResource,
        folderpath: Path,
        loader: AsyncLoader,
        data: bytes,
        seen_resources: dict[LocationResult | Literal["all_locresults"], Path | Any],
    ):
        assert self.active is not None, "self.active is None in _extract_mdl_textures"
        textures_and_lightmaps = set(iterate_textures(data)) | set(iterate_lightmaps(data))
        main_subfolder = folderpath / f"model_{resource.resname()}"

        all_locresults: dict[str, dict[ResourceIdentifier, list[LocationResult]]] = defaultdict(lambda: defaultdict(list))
        seen_resources.setdefault(
            "all_locresults",
            all_locresults,
        )

        for item in textures_and_lightmaps:
            tex_type = "texture" if item in iterate_textures(data) else "lightmap"
            location_results = all_locresults.get(item) or self._locate_texture(item)
            all_locresults[item] = location_results

            if not self._process_texture(item, tex_type, location_results, resource, main_subfolder, seen_resources, loader):
                loader.errors.append(ValueError(f"Missing {tex_type} '{item}' for model '{resource.identifier()}'"))

    def _locate_texture(self, texture: str) -> dict[ResourceIdentifier, list[LocationResult]]:
        assert self.active is not None, "self.active is None in _locate_texture"
        return self.active.locations(
            [ResourceIdentifier(resname=texture, restype=rt) for rt in (ResourceType.TPC, ResourceType.TGA)],
            [
                SearchLocation.OVERRIDE,
                SearchLocation.TEXTURES_GUI,
                SearchLocation.TEXTURES_TPA,
                SearchLocation.CHITIN,
            ],
        )

<<<<<<< HEAD
    def _process_texture(
        self,
        texture: str,
        tex_type: str,
        location_results: dict[ResourceIdentifier, list[LocationResult]],
        resource: FileResource,
        main_subfolder: Path,
        seen_resources: dict[LocationResult | Literal["all_locresults"], Path | Any],
        loader: AsyncLoader,
    ) -> bool:
        for resident, loclist in location_results.items():
            for location in loclist:
                subfolder = main_subfolder / location.filepath.stem
                if location in seen_resources:
                    self._copy_existing_texture(seen_resources[location], subfolder)
                    continue
=======
        all_locresults = cast("Dict[str, Dict[ResourceIdentifier, List[LocationResult]]]", seen_resources.setdefault("all_locresults", {}))
>>>>>>> a334711b

                try:
                    self._save_texture(location, resident, subfolder, seen_resources)
                except Exception as e:  # noqa: BLE001  # pylint: disable=broad-exception-caught
                    RobustLogger().exception(f"Failed to save {tex_type} '{resident}' ({texture}) for model '{resource.identifier()}'")
                    loader.errors.append(
                        ValueError(f"Failed to save {tex_type} '{resident}' ({texture}) for model '{resource.identifier()}':<br>    {e.__class__.__name__}: {e}")
                    )
<<<<<<< HEAD
=======
                else:
                    print(f"Reusing last location search for texture '{texlm}' ref'd by {resource.identifier()}")


                is_found: bool = False
                for resident, loclist in location_results.items():
                    if loclist:
                        is_found = True
                    for location in loclist:
                        subfolder = main_subfolder / location.filepath.stem
                        previous_save_path = seen_resources.get(location)
                        if previous_save_path is not None:
                            print(f"Reusing already processed location {location} for {resident}")
                            subfolder.mkdir(parents=True, exist_ok=True)
                            shutil.copy(str(previous_save_path), str(subfolder))
                            if self.ui.tpcTxiCheckbox.isChecked():
                                txi_path = previous_save_path.with_suffix(".txi")
                                if txi_path.is_file():
                                    shutil.copy(str(txi_path), str(subfolder))
                            continue
                        file_format = ResourceType.TGA if self.ui.tpcDecompileCheckbox.isChecked() else ResourceType.TPC
                        savepath = subfolder / f"{resident.resname}.{file_format.extension}"
                        seen_resources[location] = savepath
                        try:
                            if self.ui.tpcTxiCheckbox.isChecked() or (resident.restype is ResourceType.TPC and self.ui.tpcDecompileCheckbox.isChecked()):
                                tpc = read_tpc(location.filepath, location.offset, location.size)
                                subfolder.mkdir(parents=True, exist_ok=True)
                                if self.ui.tpcTxiCheckbox.isChecked():
                                    self._extractTxi(tpc, savepath.with_suffix(".txi"))

                                write_tpc(tpc, savepath, file_format)
                            else:
                                with location.filepath.open("rb") as r_stream:
                                    r_stream.seek(location.offset)
                                    savepath.parent.mkdir(parents=True, exist_ok=True)
                                    with savepath.open("wb") as w_stream:
                                        w_stream.write(r_stream.read(location.size))
                        except Exception as e:  # noqa: BLE001, PERF203
                            RobustLogger().exception(f"Failed to save location result of {tex_type} '{resident}' ({texlm}) for model '{resource.identifier()}'")
                            loader.errors.append(ValueError(f"Failed to save location result of {tex_type} '{resident}' ({texlm}) for model '{resource.identifier()}':<br>    {e.__class__.__name__}: {e}"))

                if not is_found:
                    loader.errors.append(ValueError(f"Missing {tex_type} '{texlm}' for model '{resource.identifier()}'"))
                    continue
            except Exception as e:  # noqa: BLE001
                RobustLogger().exception(f"Failed to extract {tex_type} '{texlm}' for model '{resource.identifier()}'")
                loader.errors.append(ValueError(f"Failed to extract {tex_type} '{texlm}' for model '{resource.identifier()}':<br>    {e.__class__.__name__}: {e}"))
>>>>>>> a334711b

        return bool(location_results)

<<<<<<< HEAD
    def _copy_existing_texture(
        self,
        previous_save_path: Path,
        subfolder: Path,
    ):
        subfolder.mkdir(parents=True, exist_ok=True)
        shutil.copy(str(previous_save_path), str(subfolder))
        if self.ui.tpcTxiCheckbox.isChecked():
            txi_path = previous_save_path.with_suffix(".txi")
            if txi_path.exists() and txi_path.is_file():
                shutil.copy(str(txi_path), str(subfolder))

    def _save_texture(
        self,
        location: LocationResult,
        resident: ResourceIdentifier,
        subfolder: Path,
        seen_resources: dict,
    ):
        file_format = ResourceType.TGA if self.ui.tpcDecompileCheckbox.isChecked() else ResourceType.TPC
        seen_resources[location] = savepath = subfolder / f"{resident.resname}.{file_format.extension}"

        if self.ui.tpcTxiCheckbox.isChecked() or (resident.restype is ResourceType.TPC and self.ui.tpcDecompileCheckbox.isChecked()):
            tpc = read_tpc(location.filepath, location.offset, location.size)
            subfolder.mkdir(parents=True, exist_ok=True)
            if self.ui.tpcTxiCheckbox.isChecked():
                self._extract_txi(tpc, savepath.with_suffix(".txi"))
            write_tpc(tpc, savepath, file_format)
        else:
            with location.filepath.open("rb") as r_stream, savepath.open("wb") as w_stream:
                r_stream.seek(location.offset)
                savepath.parent.mkdir(parents=True, exist_ok=True)
                w_stream.write(r_stream.read(location.size))
=======
    def onMakeUnskippable(self, resources: list[FileResource]):
        """Make selected dialog files unskippable."""
        from pykotor.resource.formats.gff import GFFContent, read_gff
        from pykotor.resource.formats.gff.gff_auto import bytes_gff

        modified_count = 0
        errors = []

        for resource in resources:
            try:
                if resource.restype() is not ResourceType.DLG:
                    continue

                gff = read_gff(resource.data())
                if gff.content is not GFFContent.DLG:
                    continue

                skippable = gff.root.acquire("Skippable", None)
                if skippable in {0, "0"}:
                    continue  # Already unskippable

                conversationtype = gff.root.acquire("ConversationType", None)
                if conversationtype in {"1", 1}:
                    continue  # Cinematic conversations

                gff.root.set_uint8("Skippable", 0)
                new_data = bytes_gff(gff)
                resource.filepath().write_bytes(new_data)
                modified_count += 1

            except Exception as e:  # noqa: BLE001
                errors.append(f"{resource.filename()}: {universal_simplify_exception(e)}")

        if errors:
            QMessageBox.warning(
                self,
                "Errors Occurred",
                f"Successfully modified {modified_count} files, but {len(errors)} failed:\n" + "\n".join(errors[:5]),
            )
        else:
            QMessageBox.information(
                self,
                "Success",
                f"Successfully made {modified_count} dialog(s) unskippable.",
            )

    def onConvertGFF(self, resources: list[FileResource], target_game: str):
        """Convert GFF files between K1 and TSL formats."""
        from pykotor.common.misc import Game
        from pykotor.resource.generics.are import read_are, write_are
        from pykotor.resource.generics.dlg import read_dlg, write_dlg
        from pykotor.resource.generics.git import read_git, write_git
        from pykotor.resource.generics.jrl import read_jrl, write_jrl
        from pykotor.resource.generics.pth import read_pth, write_pth
        from pykotor.resource.generics.utc import read_utc, write_utc
        from pykotor.resource.generics.utd import read_utd, write_utd
        from pykotor.resource.generics.ute import read_ute, write_ute
        from pykotor.resource.generics.uti import read_uti, write_uti
        from pykotor.resource.generics.utm import read_utm, write_utm
        from pykotor.resource.generics.utp import read_utp, write_utp
        from pykotor.resource.generics.uts import read_uts, write_uts
        from pykotor.resource.generics.utt import read_utt, write_utt
        from pykotor.resource.generics.utw import read_utw, write_utw

        to_game = Game.K1 if target_game == "K1" else Game.K2
        converted_count = 0
        errors: list[str] = []

        for resource in resources:
            try:
                converted_data = bytearray()

                if resource.restype() is ResourceType.ARE:
                    generic = read_are(resource.data())
                    write_are(generic, converted_data, to_game)
                elif resource.restype() is ResourceType.DLG:
                    generic = read_dlg(resource.data())
                    write_dlg(generic, converted_data, to_game)
                elif resource.restype() is ResourceType.GIT:
                    generic = read_git(resource.data())
                    write_git(generic, converted_data, to_game)
                elif resource.restype() is ResourceType.JRL:
                    generic = read_jrl(resource.data())
                    write_jrl(generic, converted_data, game=to_game)
                elif resource.restype() is ResourceType.PTH:
                    generic = read_pth(resource.data())
                    write_pth(generic, converted_data, game=to_game)
                elif resource.restype() is ResourceType.UTC:
                    generic = read_utc(resource.data())
                    write_utc(generic, converted_data, game=to_game)
                elif resource.restype() is ResourceType.UTD:
                    generic = read_utd(resource.data())
                    write_utd(generic, converted_data, game=to_game)
                elif resource.restype() is ResourceType.UTE:
                    generic = read_ute(resource.data())
                    write_ute(generic, converted_data, game=to_game)
                elif resource.restype() is ResourceType.UTI:
                    generic = read_uti(resource.data())
                    write_uti(generic, converted_data, game=to_game)
                elif resource.restype() is ResourceType.UTM:
                    generic = read_utm(resource.data())
                    write_utm(generic, converted_data, game=to_game)
                elif resource.restype() is ResourceType.UTP:
                    generic = read_utp(resource.data())
                    write_utp(generic, converted_data, game=to_game)
                elif resource.restype() is ResourceType.UTS:
                    generic = read_uts(resource.data())
                    write_uts(generic, converted_data, game=to_game)
                elif resource.restype() is ResourceType.UTT:
                    generic = read_utt(resource.data())
                    write_utt(generic, converted_data, game=to_game)
                elif resource.restype() is ResourceType.UTW:
                    generic = read_utw(resource.data())
                    write_utw(generic, converted_data, game=to_game)
                else:
                    continue

                resource.filepath().write_bytes(converted_data)
                converted_count += 1

            except Exception as e:  # noqa: BLE001
                errors.append(f"{resource.filename()}: {universal_simplify_exception(e)}")

        if errors:
            QMessageBox.warning(
                self,
                "Errors Occurred",
                f"Successfully converted {converted_count} files to {to_game.name}, but {len(errors)} failed:\n" + "\n".join(errors[:5]),
            )
        else:
            QMessageBox.information(
                self,
                "Success",
                f"Successfully converted {converted_count} file(s) to {to_game.name} format.",
            )

    def onConvertTPC(self, resources: list[FileResource]):
        """Convert TGA files to TPC format."""
        from pykotor.resource.formats.tpc.io_tga import TPCTGAReader
        from pykotor.resource.formats.tpc.io_tpc import TPCBinaryWriter

        converted_count: int = 0
        errors: list[str] = []

        for resource in resources:
            try:
                if resource.restype() is not ResourceType.TGA:
                    continue

                tpc = TPCTGAReader(resource.data()).load()
                new_path = resource.filepath().with_suffix(".tpc")
                TPCBinaryWriter(tpc, new_path).write()
                converted_count += 1

            except Exception as e:  # noqa: BLE001
                errors.append(f"{resource.filename()}: {universal_simplify_exception(e)}")

        if errors:
            QMessageBox.warning(
                self,
                "Errors Occurred",
                f"Successfully converted {converted_count} files to TPC, but {len(errors)} failed:\n" + "\n".join(errors[:5]),
            )
        else:
            QMessageBox.information(
                self,
                "Success",
                f"Successfully converted {converted_count} TGA file(s) to TPC.",
            )

    def onConvertTGA(self, resources: list[FileResource]):
        """Convert TPC files to TGA format."""
        from pykotor.resource.formats.tpc.io_tga import TPCTGAWriter
        from pykotor.resource.formats.tpc.io_tpc import TPCBinaryReader

        converted_count: int = 0
        errors: list[str] = []

        for resource in resources:
            try:
                if resource.restype() is not ResourceType.TPC:
                    continue

                tpc = TPCBinaryReader(resource.data()).load()
                new_path = resource.filepath().with_suffix(".tga")
                TPCTGAWriter(tpc, new_path).write()
                converted_count += 1

            except Exception as e:  # noqa: BLE001
                errors.append(f"{resource.filename()}: {universal_simplify_exception(e)}")

        if errors:
            QMessageBox.warning(
                self,
                "Errors Occurred",
                f"Successfully converted {converted_count} files to TGA, but {len(errors)} failed:\n" + "\n".join(errors[:5]),
            )
        else:
            QMessageBox.information(
                self,
                "Success",
                f"Successfully converted {converted_count} TPC file(s) to TGA.",
            )

    def openFromFile(self):
        filepaths: list[str] = QFileDialog.getOpenFileNames(self, "Select files to open")[:-1][0]
        print("<SDM> [openFromFile scope] filepaths: ", filepaths)
>>>>>>> a334711b

    def open_from_file(self):
        filepaths: list[str] = QFileDialog.getOpenFileNames(self, "Select files to open")[:-1][0]

        for filepath in filepaths:
<<<<<<< HEAD
            r_filepath = Path(filepath)
            try:
                file_res = FileResource(r_filepath.stem, ResourceType.from_extension(r_filepath.suffix), r_filepath.stat().st_size, 0x0, r_filepath)
                open_resource_editor(file_res, self.active, self)
=======
            r_filepath: Path = Path(filepath)
            print("<SDM> [openFromFile scope] r_filepath: ", r_filepath)

            try:
                with r_filepath.open("rb") as file:
                    data = file.read()
                openResourceEditor(
                    filepath,
                    *ResourceIdentifier.from_path(r_filepath).validate().unpack(),
                    data,
                    self.active,
                    self,
                )
>>>>>>> a334711b
            except (ValueError, OSError) as e:
                etype, msg = universal_simplify_exception(e)
                QMessageBox(QMessageBox.Icon.Critical, f"Failed to open file ({etype})", msg).exec()

<<<<<<< HEAD
    # endregion
=======
                QMessageBox(QMessageBox.Icon.Critical, f"Failed to open file ({etype})", msg).exec_()

    # endregion


class FolderObserver(FileSystemEventHandler):
    def __init__(self, window: ToolWindow):
        self.window: ToolWindow = window
        self.lastModified: datetime = datetime.now(tz=timezone.utc).astimezone()

    def on_any_event(self, event: FileSystemEvent):
        if self.window.active is None:
            return
        rightnow: datetime = datetime.now(tz=timezone.utc).astimezone()
        print("<SDM> [on_any_event scope] rightnow: ", rightnow)

        if rightnow - self.lastModified < timedelta(seconds=1):
            return

        self.lastModified = rightnow
        print("<SDM> [on_any_event scope] self.lastModified: ", self.lastModified)

        modified_path: Path = Path(event.src_path)
        print("<SDM> [on_any_event scope] modified_path: ", modified_path)


        if not modified_path.is_file():
            return

        module_path: Path = self.window.active.module_path()
        print("<SDM> [on_any_event scope] module_path: ", module_path)

        override_path: Path = self.window.active.override_path()
        print("<SDM> [on_any_event scope] override_path: ", override_path)


        if modified_path.is_relative_to(module_path):
            self.window.moduleFilesUpdated.emit(str(modified_path), event.event_type)
        elif modified_path.is_relative_to(override_path):
            self.window.overrideFilesUpdate.emit(str(modified_path), event.event_type)
        else:
            print(f"Watchdog passed unknown file: {modified_path}")
>>>>>>> a334711b
<|MERGE_RESOLUTION|>--- conflicted
+++ resolved
@@ -8,14 +8,9 @@
 from collections import defaultdict
 from contextlib import suppress
 from datetime import datetime, timedelta, timezone
-<<<<<<< HEAD
 from pathlib import Path, PurePath
-from typing import TYPE_CHECKING, Any, cast
-=======
 from multiprocessing import Process, Queue
-from pathlib import Path, PurePath
 from typing import TYPE_CHECKING, Any, Callable, Dict, List, cast
->>>>>>> a334711b
 
 import qtpy
 
@@ -41,12 +36,8 @@
     QVBoxLayout,
 )
 
-<<<<<<< HEAD
-from pykotor.extract.file import FileResource, ResourceIdentifier
-=======
 from pykotor.common.stream import BinaryReader
 from pykotor.extract.file import FileResource, ResourceIdentifier, ResourceResult
->>>>>>> a334711b
 from pykotor.extract.installation import SearchLocation
 from pykotor.resource.formats.erf.erf_auto import read_erf, write_erf
 from pykotor.resource.formats.erf.erf_data import ERF, ERFType
@@ -93,16 +84,11 @@
 from toolset.utils.misc import open_link
 from toolset.utils.window import add_window, open_resource_editor
 from utility.error_handling import universal_simplify_exception
-<<<<<<< HEAD
-from utility.misc import is_debug_mode
-=======
 from utility.misc import ProcessorArchitecture, is_debug_mode
->>>>>>> a334711b
 from utility.tricks import debug_reload_pymodules
 
 if TYPE_CHECKING:
     from qtpy import QtGui
-<<<<<<< HEAD
     from qtpy.QtCore import QPoint
     from qtpy.QtGui import QCloseEvent, QKeyEvent, QMouseEvent, QPalette, _QAction
     from qtpy.QtWidgets import QComboBox, QStyle, QWidget
@@ -113,14 +99,7 @@
     from pykotor.resource.formats.tpc import TPC
     from pykotor.resource.type import SOURCE_TYPES
     from toolset.gui.widgets.main_widgets import TextureList
-=======
-    from qtpy.QtCore import QObject
-    from qtpy.QtGui import QCloseEvent, QKeyEvent, QMouseEvent
-    from qtpy.QtWidgets import QWidget
-    from typing_extensions import Literal
-    from watchdog.events import FileSystemEvent
-    from watchdog.observers.api import BaseObserver
-
+    from utility.common.more_collections import CaseInsensitiveDict
     from pykotor.extract.file import LocationResult
     from pykotor.resource.formats.mdl.mdl_data import MDL
     from pykotor.resource.formats.tpc import TPC
@@ -205,7 +184,6 @@
         # This method is executed in a separate thread
         master_info, edge_info = self.get_latest_version_info()
         self.update_info_fetched.emit(master_info, edge_info, self.silent)
->>>>>>> a334711b
 
 
 class ToolWindow(QMainWindow):
@@ -239,7 +217,6 @@
         self.theme_manager: ThemeManager = ThemeManager(self.original_style)
         self.theme_manager.change_theme(self.settings.selectedTheme)  # Ensure it comes to the front
 
-<<<<<<< HEAD
         self.previous_game_combo_index: int = 0
         self._mouse_move_pos: QPoint | None = None
         self._initUi()
@@ -271,13 +248,6 @@
             self.sig_module_files_updated.emit(modified_path, "modified")
         elif override_path.lower() in modified_path.lower():
             self.sig_override_files_update.emit(modified_path, "modified")
-=======
-        # Finalize the init
-        self.reloadSettings()
-        self.unsetInstallation()
-        self.raise_()
-        self.activateWindow()  # Ensure it comes to the front
->>>>>>> a334711b
 
     def _initUi(self):
         """Initialize Holocron Toolset main window UI."""
@@ -292,7 +262,6 @@
         if is_debug_mode():
             self.ui.menubar.addAction("Debug Reload").triggered.connect(debug_reload_pymodules)  # pyright: ignore[reportOptionalMemberAccess]
 
-<<<<<<< HEAD
         self.setWindowIcon(cast(QApplication, QApplication.instance()).windowIcon())
         self.setup_modules_tab()
 
@@ -348,134 +317,6 @@
 
         def open_module_designer(*args) -> ModuleDesigner | None:
             """Open the module designer."""
-=======
-        # Standardized resource path format
-        icon_path = ":/images/icons/sith.png"
-
-        # Debugging: Check if the resource path is accessible
-        if not QPixmap(icon_path).isNull():
-            self.log.debug(f"HT main window Icon loaded successfully from {icon_path}")
-            self.setWindowIcon(QIcon(QPixmap(icon_path)))
-            cast("QApplication", QApplication.instance()).setWindowIcon(QIcon(QPixmap(icon_path)))
-        else:
-            print(f"Failed to load HT main window icon from {icon_path}")
-        self.setupModulesTab()
-
-    def setupModulesTab(self):
-        self.erfEditorButton = QPushButton("ERF Editor", self)
-        self.erfEditorButton.setSizePolicy(QSizePolicy.Policy.Preferred, QSizePolicy.Policy.Fixed)
-        self.erfEditorButton.clicked.connect(self._open_module_tab_erf_editor)  # Connect to the ERF Editor functionality
-        self.ui.verticalLayoutRightPanel.insertWidget(2, self.erfEditorButton)  # pyright: ignore[reportArgumentType]
-        self.erfEditorButton.hide()
-
-        modulesResourceList = self.ui.modulesWidget.ui
-        modulesSectionCombo: FilterComboBox = cast("FilterComboBox", modulesResourceList.sectionCombo)  # type: ignore[]
-        modulesSectionCombo.__class__ = FilterComboBox
-        modulesSectionCombo.__init__(init=False)
-        modulesSectionCombo.setEditable(False)
-        refreshButton = modulesResourceList.refreshButton
-        designerButton = self.ui.specialActionButton
-        self.collectButton = QPushButton("Collect...", self)
-
-        # Remove from original layouts
-        modulesResourceList.horizontalLayout_2.removeWidget(modulesSectionCombo)  # type: ignore[arg-type]
-        modulesResourceList.horizontalLayout_2.removeWidget(refreshButton)  # type: ignore[arg-type]
-        modulesResourceList.verticalLayout.removeItem(modulesResourceList.horizontalLayout_2)  # type: ignore[arg-type]
-
-        # Set size policies
-        modulesSectionCombo.setSizePolicy(QSizePolicy.Policy.Expanding, QSizePolicy.Policy.Preferred)  # type: ignore[arg-type]
-        refreshButton.setSizePolicy(QSizePolicy.Policy.Preferred, QSizePolicy.Policy.Preferred)  # type: ignore[arg-type]
-        designerButton.setSizePolicy(QSizePolicy.Policy.Preferred, QSizePolicy.Policy.Preferred)  # type: ignore[arg-type]
-        self.collectButton.setSizePolicy(QSizePolicy.Policy.Preferred, QSizePolicy.Policy.Preferred)
-        modulesSectionCombo.setMinimumWidth(250)
-
-        # Create a new layout to stack Designer and Refresh buttons
-        stackButtonLayout = QVBoxLayout()
-        stackButtonLayout.setSpacing(1)
-        stackButtonLayout.addWidget(refreshButton)  # type: ignore[arg-type]
-        stackButtonLayout.addWidget(designerButton)  # type: ignore[arg-type]
-        stackButtonLayout.addWidget(self.collectButton)
-
-        # Create a new horizontal layout to place the combobox and buttons
-        topLayout = QHBoxLayout()
-        topLayout.addWidget(modulesSectionCombo)  # type: ignore[arg-type]
-        topLayout.addLayout(stackButtonLayout)
-
-        # Insert the new top layout into the vertical layout
-        self.ui.verticalLayoutModulesTab.insertLayout(0, topLayout)  # type: ignore[attributeAccessIssue]
-
-        # Adjust the vertical layout to accommodate the combobox height change
-        modulesResourceList.verticalLayout.addWidget(modulesResourceList.resourceTree)  # type: ignore[arg-type]
-        modulesSectionCombo.setMaxVisibleItems(18)
-        def create_more_actions_menu() -> QMenu:
-            menu = QMenu()
-            menu.addAction("Room Textures").triggered.connect(self.extractModuleRoomTextures)  # pyright: ignore[reportOptionalMemberAccess]
-            menu.addAction("Room Models").triggered.connect(self.extractModuleRoomModels)  # pyright: ignore[reportOptionalMemberAccess]
-            menu.addAction("Textures").triggered.connect(self.extractAllModuleTextures)  # pyright: ignore[reportOptionalMemberAccess]
-            menu.addAction("Models").triggered.connect(self.extractAllModuleModels)  # pyright: ignore[reportOptionalMemberAccess]
-            menu.addAction("Everything").triggered.connect(lambda: self.extractModuleEverything())  # pyright: ignore[reportOptionalMemberAccess]
-            return menu
-
-        self.collectButtonMenu = create_more_actions_menu()
-        self.collectButtonMenu.aboutToHide.connect(self.onMenuHide)
-        self.collectButtonMenu.leaveEvent = self.onMenuHide  # type: ignore[attributeAccessIssue]
-        self.collectButton.leaveEvent = self.onMenuHide  # type: ignore[attributeAccessIssue]
-        self.collectButton.setMenu(self.collectButtonMenu)
-
-        # Show menu on hover
-        self.collectButton.setMouseTracking(False)
-        self.collectButton.installEventFilter(self)
-
-    def onMenuHide(self, *args):
-        """Custom slot to handle menu hide actions."""
-        self.collectButton.menu().hide()  # pyright: ignore[reportOptionalMemberAccess]
-        self.collectButtonMenu.close()
-
-    def eventFilter(self, obj: QObject, event: QEvent) -> bool:
-        if obj == getattr(self, "collectButton", object()) and event.type() == QEvent.Type.HoverEnter:
-            self.collectButton.showMenu()
-        return super().eventFilter(obj, event)
-
-    def _setupSignals(self):  # sourcery skip: remove-unreachable-code
-        self.previousGameComboIndex = 0
-        self.ui.gameCombo.currentIndexChanged.connect(self.changeActiveInstallation)
-
-        self.ui.menuTheme.triggered.connect(self.change_theme)
-
-        self.moduleFilesUpdated.connect(self.onModuleFileUpdated)
-        self.overrideFilesUpdate.connect(self.onOverrideFileUpdated)
-
-        self.ui.coreWidget.requestExtractResource.connect(self.onExtractResources)
-        self.ui.coreWidget.requestOpenResource.connect(self.onOpenResources)
-        self.ui.coreWidget.requestRefresh.connect(self.onCoreRefresh)
-        self.ui.coreWidget.requestMakeUnskippable.connect(self.onMakeUnskippable)
-        self.ui.coreWidget.requestConvertGFF.connect(self.onConvertGFF)
-        self.ui.coreWidget.requestConvertTPC.connect(self.onConvertTPC)
-        self.ui.coreWidget.requestConvertTGA.connect(self.onConvertTGA)
-
-        self.ui.modulesWidget.sectionChanged.connect(self.onModuleChanged)
-        self.ui.modulesWidget.requestReload.connect(self.onModuleReload)
-        self.ui.modulesWidget.requestRefresh.connect(self.onModuleRefresh)
-        self.ui.modulesWidget.requestExtractResource.connect(self.onExtractResources)
-        self.ui.modulesWidget.requestOpenResource.connect(self.onOpenResources)
-        self.ui.modulesWidget.requestMakeUnskippable.connect(self.onMakeUnskippable)
-        self.ui.modulesWidget.requestConvertGFF.connect(self.onConvertGFF)
-        self.ui.modulesWidget.requestConvertTPC.connect(self.onConvertTPC)
-        self.ui.modulesWidget.requestConvertTGA.connect(self.onConvertTGA)
-
-        self.ui.savesWidget.sectionChanged.connect(self.onSavepathChanged)
-        self.ui.savesWidget.requestReload.connect(self.onSaveReload)
-        self.ui.savesWidget.requestRefresh.connect(self.onSaveRefresh)
-        self.ui.savesWidget.requestExtractResource.connect(self.onExtractResources)
-        self.ui.savesWidget.requestOpenResource.connect(self.onOpenResources)
-        self.ui.savesWidget.requestMakeUnskippable.connect(self.onMakeUnskippable)
-        self.ui.savesWidget.requestConvertGFF.connect(self.onConvertGFF)
-        self.ui.savesWidget.requestConvertTPC.connect(self.onConvertTPC)
-        self.ui.savesWidget.requestConvertTGA.connect(self.onConvertTGA)
-        self.ui.resourceTabs.currentChanged.connect(self.onTabChanged)
-
-        def openModuleDesigner() -> ModuleDesigner | None:
->>>>>>> a334711b
             assert self.active is not None
 
             designer_window = ModuleDesigner(
@@ -496,7 +337,6 @@
         self.ui.overrideWidget.sig_request_open_resource.connect(self.on_open_resources)
         self.sig_installation_changed.connect(self.ui.overrideWidget.set_installation)
 
-<<<<<<< HEAD
         self.ui.texturesWidget.sig_section_changed.connect(self.on_textures_changed)
         self.ui.texturesWidget.sig_request_open_resource.connect(self.on_open_resources)
         self.sig_installation_changed.connect(self.ui.texturesWidget.set_installation)
@@ -505,50 +345,10 @@
             self.on_extract_resources(
                 self.get_active_resource_widget().selected_resources(),
                 resource_widget=self.get_active_resource_widget(),
-=======
-            icon_path = ":/images/icons/sith.png"
-            if not QPixmap(icon_path).isNull():
-                self.log.debug(f"Module Designer window Icon loaded successfully from {icon_path}")
-                designerUi.setWindowIcon(QIcon(QPixmap(icon_path)))
-            else:
-                print(f"Failed to load Module Designer window icon from {icon_path}")
-            addWindow(designerUi, show=False)
-            return designerUi
-
-        self.ui.specialActionButton.clicked.connect(lambda *args: (openModuleDesigner() and None) or None)
-
-        self.ui.overrideWidget.sectionChanged.connect(self.onOverrideChanged)
-        self.ui.overrideWidget.requestReload.connect(self.onOverrideReload)
-        self.ui.overrideWidget.requestRefresh.connect(self.onOverrideRefresh)
-        self.ui.overrideWidget.requestExtractResource.connect(self.onExtractResources)
-        self.ui.overrideWidget.requestOpenResource.connect(self.onOpenResources)
-        self.ui.overrideWidget.requestMakeUnskippable.connect(self.onMakeUnskippable)
-        self.ui.overrideWidget.requestConvertGFF.connect(self.onConvertGFF)
-        self.ui.overrideWidget.requestConvertTPC.connect(self.onConvertTPC)
-        self.ui.overrideWidget.requestConvertTGA.connect(self.onConvertTGA)
-
-        self.ui.texturesWidget.sectionChanged.connect(self.onTexturesChanged)
-        self.ui.texturesWidget.requestOpenResource.connect(self.onOpenResources)
-        self.ui.texturesWidget.requestConvertTPC.connect(self.onConvertTPC)
-        self.ui.texturesWidget.requestConvertTGA.connect(self.onConvertTGA)
-
-        self.ui.extractButton.clicked.connect(
-            lambda: self.onExtractResources(
-                self.getActiveResourceWidget().selectedResources(),
-                resourceWidget=self.getActiveResourceWidget(),
-            ),
-        )
-        self.ui.openButton.clicked.connect(
-            lambda *args: self.onOpenResources(
-                self.getActiveResourceWidget().selectedResources(),
-                self.settings.gff_specializedEditors,
-                resourceWidget=self.getActiveResourceWidget(),
->>>>>>> a334711b
             )
         self.ui.extractButton.clicked.connect(extract_resources)
         self.ui.openButton.clicked.connect(self.get_active_resource_widget().on_resource_double_clicked)
 
-<<<<<<< HEAD
         self.ui.openAction.triggered.connect(self.open_from_file)
         self.ui.actionSettings.triggered.connect(self.open_settings_dialog)
         self.ui.actionExit.triggered.connect(lambda *args: self.close() and None or None)
@@ -604,62 +404,6 @@
         for resource in resources:
             _filepath, _editor = open_resource_editor(resource, self.active, self, gff_specialized=use_specialized_editor)
         if resources:
-=======
-        self.ui.openAction.triggered.connect(self.openFromFile)
-        self.ui.actionSettings.triggered.connect(self.openSettingsDialog)
-        self.ui.actionExit.triggered.connect(lambda *args: (self.close() and None) or None)
-
-        self.ui.actionNewTLK.triggered.connect(lambda: addWindow(TLKEditor(self, self.active)))
-        self.ui.actionNewDLG.triggered.connect(lambda: addWindow(DLGEditor(self, self.active)))
-        self.ui.actionNewNSS.triggered.connect(lambda: addWindow(NSSEditor(self, self.active)))
-        self.ui.actionNewUTC.triggered.connect(lambda: addWindow(UTCEditor(self, self.active)))
-        self.ui.actionNewUTP.triggered.connect(lambda: addWindow(UTPEditor(self, self.active)))
-        self.ui.actionNewUTD.triggered.connect(lambda: addWindow(UTDEditor(self, self.active)))
-        self.ui.actionNewUTI.triggered.connect(lambda: addWindow(UTIEditor(self, self.active)))
-        self.ui.actionNewUTT.triggered.connect(lambda: addWindow(UTTEditor(self, self.active)))
-        self.ui.actionNewUTM.triggered.connect(lambda: addWindow(UTMEditor(self, self.active)))
-        self.ui.actionNewUTW.triggered.connect(lambda: addWindow(UTWEditor(self, self.active)))
-        self.ui.actionNewUTE.triggered.connect(lambda: addWindow(UTEEditor(self, self.active)))
-        self.ui.actionNewUTS.triggered.connect(lambda: addWindow(UTSEditor(self, self.active)))
-        self.ui.actionNewGFF.triggered.connect(lambda: addWindow(GFFEditor(self, self.active)))
-        self.ui.actionNewERF.triggered.connect(lambda: addWindow(ERFEditor(self, self.active)))
-        self.ui.actionNewTXT.triggered.connect(lambda: addWindow(TXTEditor(self, self.active)))
-        self.ui.actionNewSSF.triggered.connect(lambda: addWindow(SSFEditor(self, self.active)))
-        self.ui.actionCloneModule.triggered.connect(lambda: addWindow(CloneModuleDialog(self, self.active, self.installations)))
-
-        self.ui.actionModuleDesigner.triggered.connect(self.openModuleDesigner)
-        self.ui.actionEditTLK.triggered.connect(self.openActiveTalktable)
-        self.ui.actionEditJRL.triggered.connect(self.openActiveJournal)
-        self.ui.actionFileSearch.triggered.connect(self.openFileSearchDialog)
-        self.ui.actionIndoorMapBuilder.triggered.connect(self.openIndoorMapBuilder)
-        self.ui.actionKotorDiff.triggered.connect(self.openKotorDiff)
-        self.ui.actionTSLPatchDataEditor.triggered.connect(self.openTSLPatchDataEditor)
-
-        self.ui.actionInstructions.triggered.connect(self.openInstructionsWindow)
-        self.ui.actionHelpUpdates.triggered.connect(self.checkForUpdates)
-        self.ui.actionHelpAbout.triggered.connect(self.openAboutDialog)
-        self.ui.actionDiscordDeadlyStream.triggered.connect(lambda: openLink("https://discord.com/invite/bRWyshn"))
-        self.ui.actionDiscordKotOR.triggered.connect(lambda: openLink("http://discord.gg/kotor"))
-        self.ui.actionDiscordHolocronToolset.triggered.connect(lambda: openLink("https://discord.gg/3ME278a9tQ"))
-
-        self.ui.menuRecentFiles.aboutToShow.connect(self.populateRecentFilesMenu)
-
-    def populateRecentFilesMenu(self):
-        """Populate the Recent Files menu with the recent files."""
-        recentFilesSetting: list[str] = self.settings.recentFiles
-        recentFiles: list[Path] = [Path(file) for file in recentFilesSetting]
-        self.ui.menuRecentFiles.clear()
-        for file in recentFiles:
-            action = QAction(file.name, self)
-            action.setData(file)
-            action.triggered.connect(self.openRecentFile)
-            self.ui.menuRecentFiles.addAction(action)  # type: ignore[arg-type]
-
-    def openRecentFile(self):
-        """Open a file from the Recent Files menu."""
-        objRet: QObject | None = self.sender()
-        if not isinstance(objRet, QAction):
->>>>>>> a334711b
             return
         if not isinstance(resource_widget, ResourceList):
             return
@@ -679,7 +423,6 @@
         self,
         _checked: bool | None = None,
     ):
-<<<<<<< HEAD
         recent_files_setting: list[str] = self.settings.recentFiles
         recent_files: list[Path] = [Path(file) for file in recent_files_setting]
         self.ui.menuRecentFiles.clear()
@@ -688,110 +431,6 @@
             action.setData(file)
             action.triggered.connect(lambda *args, a=action: self.open_recent_file(action=a))
             self.ui.menuRecentFiles.addAction(action)  # type: ignore[arg-type]
-=======
-        app.setStyleSheet(sheet)
-        #self.setWindowFlags(self.windowFlags() & ~Qt.WindowType.FramelessWindowHint)
-        if style is None or style == self.original_style:
-            app.setStyle(self.original_style)
-        else:
-            app.setStyle(style)
-            if palette: ...
-                # still can't get the custom title bar working, leave this disabled until we do.
-                #self.setWindowFlags(self.windowFlags() | Qt.WindowType.FramelessWindowHint)
-        app_style = app.style()
-        if palette is None and app_style is not None:
-            palette = app_style.standardPalette()
-        if palette is not None:
-            app.setPalette(palette)
-        if repaint_all_widgets:
-            for widget in app.allWidgets():
-                if palette is not None:
-                    widget.setPalette(palette)
-                widget.repaint()
-
-    def change_theme(self, theme: QAction | str):
-        app = QApplication.instance()
-        assert isinstance(app, QApplication), "No Qt Application found or not a QApplication instance."
-
-        print("<SDM> [toggle_stylesheet scope] self.settings.selectedTheme: ", self.settings.selectedTheme)
-        self.settings.selectedTheme = theme.text() if isinstance(theme, QAction) else theme
-        self.apply_style(app)
-
-        app_style = app.style()
-        assert app_style is not None
-        standard_palette = app_style.standardPalette()
-
-        palette = None
-        sheet = ""
-        style = self.original_style
-        if self.settings.selectedTheme == "Native":
-            style = self.original_style
-            palette = standard_palette
-        elif self.settings.selectedTheme == "Fusion (Light)":
-            style = "Fusion"
-            palette = standard_palette
-        elif self.settings.selectedTheme == "Fusion (Dark)":
-            style = "Fusion"
-            palette = self.create_palette(QColor(53, 53, 53), QColor(35, 35, 35), QColor(240, 240, 240),
-                                          QColor(25, 25, 25), self.adjust_color(QColor("orange"), saturation=80, hue_shift=-10), QColor(255, 69, 0))
-            #app.setStyle("Fusion")
-            #self._applyCustomDarkPalette()
-            #return
-        elif self.settings.selectedTheme == "QDarkStyle":
-            try:
-                import qdarkstyle  # pyright: ignore[reportMissingImports, reportMissingTypeStubs]
-            except ImportError:
-                QMessageBox.critical(self, "Theme not found", "QDarkStyle is not installed in this environment.")
-            else:
-                app.setStyle(self.original_style)
-                app.setPalette(standard_palette)
-                app.setStyleSheet(qdarkstyle.load_stylesheet())  # straight from the docs. Not sure why they don't require us to explicitly set a style/palette.
-            return
-        elif self.settings.selectedTheme == "AMOLED":
-            sheet = self._get_file_stylesheet(":/themes/other/AMOLED.qss", app)
-            palette = self.create_palette("#000000", "#141414", "#e67e22", "#f39c12", "#808086", "#FFFFFF")
-        elif self.settings.selectedTheme == "Aqua":
-            style = self.original_style
-            sheet = self._get_file_stylesheet(":/themes/other/aqua.qss", app)
-        elif self.settings.selectedTheme == "ConsoleStyle":
-            style = "Fusion"
-            sheet = self._get_file_stylesheet(":/themes/other/ConsoleStyle.qss", app)
-            palette = self.create_palette("#000000", "#1C1C1C", "#F0F0F0", "#585858", "#FF9900", "#FFFFFF")
-        elif self.settings.selectedTheme == "ElegantDark":
-            style = "Fusion"
-            sheet = self._get_file_stylesheet(":/themes/other/ElegantDark.qss", app)
-            palette = self.create_palette("#2A2A2A", "#525252", "#00FF00", "#585858", "#BDBDBD", "#FFFFFF")
-        elif self.settings.selectedTheme == "MacOS":
-            style = self.original_style
-            sheet = self._get_file_stylesheet(":/themes/other/MacOS.qss", app)
-            # dont use, looks worse
-            #paletfte = self.create_palette("#ECECEC", "#D2D8DD", "#272727", "#FBFDFD", "#467DD1", "#FFFFFF")
-        elif self.settings.selectedTheme == "ManjaroMix":
-            sheet = self._get_file_stylesheet(":/themes/other/ManjaroMix.qss", app)
-            palette = self.create_palette("#222b2e", "#151a1e", "#FFFFFF", "#214037", "#4fa08b", "#027f7f")
-        elif self.settings.selectedTheme == "MaterialDark":
-            style = "Fusion"
-            sheet = self._get_file_stylesheet(":/themes/other/MaterialDark.qss", app)
-            palette = self.create_palette("#1E1D23", "#1E1D23", "#FFFFFF", "#007B50", "#04B97F", "#37EFBA")
-        elif self.settings.selectedTheme == "NeonButtons":
-            ...
-            #sheet = self._get_file_stylesheet(":/themes/other/NeonButtons.qss", app)
-        elif self.settings.selectedTheme == "Ubuntu":
-            ...
-            #sheet = self._get_file_stylesheet(":/themes/other/Ubuntu.qss", app)
-            #palette = self.create_palette("#f0f0f0", "#1e1d23", "#000000", "#f68456", "#ec743f", "#ffffff")
-        elif self.settings.selectedTheme == "Breeze (Dark)":
-            if qtpy.QT6:
-                QMessageBox(QMessageBox.Icon.Critical, "Breeze Unavailable", "Breeze is only supported on qt5 at this time.").exec_()
-                return
-            sheet = self._get_file_stylesheet(":/dark/stylesheet.qss", app)
-        else:
-            self.settings.reset_setting("selectedTheme")
-            self.change_theme(self.settings.selectedTheme)
-        print(f"Theme changed to: '{self.settings.selectedTheme}'. Native style name: {self.original_style}")
-        self.apply_style(app, sheet, style, palette)
-        self.show()
->>>>>>> a334711b
 
     def open_recent_file(
         self,
@@ -930,13 +569,6 @@
         override_path = self.active.override_path()
 
         file_or_folder_path = override_path.joinpath(file_or_folder)
-<<<<<<< HEAD
-=======
-        print("<SDM> [onOverrideReload scope] file_or_folder_path: ", file_or_folder_path)
-
-        if not file_or_folder_path.is_relative_to(self.active.override_path()):
-            raise ValueError(f"'{file_or_folder_path}' is not relative to the override folder, cannot reload")
->>>>>>> a334711b
         if file_or_folder_path.is_file():
             rel_folderpath = file_or_folder_path.parent.relative_to(self.active.override_path())
             self.active.reload_override_file(file_or_folder_path)
@@ -973,11 +605,7 @@
         tsl: bool = self.settings.installations()[name].tsl
 
         # If the user has not set a path for the particular game yet, ask them too.
-<<<<<<< HEAD
         if not path or not path.strip() or not Path(path).is_dir():
-=======
-        if not path or not path.strip() or not CaseAwarePath(path).is_dir():
->>>>>>> a334711b
             if path and path.strip():
                 QMessageBox(QMessageBox.Icon.Warning, f"Installation '{path}' not found", "Select another path now.").exec()
             path = QFileDialog.getExistingDirectory(self, f"Select the game directory for {name}", "Knights of the Old Republic II" if tsl else "swkotor")
@@ -987,7 +615,6 @@
             self.ui.gameCombo.setCurrentIndex(prev_index)
             return
 
-<<<<<<< HEAD
         # KEEP UI CODE IN MAIN THREAD!
         self.ui.resourceTabs.setEnabled(True)
 
@@ -1006,33 +633,6 @@
         if active is None:
             installation_loader = AsyncLoader.__new__(AsyncLoader)
             installation_loader.__init__(
-=======
-        active = self.installations.get(name)
-        if active:
-            self.active = active
-
-        else:
-            loader: AsyncLoader | None = None
-            def load_task() -> HTInstallation:
-                profiler = None
-                if self.settings.profileToolset and cProfile is not None:
-                    profiler = cProfile.Profile()
-                    profiler.enable()
-                progress_callback = None  # pyright: ignore[reportAssignmentType]
-                if loader is not None and loader._realtime_progress:  # noqa: SLF001
-                    def progress_callback(data: int | str, mtype: Literal["set_maximum", "increment", "update_maintask_text", "update_subtask_text"]):
-                        assert loader is not None
-                        loader._worker.progress.emit(data, mtype)  # noqa: SLF001
-                new_active = HTInstallation(CaseAwarePath(path), name, tsl=tsl, progress_callback=progress_callback)
-                # Trigger full load with progress callback
-                new_active.reload_all()
-                if self.settings.profileToolset and profiler is not None:
-                    profiler.disable()
-                    profiler.dump_stats(str(Path("load_ht_installation.pstat").absolute()))
-                return new_active
-
-            loader = AsyncLoader(
->>>>>>> a334711b
                 self,
                 "Creating installation...",
                 lambda: create_installation_task(installation_loader),
@@ -1098,123 +698,7 @@
             self.installations[name] = self.active  # pyright: ignore[reportArgumentType]
         self.show()
         self.activateWindow()
-<<<<<<< HEAD
         self.previous_game_combo_index = index
-=======
-        self.previousGameComboIndex = index
-
-    def _saveCapsuleFromToolUI(self, module_name: str):
-        assert self.active is not None
-        c_filepath = self.active.module_path() / module_name
-        print("<SDM> [_saveCapsuleFromToolUI scope] c_filepath: ", c_filepath)
-
-
-        capsuleFilter = "Module (*.mod);;Encapsulated Resource File (*.erf);;Resource Image File (*.rim);;Save (*.sav);;All Capsule Types (*.erf; *.mod; *.rim; *.sav)"
-        capsule_type = "mod"
-        if is_erf_file(c_filepath):
-            capsule_type = "erf"
-        elif is_rim_file(c_filepath):
-            capsule_type = "rim"
-        extension_to_filter = {
-            ".mod": "Module (*.mod)",
-            ".erf": "Encapsulated Resource File (*.erf)",
-            ".rim": "Resource Image File (*.rim)",
-            ".sav": "Save ERF (*.sav)",
-        }
-        print("<SDM> [_saveCapsuleFromToolUI scope] extension_to_filter: ", extension_to_filter)
-
-        filepath_str, _filter = QFileDialog.getSaveFileName(
-            self,
-            f"Save extracted {capsule_type} '{c_filepath.stem}' as...",
-            str(Path.cwd().resolve()),
-            capsuleFilter,
-            extension_to_filter[c_filepath.suffix.lower()],  # defaults to the original extension.
-        )
-        print("<SDM> [_saveCapsuleFromToolUI scope] _filter: ", _filter)
-
-        if not filepath_str or not filepath_str.strip():
-            return
-        r_save_filepath = Path(filepath_str)
-        print("<SDM> [_saveCapsuleFromToolUI scope] r_save_filepath: ", r_save_filepath)
-
-
-        try:
-            if is_mod_file(r_save_filepath):
-                print("<SDM> [_saveCapsuleFromToolUI scope] capsule_type: ", capsule_type)
-
-                if capsule_type == "mod":
-                    write_erf(read_erf(c_filepath), r_save_filepath)
-                    QMessageBox(QMessageBox.Icon.Information, "Module Saved", f"Module saved to '{r_save_filepath}'").exec_()
-                else:
-                    module.rim_to_mod(r_save_filepath, self.active.module_path(), module_name, self.active.game())
-                    QMessageBox(QMessageBox.Icon.Information, "Module Built", f"Module built from relevant RIMs/ERFs and saved to '{r_save_filepath}'").exec_()
-                return
-
-            erf_or_rim: ERF | RIM = read_erf(c_filepath) if is_any_erf_type_file(c_filepath) else read_rim(c_filepath)
-            print("<SDM> [_saveCapsuleFromToolUI scope] erf_or_rim: ", erf_or_rim)
-
-            if is_rim_file(r_save_filepath):
-                if isinstance(erf_or_rim, ERF):
-                    erf_or_rim = erf_or_rim.to_rim()
-                    print("<SDM> [_saveCapsuleFromToolUI scope] erf_or_rim: ", erf_or_rim)
-
-                write_rim(erf_or_rim, r_save_filepath)
-                QMessageBox(QMessageBox.Icon.Information, "RIM Saved", f"Resource Image File saved to '{r_save_filepath}'").exec_()
-
-            elif is_any_erf_type_file(r_save_filepath):
-                if isinstance(erf_or_rim, RIM):
-                    erf_or_rim = erf_or_rim.to_erf()
-                    print("<SDM> [_saveCapsuleFromToolUI scope] erf_or_rim: ", erf_or_rim)
-
-                erf_or_rim.erf_type = ERFType.from_extension(r_save_filepath)
-                print("<SDM> [_saveCapsuleFromToolUI scope] erf_or_rim.erf_type: ", erf_or_rim.erf_type)
-
-                write_erf(erf_or_rim, r_save_filepath)
-                QMessageBox(QMessageBox.Icon.Information, "ERF Saved", f"Encapsulated Resource File saved to '{r_save_filepath}'").exec_()
-
-        except Exception as e:  # noqa: BLE001  # pylint: disable=broad-exception-caught
-            RobustLogger().exception("Error extracting capsule file '%s'", module_name)
-            QMessageBox(QMessageBox.Icon.Critical, "Error saving capsule file", str(universal_simplify_exception(e))).exec_()
-
-    def onOpenResources(
-        self,
-        resources: list[FileResource],
-        useSpecializedEditor: bool | None = None,
-        resourceWidget: ResourceList | TextureList | None = None,
-    ):
-        print(f"ToolWindow.onOpenResources(resources={resources!r}, useSpecializedEditor={useSpecializedEditor}, resourceWidget={resourceWidget})")
-        if not self.active:
-            return
-        for resource in resources:
-            _filepath, _editor = openResourceEditor(resource.filepath(), resource.resname(), resource.restype(), resource.data(reload=True),
-                                                    self.active, self, gff_specialized=useSpecializedEditor)
-            print("<SDM> [onOpenResources scope] _editor: ", _editor)
-
-        if resources:
-            return
-        if not isinstance(resourceWidget, ResourceList):
-            return
-        filename = resourceWidget.currentSection()
-        print("<SDM> [onOpenResources scope] filename: ", filename)
-
-        if not filename:
-            return
-        erf_filepath = self.active.module_path() / filename
-        print("<SDM> [onOpenResources scope] erf_filepath: ", erf_filepath)
-
-        if not erf_filepath.is_file():
-            self.log.info(f"Not loading '{erf_filepath}'. File does not exist")
-            return
-        res_ident = ResourceIdentifier.from_path(erf_filepath)
-        print("<SDM> [onOpenResources scope] res_ident: ", res_ident)
-
-        if not res_ident.restype:
-            self.log.info(f"Not loading '{erf_filepath}'. Invalid resource")
-            return
-        _filepath, _editor = openResourceEditor(erf_filepath, res_ident.resname, res_ident.restype, BinaryReader.load_file(erf_filepath),
-                                                self.active, self, gff_specialized=useSpecializedEditor)
-        print("<SDM> [onOpenResources scope] _editor: ", _editor)
->>>>>>> a334711b
 
         if self.active:
             self.sig_installation_changed.emit(self.active)
@@ -1251,27 +735,14 @@
     # endregion
 
     # region Events
-<<<<<<< HEAD
     def closeEvent(self, e: QCloseEvent | None):  # pylint: disable=unused-argument  # pyright: ignore[reportIncompatibleMethodOverride]
         instance: QCoreApplication | None = QCoreApplication.instance()
-=======
-    def closeEvent(self, e: QCloseEvent):  # type: ignore[override, note]
-        self.ui.texturesWidget.doTerminations()
-        instance = QCoreApplication.instance()
-        print("<SDM> [closeEvent scope] instance: ", instance)
-
->>>>>>> a334711b
         if instance is None:
             sys.exit()
         else:
             instance.quit()
 
-<<<<<<< HEAD
     def mouseMoveEvent(self, event: QMouseEvent):  # pyright: ignore[reportIncompatibleMethodOverride]
-=======
-    def mouseMoveEvent(self, event: QMouseEvent):  # type: ignore[override, note]
-        #print("mouseMoveEvent")
->>>>>>> a334711b
         if event.buttons() == Qt.MouseButton.LeftButton:
             if self._mouse_move_pos is None:
                 return
@@ -1279,49 +750,26 @@
             self.move(self.mapFromGlobal(self.mapToGlobal(self.pos()) + (globalPos - self._mouse_move_pos)))
             self._mouse_move_pos = globalPos
 
-<<<<<<< HEAD
     def mousePressEvent(self, event: QMouseEvent):  # pyright: ignore[reportIncompatibleMethodOverride]
-=======
-    def mousePressEvent(self, event: QMouseEvent):  # type: ignore[override, note]
-        #print("mousePressEvent")
->>>>>>> a334711b
         if event.button() == Qt.MouseButton.LeftButton:
             self._mouse_move_pos = event.globalPos() if qtpy.QT5 else event.globalPosition().toPoint()  # pyright: ignore[reportAttributeAccessIssue]
 
-<<<<<<< HEAD
     def mouseReleaseEvent(self, event: QMouseEvent):  # pyright: ignore[reportIncompatibleMethodOverride]
-=======
-    def mouseReleaseEvent(self, event: QMouseEvent):  # type: ignore[override, note]
-        #print("mouseReleaseEvent")
->>>>>>> a334711b
         if event.button() == Qt.MouseButton.LeftButton:
             self._mouse_move_pos = None
 
-<<<<<<< HEAD
     def keyPressEvent(self, event: QKeyEvent):  # pyright: ignore[reportIncompatibleMethodOverride]
-=======
-    def keyPressEvent(self, event: QKeyEvent):  # type: ignore[override, note]
->>>>>>> a334711b
         super().keyPressEvent(event)
 
     def dragEnterEvent(self, e: QtGui.QDragEnterEvent | None):  # pyright: ignore[reportIncompatibleMethodOverride]
         if e is None:
             return
-<<<<<<< HEAD
         event_mimedata = e.mimeData()
         if event_mimedata is None:
             return
         if not event_mimedata.hasUrls():
             return
         for url in event_mimedata.urls():
-=======
-
-        #print_qt_object(e)
-        if not e.mimeData().hasUrls():  # pyright: ignore[reportOptionalMemberAccess]
-            return
-
-        for url in e.mimeData().urls():  # pyright: ignore[reportOptionalMemberAccess]
->>>>>>> a334711b
             try:
                 filepath = url.toLocalFile()
                 _resref, restype = ResourceIdentifier.from_path(filepath).unpack()
@@ -1335,7 +783,6 @@
                 RobustLogger().debug(f"Not processing dragged-in item '{filepath}'. Unsupported restype.")
         e.accept()
 
-<<<<<<< HEAD
     def dropEvent(self, e: QtGui.QDropEvent | None):  # pyright: ignore[reportIncompatibleMethodOverride]
         if e is None:
             return
@@ -1343,36 +790,6 @@
         if event_mimedata is None:
             return
         for url in event_mimedata.urls():
-=======
-    def _handleWindowsZipExplorerDrop(self, e: QtGui.QDropEvent):
-        fd_data = e.mimeData().data('application/x-qt-windows-mime;value="FileGroupDescriptorW"').data()  # pyright: ignore[reportOptionalMemberAccess]
-        num_descriptors = struct.unpack("I", fd_data[:4])[0]
-        print(f"Number of file descriptors: {num_descriptors}")
-        offset = 4
-        base_part_format = "I 16s 2l 2l I 2Q 2Q 2Q 2I"
-        base_part_size = struct.calcsize(base_part_format)
-        filename_offset = 72
-        base_descriptor_data = fd_data[offset:offset + base_part_size]
-        raw_filename = base_descriptor_data[filename_offset:filename_offset + len(base_descriptor_data)]
-        try:
-            filename = raw_filename.decode("utf-16-le", errors="replace")
-        except UnicodeDecodeError as decode_error:
-            print(f"UnicodeDecodeError: {decode_error}")
-            return
-        QMessageBox(
-            QMessageBox.Icon.Critical,
-            "Windows ZIP drops not supported",
-            f"Please extract {filename} somewhere before attempting to open it into the toolset.",
-        ).exec_()
-        # TODO(th3w1zard1): get the path to the actual data from Shell IDList Array? Apparently it doesn't store in FileContents as initially predicted.
-        # shell_idlist_data = e.mimeData().data('application/x-qt-windows-mime;value="Shell IDList Array"').data()
-
-    def dropEvent(self, e: QtGui.QDropEvent | None):
-        if e is None:
-            return
-
-        for url in e.mimeData().urls():  # pyright: ignore[reportOptionalMemberAccess]
->>>>>>> a334711b
             filepath: str = url.toLocalFile()
             resname, restype = ResourceIdentifier.from_path(filepath).unpack()
             if not restype:
@@ -1453,68 +870,26 @@
         """Prevents users from spamming the start button, which could easily result in a bad crash."""
         self.module_designer_load_processed = True
 
-<<<<<<< HEAD
     def open_module_designer(self):
         assert self.active is not None, "No installation loaded."
         add_window(ModuleDesigner(None, self.active))
-=======
-    def openModuleDesigner(self):
-        if self.active is None:
-            QMessageBox(
-                QMessageBox.Icon.Information,
-                "No installation loaded.",
-                "Load an installation before opening the Module Designer.",
-            ).exec_()
-            return
-        designer = ModuleDesigner(None, self.active)
-        addWindow(designer, show=False)
->>>>>>> a334711b
 
     def open_settings_dialog(self):
         """Opens the Settings dialog and refresh installation combo list if changes."""
         dialog = SettingsDialog(self)
-<<<<<<< HEAD
         if (
             dialog.exec()
             and dialog.installation_edited
             and QMessageBox(
-=======
-        if dialog.exec_() and dialog.installationEdited:
-            result = QMessageBox( # type: ignore[call-overload]
->>>>>>> a334711b
                 QMessageBox.Icon.Question,
                 "Reload the installations?",
                 "You appear to have made changes to your installations, would you like to reload?",
                 QMessageBox.StandardButton.Yes | QMessageBox.StandardButton.No,
                 flags=Qt.WindowType.Window | Qt.WindowType.Dialog | Qt.WindowType.WindowStaysOnTopHint,
-<<<<<<< HEAD
             ).exec()
             == QMessageBox.StandardButton.Yes
         ):
             self.reload_settings()
-=======
-            ).exec_()
-            print("<SDM> [dropEvent scope] result: ", result)
-
-            if result == QMessageBox.Yes:
-                self.reloadSettings()
-
-    def openActiveTalktable(self):
-        """Opens the talktable for the active (currently selected) installation.
-
-        If there is no active information, show a message box instead.
-        """
-        if self.active is None:
-            QMessageBox(QMessageBox.Icon.Information, "No installation loaded.", "Load an installation before opening the TalkTable Editor.").exec_()
-            return
-        filepath = self.active.path() / "dialog.tlk"
-        print("<SDM> [openActiveTalktable scope] filepath: ", filepath)
-        if not filepath.is_file():
-            QMessageBox(QMessageBox.Icon.Information, "dialog.tlk not found", f"Could not open the TalkTable editor, dialog.tlk not found at the expected location<br><br>{filepath}.").exec_()
-            return
-        data = BinaryReader.load_file(filepath)
-        openResourceEditor(filepath, "dialog", ResourceType.TLK, data, self.active, self)
->>>>>>> a334711b
 
     @Slot()
     def open_active_talktable(self):
@@ -1544,7 +919,6 @@
         relevant: list[LocationResult] = journal_resources[jrl_ident]
         if len(relevant) > 1:
             dialog = FileSelectionWindow(relevant, self.active)
-<<<<<<< HEAD
             dialog.show()
             add_window(dialog)
         else:
@@ -1568,48 +942,6 @@
         add_window(builder)
 
     def open_instructions_window(self):
-=======
-            addWindow(dialog)
-        else:
-            jrl_resource = relevant[0].as_file_resource()
-            openResourceEditor(jrl_resource.filepath(), jrl_resource.resname(), jrl_resource.restype(), jrl_resource.data(), self.active, self)
-
-    def openFileSearchDialog(self):
-        """Opens the FileSearcher dialog.
-
-        If a search is conducted then a FileResults dialog displays the results
-        where the user can then select a resource and the selected resouce will then be shown in the main window.
-        """
-        if self.active is None:
-            print("No installation active, ergo nothing to search")
-            return
-        searchDialog = FileSearcher(self, self.installations)
-        searchDialog.setModal(False)  # Make the dialog non-modal
-        searchDialog.show()  # Show the dialog without blocking
-        addWindow(searchDialog, show=False)
-        searchDialog.fileResults.connect(self.handleSearchCompleted)
-
-    def openIndoorMapBuilder(self):
-        IndoorMapBuilder(self, self.active).show()
-
-    def openKotorDiff(self):
-        """Opens the KotorDiff window."""
-        window = KotorDiffWindow(self, self.installations, self.active)
-        window.setWindowIcon(self.windowIcon())
-        addWindow(window)
-        window.show()
-
-    def openTSLPatchDataEditor(self):
-        """Opens the TSLPatchData editor."""
-        from toolset.gui.dialogs.tslpatchdata_editor import TSLPatchDataEditor
-
-        dialog = TSLPatchDataEditor(self, self.active)
-        dialog.setWindowIcon(self.windowIcon())
-        addWindow(dialog)
-        dialog.show()
-
-    def openInstructionsWindow(self):
->>>>>>> a334711b
         """Opens the instructions window."""
         window = HelpWindow(None)
         window.setWindowIcon(self.windowIcon())
@@ -1656,14 +988,7 @@
         if not filename:
             return
         erf_filepath = self.active.module_path() / filename
-<<<<<<< HEAD
         if not erf_filepath.is_file():
-=======
-        print("<SDM> [openERFEditor scope] erf_filepath: ", erf_filepath)
-
-        if not erf_filepath.is_file():
-            self.log.warning(f"Not loading '{erf_filepath}'. File does not exist")
->>>>>>> a334711b
             return
         res_ident: ResourceIdentifier = ResourceIdentifier.from_path(erf_filepath)
         if not res_ident.restype:
@@ -1916,7 +1241,6 @@
     @Slot(str)
     def _save_capsule_from_tool_ui(self, module_name: str):
         assert self.active is not None
-<<<<<<< HEAD
         c_filepath = self.active.module_path() / module_name
         capsule_filter: str = "Module (*.mod);;Encapsulated Resource File (*.erf);;Resource Image File (*.rim);;Save (*.sav);;All Capsule Types (*.erf; *.mod; *.rim; *.sav)"
         capsule_type: str = "mod"
@@ -1956,175 +1280,6 @@
                     erf_or_rim = erf_or_rim.to_rim()
                 write_rim(erf_or_rim, r_save_filepath)
                 QMessageBox(QMessageBox.Icon.Information, "RIM Saved", f"Resource Image File saved to '{r_save_filepath}'").exec()
-=======
-        from pykotor.common.module import Module
-        from pykotor.tools.model import iterate_lightmaps, iterate_textures
-        curModuleName: str = self.ui.modulesWidget.ui.sectionCombo.currentData(QtCore.Qt.ItemDataRole.UserRole)
-        print("<SDM> [extractModuleRoomTextures scope] str: ", str)
-
-        if curModuleName not in self.active._modules:  # noqa: SLF001
-            RobustLogger().warning(f"'{curModuleName}' not a valid module.")
-            BetterMessageBox("Invalid module.", f"'{curModuleName}' not a valid module, could not find it in the loaded installation.").exec_()
-            return
-        thisModule = Module(curModuleName, self.active, use_dot_mod=is_mod_file(curModuleName))
-        print("<SDM> [extractModuleRoomTextures scope] thisModule: ", thisModule)
-
-        lytModuleResource = thisModule.layout()
-        print("<SDM> [extractModuleRoomTextures scope] lytModuleResource: ", lytModuleResource)
-
-        if lytModuleResource is None:
-            BetterMessageBox(f"'{curModuleName}' has no LYT!", f"The module '{curModuleName}' does not store any LYT resource.").exec_()
-            return
-        lyt = lytModuleResource.resource()
-        print("<SDM> [extractModuleRoomTextures scope] lyt: ", lyt)
-
-        if lyt is None:
-            BetterMessageBox(f"'{curModuleName}' has no LYT paths!", "The module did not contain any locations for the LYT. This is an internal error, as there should be one if we know it exists. Please report.").exec_()
-            return
-        optionalPaths = []
-        print("<SDM> [extractModuleRoomTextures scope] optionalPaths: ", optionalPaths)
-
-        #customFolderPath = self.get_multiple_directories("Choose optional folders to search for models")
-        #if customFolderPath and customFolderPath.strip():
-        #    optionalPaths.append(Path(customFolderPath))
-        modelQueries = [ResourceIdentifier(mdlName, ResourceType.MDL) for mdlName in (lyt.all_room_models())]
-        print("<SDM> [extractModuleRoomTextures scope] modelQueries: ", modelQueries)
-
-        modelLocationResults: dict[ResourceIdentifier, list[LocationResult]] = self.active.locations(modelQueries, folders=optionalPaths)
-        print("<SDM> [extractModuleRoomTextures scope] modelLocationResults: ", modelLocationResults)
-
-        modelLocations: dict[ResourceIdentifier, FileResource] = {k: v[0].as_file_resource() for k, v in modelLocationResults.items() if v}
-        print("<SDM> [extractModuleRoomTextures scope] modelLocations: ", modelLocations)
-
-        texlmNames: list[str] = []
-        for res in modelLocations.values():
-            texNames = []
-            try:
-                texNames.extend(iter(iterate_textures(res.data())))
-            except Exception:
-                RobustLogger().exception(f"Failed to extract textures names from {res.identifier()}")
-            lmNames = []
-            try:
-                lmNames.extend(iter(iterate_lightmaps(res.data())))
-            except Exception:
-                RobustLogger().exception(f"Failed to extract lightmap names from {res.identifier()}")
-            texlmNames.extend(texNames)
-            texlmNames.extend(lmNames)
-        textureData: CaseInsensitiveDict[TPC | None] = self.active.textures(texlmNames)
-        for tex, data in textureData.copy().items():
-            if data is None:
-                del textureData[tex]
-        textureResourceResults: list[ResourceResult] = [ResourceResult(tex, ResourceType.TPC, Path().joinpath(tex).with_suffix(".tpc"), bytes_tpc(data)) for tex, data in textureData.items()]
-
-        FileSaveHandler(textureResourceResults, self).save_files()
-
-    def extractModuleRoomModels(self):
-        assert self.active is not None
-        from pykotor.common.module import Module
-        curModuleName: str = self.ui.modulesWidget.ui.sectionCombo.currentData(QtCore.Qt.ItemDataRole.UserRole)
-        if curModuleName not in self.active._modules:  # noqa: SLF001
-            RobustLogger().warning(f"'{curModuleName}' not a valid module.")
-            BetterMessageBox("Invalid module.", f"'{curModuleName}' not a valid module, could not find it in the loaded installation.").exec_()
-            return
-        thisModule = Module(curModuleName, self.active, use_dot_mod=is_mod_file(curModuleName))
-        print("<SDM> [extractModuleRoomModels scope] thisModule: ", thisModule)
-
-        lytModuleResource = thisModule.layout()
-        print("<SDM> [extractModuleRoomModels scope] lytModuleResource: ", lytModuleResource)
-
-        if lytModuleResource is None:
-            BetterMessageBox(f"'{curModuleName}' has no LYT!", f"The module '{curModuleName}' does not store any LYT resource.").exec_()
-            return
-        lyt = lytModuleResource.resource()
-        print("<SDM> [extractModuleRoomModels scope] lyt: ", lyt)
-
-        if lyt is None:
-            BetterMessageBox(f"'{curModuleName}' has no LYT paths!", "The module did not contain any locations for the LYT. This is an internal error, as there should be one if we know it exists. Please report.").exec_()
-            return
-        optionalPaths = []
-        print("<SDM> [extractModuleRoomModels scope] optionalPaths: ", optionalPaths)
-
-        #customFolderPath = self.get_multiple_directories("Choose optional folders to search for models")
-        #print("<SDM> [extractModuleRoomModels scope] customFolderPath: ", customFolderPath)
-
-        #if customFolderPath and customFolderPath.strip():
-        #    optionalPaths.append(Path(customFolderPath))
-        modelQueries = [ResourceIdentifier(mdlName, ResourceType.MDL) for mdlName in (lyt.all_room_models())]
-        print("<SDM> [extractModuleRoomModels scope] modelQueries: ", modelQueries)
-
-        modelLocationResults: dict[ResourceIdentifier, list[LocationResult]] = self.active.locations(modelQueries, folders=optionalPaths)
-        print("<SDM> [extractModuleRoomModels scope] list[LocationResult]]: ", modelLocationResults)
-
-        modelLocations: dict[ResourceIdentifier, FileResource] = {k: v[0].as_file_resource() for k, v in modelLocationResults.items() if v}
-        print("<SDM> [extractModuleRoomModels scope] FileResource]: ", modelLocations)
-
-        FileSaveHandler(list(modelLocations.values()), self).save_files()
-
-    def extractAllModuleTextures(self):
-        assert self.active is not None
-        from pykotor.common.module import Module
-        curModuleName: str = self.ui.modulesWidget.ui.sectionCombo.currentData(QtCore.Qt.ItemDataRole.UserRole)
-        print("<SDM> [extractAllModuleTextures scope] str: ", str)
-
-        if curModuleName not in self.active._modules:  # noqa: SLF001
-            RobustLogger().warning(f"'{curModuleName}' not a valid module.")
-            return
-        thisModule = Module(curModuleName, self.active, use_dot_mod=is_mod_file(curModuleName))
-        print("<SDM> [extractAllModuleTextures scope] thisModule: ", thisModule)
-
-        texturesList: list[ResourceResult] = []
-        for ident, modRes in thisModule.resources.items():
-            if ident.restype not in (ResourceType.TGA, ResourceType.TPC):
-                continue
-            data = modRes.data()
-            if data is None:
-                continue
-            locations = modRes.locations()
-            print("<SDM> [extractAllModuleTextures scope] locations: ", locations)
-
-            if not locations:
-                continue
-            texturesList.append(ResourceResult(ident.resname, ident.restype, locations[0], data))
-        FileSaveHandler(texturesList, self).save_files()
-
-    def extractAllModuleModels(self):
-        from pykotor.common.module import Module
-        curModuleName: str = self.ui.modulesWidget.ui.sectionCombo.currentData(QtCore.Qt.ItemDataRole.UserRole)
-        assert self.active is not None, "self.active is None"
-        if curModuleName not in self.active._modules:  # noqa: SLF001
-            RobustLogger().warning(f"'{curModuleName}' not a valid module.")
-            return
-        assert self.active is not None, "self.active is None"
-        thisModule = Module(curModuleName, self.active, use_dot_mod=is_mod_file(curModuleName))
-        print("<SDM> [extractAllModuleModels scope] thisModule: ", thisModule)
-
-        modelsList: list[ResourceResult] = []
-        for ident, modRes in thisModule.resources.items():
-            if ident.restype not in (ResourceType.MDX, ResourceType.MDL):
-                continue
-            data = modRes.data()
-            if data is None:
-                continue
-            locations = modRes.locations()
-            print("<SDM> [extractAllModuleModels scope] locations: ", locations)
-
-            if not locations:
-                continue
-            modelsList.append(ResourceResult(ident.resname, ident.restype, locations[0], data))
-        FileSaveHandler(modelsList, self).save_files()
-
-    def extractModuleEverything(self):
-        from pykotor.common.module import Module
-        curModuleName: str = self.ui.modulesWidget.ui.sectionCombo.currentData(QtCore.Qt.ItemDataRole.UserRole)
-        print("<SDM> [extractModuleEverything scope] curModuleName: ", curModuleName)
-
-        assert self.active is not None, "self.active is None"
-        if curModuleName not in self.active._modules:  # noqa: SLF001
-            RobustLogger().warning(f"'{curModuleName}' is not a valid module.")
-            return
-        thisModule = Module(curModuleName, self.active, use_dot_mod=is_mod_file(curModuleName))
-        print("<SDM> [extractModuleEverything scope] thisModule: ", thisModule)
->>>>>>> a334711b
 
             elif is_any_erf_type_file(r_save_filepath):
                 if isinstance(erf_or_rim, RIM):
@@ -2172,30 +1327,13 @@
             if folder_path is None or paths_to_write is None:
                 return
             failed_savepath_handlers: dict[Path, Exception] = {}
-<<<<<<< HEAD
             resource_save_paths: dict[FileResource, Path] = FileSaveHandler(selected_resources).determine_save_paths(paths_to_write, failed_savepath_handlers)
-=======
-            resource_save_paths: dict[FileResource, Path] = FileSaveHandler(selectedResources).determine_save_paths(
-                paths_to_write,
-                failed_savepath_handlers,
-            )
-            print("<SDM> [onExtractResources scope] resource_save_paths: ", resource_save_paths)
-
->>>>>>> a334711b
             if not resource_save_paths:
                 return
             loader = AsyncLoader.__new__(AsyncLoader)
             seen_resources: dict[LocationResult, Path] = {}
-<<<<<<< HEAD
             tasks = [lambda res=resource, fp=save_path: self._extract_resource(res, fp, loader, seen_resources) for resource, save_path in resource_save_paths.items()]
             loader.__init__(  # pylint: disable=unnecessary-dunder-call
-=======
-            tasks: list[Callable[[], None]] = [
-                lambda res=resource, fp=save_path: self._extractResource(res, fp, loader, seen_resources)
-                for resource, save_path in resource_save_paths.items()
-            ]
-            loader.__init__(
->>>>>>> a334711b
                 self,
                 "Extracting Resources",
                 tasks,
@@ -2206,7 +1344,6 @@
                 loader.exec()
             else:
                 for resource, save_path in resource_save_paths.items():
-<<<<<<< HEAD
                     self._extract_resource(resource, save_path, loader, seen_resources)
 
             # quick main thread/ui check.
@@ -2219,36 +1356,6 @@
                     f"Failed to save {len(loader.errors)} files!",
                     flags=Qt.WindowType.Dialog | Qt.WindowType.WindowTitleHint | Qt.WindowType.WindowCloseButtonHint | Qt.WindowType.WindowStaysOnTopHint,
                 )
-=======
-                    self._extractResource(resource, save_path, loader, seen_resources)
-
-            qInstance = QApplication.instance()
-            print("<SDM> [onExtractResources scope] qInstance: ", qInstance)
-            assert qInstance is not None, "no QApplication created??"
-            if QThread.currentThread() == qInstance.thread():
-                if loader.errors:
-                    msgBox = QMessageBox(
-                        QMessageBox.Icon.Information,
-                        "Failed to extract some items.",
-                        f"Failed to save {len(loader.errors)} files!",
-                        flags=Qt.Dialog | Qt.WindowTitleHint | Qt.WindowCloseButtonHint | Qt.WindowStaysOnTopHint  # pyright: ignore[reportArgumentType]
-                    )
-
-                    msgBox.setDetailedText("\n".join(f"{e.__class__.__name__}: {e}" for e in loader.errors))
-                else:
-                    msgBox = QMessageBox(
-                        QMessageBox.Icon.Information,
-                        "Extraction successful.",
-                        f"Successfully saved {len(paths_to_write)} files to {folder_path}",
-                        flags=Qt.Dialog | Qt.WindowTitleHint | Qt.WindowCloseButtonHint | Qt.WindowStaysOnTopHint  # pyright: ignore[reportArgumentType]
-                    )
-
-                    msgBox.setDetailedText("\n".join(str(p) for p in resource_save_paths.values()))
-                msgBox.exec_()
-        elif isinstance(resourceWidget, ResourceList) and is_capsule_file(resourceWidget.currentSection()):
-            module_name = resourceWidget.currentSection()
-            print("<SDM> [onExtractResources scope] module_name: ", module_name)
->>>>>>> a334711b
 
                 msg_box.setDetailedText("\n".join(f"{e.__class__.__name__}: {e}" for e in loader.errors))
                 msg_box.exec()
@@ -2266,7 +1373,6 @@
             module_name = resource_widget.ui.sectionCombo.currentData(Qt.ItemDataRole.UserRole)
             self._save_capsule_from_tool_ui(module_name)
 
-<<<<<<< HEAD
     def _extract_resource(
         self,
         resource: FileResource,
@@ -2280,29 +1386,6 @@
         )
         r_folderpath: Path = save_path.parent
         data: bytes = resource.data()
-=======
-        Args:
-        ----
-            resource (FileResource): The FileResource object
-            filepath (os.PathLike | str): Path to save the extracted file
-            loader (AsyncLoader): Loader for async operations
-
-        Processing Logic:
-        ----------------
-            - Extracts Txi data from TPC files
-            - Decompiles TPC and MDL files
-            - Extracts textures from MDL files
-            - Writes extracted data to the file path
-        """
-        loader._worker.progress.emit(f"Processing resource: {resource.identifier()}", "update_maintask_text")  # noqa: SLF001
-        r_folderpath: Path = save_path.parent
-        print("<SDM> [_extractResource scope] parent savepath: ", r_folderpath)
-
-
-        data: bytes | bytearray = resource.data()
-
-
->>>>>>> a334711b
         if resource.restype() is ResourceType.MDX and self.ui.mdlDecompileCheckbox.isChecked():
             return
         if resource.restype() is ResourceType.TPC:
@@ -2314,30 +1397,14 @@
                 loader.errors.append(e)
             try:
                 if self.ui.tpcDecompileCheckbox.isChecked():
-<<<<<<< HEAD
                     data = self._decompile_tpc(tpc)
             except Exception as e:  # noqa: BLE001  # pylint: disable=broad-exception-caught
-=======
-                    RobustLogger().info(f"Converting '{resource.identifier()}' to TGA because of settings.")
-                    data = self._decompileTpc(tpc)
-            except Exception as e:
->>>>>>> a334711b
                 loader.errors.append(e)
         if resource.restype() is ResourceType.MDL:
             if self.ui.mdlTexturesCheckbox.isChecked():
-<<<<<<< HEAD
                 self._extract_mdl_textures(resource, r_folderpath, loader, data, seen_resources)  # pyright: ignore[reportArgumentType]
             if self.ui.mdlDecompileCheckbox.isChecked():
                 data = bytes(self._decompile_mdl(resource, data))
-=======
-                RobustLogger().info(f"Extracting MDL Textures because of settings: {resource.identifier()}")
-                self._extractMdlTextures(resource, r_folderpath, loader, bytes(data), cast("Dict[LocationResult | Literal['all_locresults'], Path | Any]", {}))
-
-            if self.ui.mdlDecompileCheckbox.isChecked():
-                RobustLogger().info(f"Converting '{resource.identifier()}' to ASCII MDL because of settings")
-                data = self._decompileMdl(resource, data)
-
->>>>>>> a334711b
         with save_path.open("wb") as file:
             file.write(data)
 
@@ -2401,7 +1468,6 @@
             ],
         )
 
-<<<<<<< HEAD
     def _process_texture(
         self,
         texture: str,
@@ -2418,9 +1484,6 @@
                 if location in seen_resources:
                     self._copy_existing_texture(seen_resources[location], subfolder)
                     continue
-=======
-        all_locresults = cast("Dict[str, Dict[ResourceIdentifier, List[LocationResult]]]", seen_resources.setdefault("all_locresults", {}))
->>>>>>> a334711b
 
                 try:
                     self._save_texture(location, resident, subfolder, seen_resources)
@@ -2429,60 +1492,9 @@
                     loader.errors.append(
                         ValueError(f"Failed to save {tex_type} '{resident}' ({texture}) for model '{resource.identifier()}':<br>    {e.__class__.__name__}: {e}")
                     )
-<<<<<<< HEAD
-=======
-                else:
-                    print(f"Reusing last location search for texture '{texlm}' ref'd by {resource.identifier()}")
-
-
-                is_found: bool = False
-                for resident, loclist in location_results.items():
-                    if loclist:
-                        is_found = True
-                    for location in loclist:
-                        subfolder = main_subfolder / location.filepath.stem
-                        previous_save_path = seen_resources.get(location)
-                        if previous_save_path is not None:
-                            print(f"Reusing already processed location {location} for {resident}")
-                            subfolder.mkdir(parents=True, exist_ok=True)
-                            shutil.copy(str(previous_save_path), str(subfolder))
-                            if self.ui.tpcTxiCheckbox.isChecked():
-                                txi_path = previous_save_path.with_suffix(".txi")
-                                if txi_path.is_file():
-                                    shutil.copy(str(txi_path), str(subfolder))
-                            continue
-                        file_format = ResourceType.TGA if self.ui.tpcDecompileCheckbox.isChecked() else ResourceType.TPC
-                        savepath = subfolder / f"{resident.resname}.{file_format.extension}"
-                        seen_resources[location] = savepath
-                        try:
-                            if self.ui.tpcTxiCheckbox.isChecked() or (resident.restype is ResourceType.TPC and self.ui.tpcDecompileCheckbox.isChecked()):
-                                tpc = read_tpc(location.filepath, location.offset, location.size)
-                                subfolder.mkdir(parents=True, exist_ok=True)
-                                if self.ui.tpcTxiCheckbox.isChecked():
-                                    self._extractTxi(tpc, savepath.with_suffix(".txi"))
-
-                                write_tpc(tpc, savepath, file_format)
-                            else:
-                                with location.filepath.open("rb") as r_stream:
-                                    r_stream.seek(location.offset)
-                                    savepath.parent.mkdir(parents=True, exist_ok=True)
-                                    with savepath.open("wb") as w_stream:
-                                        w_stream.write(r_stream.read(location.size))
-                        except Exception as e:  # noqa: BLE001, PERF203
-                            RobustLogger().exception(f"Failed to save location result of {tex_type} '{resident}' ({texlm}) for model '{resource.identifier()}'")
-                            loader.errors.append(ValueError(f"Failed to save location result of {tex_type} '{resident}' ({texlm}) for model '{resource.identifier()}':<br>    {e.__class__.__name__}: {e}"))
-
-                if not is_found:
-                    loader.errors.append(ValueError(f"Missing {tex_type} '{texlm}' for model '{resource.identifier()}'"))
-                    continue
-            except Exception as e:  # noqa: BLE001
-                RobustLogger().exception(f"Failed to extract {tex_type} '{texlm}' for model '{resource.identifier()}'")
-                loader.errors.append(ValueError(f"Failed to extract {tex_type} '{texlm}' for model '{resource.identifier()}':<br>    {e.__class__.__name__}: {e}"))
->>>>>>> a334711b
 
         return bool(location_results)
 
-<<<<<<< HEAD
     def _copy_existing_texture(
         self,
         previous_save_path: Path,
@@ -2516,287 +1528,17 @@
                 r_stream.seek(location.offset)
                 savepath.parent.mkdir(parents=True, exist_ok=True)
                 w_stream.write(r_stream.read(location.size))
-=======
-    def onMakeUnskippable(self, resources: list[FileResource]):
-        """Make selected dialog files unskippable."""
-        from pykotor.resource.formats.gff import GFFContent, read_gff
-        from pykotor.resource.formats.gff.gff_auto import bytes_gff
-
-        modified_count = 0
-        errors = []
-
-        for resource in resources:
-            try:
-                if resource.restype() is not ResourceType.DLG:
-                    continue
-
-                gff = read_gff(resource.data())
-                if gff.content is not GFFContent.DLG:
-                    continue
-
-                skippable = gff.root.acquire("Skippable", None)
-                if skippable in {0, "0"}:
-                    continue  # Already unskippable
-
-                conversationtype = gff.root.acquire("ConversationType", None)
-                if conversationtype in {"1", 1}:
-                    continue  # Cinematic conversations
-
-                gff.root.set_uint8("Skippable", 0)
-                new_data = bytes_gff(gff)
-                resource.filepath().write_bytes(new_data)
-                modified_count += 1
-
-            except Exception as e:  # noqa: BLE001
-                errors.append(f"{resource.filename()}: {universal_simplify_exception(e)}")
-
-        if errors:
-            QMessageBox.warning(
-                self,
-                "Errors Occurred",
-                f"Successfully modified {modified_count} files, but {len(errors)} failed:\n" + "\n".join(errors[:5]),
-            )
-        else:
-            QMessageBox.information(
-                self,
-                "Success",
-                f"Successfully made {modified_count} dialog(s) unskippable.",
-            )
-
-    def onConvertGFF(self, resources: list[FileResource], target_game: str):
-        """Convert GFF files between K1 and TSL formats."""
-        from pykotor.common.misc import Game
-        from pykotor.resource.generics.are import read_are, write_are
-        from pykotor.resource.generics.dlg import read_dlg, write_dlg
-        from pykotor.resource.generics.git import read_git, write_git
-        from pykotor.resource.generics.jrl import read_jrl, write_jrl
-        from pykotor.resource.generics.pth import read_pth, write_pth
-        from pykotor.resource.generics.utc import read_utc, write_utc
-        from pykotor.resource.generics.utd import read_utd, write_utd
-        from pykotor.resource.generics.ute import read_ute, write_ute
-        from pykotor.resource.generics.uti import read_uti, write_uti
-        from pykotor.resource.generics.utm import read_utm, write_utm
-        from pykotor.resource.generics.utp import read_utp, write_utp
-        from pykotor.resource.generics.uts import read_uts, write_uts
-        from pykotor.resource.generics.utt import read_utt, write_utt
-        from pykotor.resource.generics.utw import read_utw, write_utw
-
-        to_game = Game.K1 if target_game == "K1" else Game.K2
-        converted_count = 0
-        errors: list[str] = []
-
-        for resource in resources:
-            try:
-                converted_data = bytearray()
-
-                if resource.restype() is ResourceType.ARE:
-                    generic = read_are(resource.data())
-                    write_are(generic, converted_data, to_game)
-                elif resource.restype() is ResourceType.DLG:
-                    generic = read_dlg(resource.data())
-                    write_dlg(generic, converted_data, to_game)
-                elif resource.restype() is ResourceType.GIT:
-                    generic = read_git(resource.data())
-                    write_git(generic, converted_data, to_game)
-                elif resource.restype() is ResourceType.JRL:
-                    generic = read_jrl(resource.data())
-                    write_jrl(generic, converted_data, game=to_game)
-                elif resource.restype() is ResourceType.PTH:
-                    generic = read_pth(resource.data())
-                    write_pth(generic, converted_data, game=to_game)
-                elif resource.restype() is ResourceType.UTC:
-                    generic = read_utc(resource.data())
-                    write_utc(generic, converted_data, game=to_game)
-                elif resource.restype() is ResourceType.UTD:
-                    generic = read_utd(resource.data())
-                    write_utd(generic, converted_data, game=to_game)
-                elif resource.restype() is ResourceType.UTE:
-                    generic = read_ute(resource.data())
-                    write_ute(generic, converted_data, game=to_game)
-                elif resource.restype() is ResourceType.UTI:
-                    generic = read_uti(resource.data())
-                    write_uti(generic, converted_data, game=to_game)
-                elif resource.restype() is ResourceType.UTM:
-                    generic = read_utm(resource.data())
-                    write_utm(generic, converted_data, game=to_game)
-                elif resource.restype() is ResourceType.UTP:
-                    generic = read_utp(resource.data())
-                    write_utp(generic, converted_data, game=to_game)
-                elif resource.restype() is ResourceType.UTS:
-                    generic = read_uts(resource.data())
-                    write_uts(generic, converted_data, game=to_game)
-                elif resource.restype() is ResourceType.UTT:
-                    generic = read_utt(resource.data())
-                    write_utt(generic, converted_data, game=to_game)
-                elif resource.restype() is ResourceType.UTW:
-                    generic = read_utw(resource.data())
-                    write_utw(generic, converted_data, game=to_game)
-                else:
-                    continue
-
-                resource.filepath().write_bytes(converted_data)
-                converted_count += 1
-
-            except Exception as e:  # noqa: BLE001
-                errors.append(f"{resource.filename()}: {universal_simplify_exception(e)}")
-
-        if errors:
-            QMessageBox.warning(
-                self,
-                "Errors Occurred",
-                f"Successfully converted {converted_count} files to {to_game.name}, but {len(errors)} failed:\n" + "\n".join(errors[:5]),
-            )
-        else:
-            QMessageBox.information(
-                self,
-                "Success",
-                f"Successfully converted {converted_count} file(s) to {to_game.name} format.",
-            )
-
-    def onConvertTPC(self, resources: list[FileResource]):
-        """Convert TGA files to TPC format."""
-        from pykotor.resource.formats.tpc.io_tga import TPCTGAReader
-        from pykotor.resource.formats.tpc.io_tpc import TPCBinaryWriter
-
-        converted_count: int = 0
-        errors: list[str] = []
-
-        for resource in resources:
-            try:
-                if resource.restype() is not ResourceType.TGA:
-                    continue
-
-                tpc = TPCTGAReader(resource.data()).load()
-                new_path = resource.filepath().with_suffix(".tpc")
-                TPCBinaryWriter(tpc, new_path).write()
-                converted_count += 1
-
-            except Exception as e:  # noqa: BLE001
-                errors.append(f"{resource.filename()}: {universal_simplify_exception(e)}")
-
-        if errors:
-            QMessageBox.warning(
-                self,
-                "Errors Occurred",
-                f"Successfully converted {converted_count} files to TPC, but {len(errors)} failed:\n" + "\n".join(errors[:5]),
-            )
-        else:
-            QMessageBox.information(
-                self,
-                "Success",
-                f"Successfully converted {converted_count} TGA file(s) to TPC.",
-            )
-
-    def onConvertTGA(self, resources: list[FileResource]):
-        """Convert TPC files to TGA format."""
-        from pykotor.resource.formats.tpc.io_tga import TPCTGAWriter
-        from pykotor.resource.formats.tpc.io_tpc import TPCBinaryReader
-
-        converted_count: int = 0
-        errors: list[str] = []
-
-        for resource in resources:
-            try:
-                if resource.restype() is not ResourceType.TPC:
-                    continue
-
-                tpc = TPCBinaryReader(resource.data()).load()
-                new_path = resource.filepath().with_suffix(".tga")
-                TPCTGAWriter(tpc, new_path).write()
-                converted_count += 1
-
-            except Exception as e:  # noqa: BLE001
-                errors.append(f"{resource.filename()}: {universal_simplify_exception(e)}")
-
-        if errors:
-            QMessageBox.warning(
-                self,
-                "Errors Occurred",
-                f"Successfully converted {converted_count} files to TGA, but {len(errors)} failed:\n" + "\n".join(errors[:5]),
-            )
-        else:
-            QMessageBox.information(
-                self,
-                "Success",
-                f"Successfully converted {converted_count} TPC file(s) to TGA.",
-            )
-
-    def openFromFile(self):
-        filepaths: list[str] = QFileDialog.getOpenFileNames(self, "Select files to open")[:-1][0]
-        print("<SDM> [openFromFile scope] filepaths: ", filepaths)
->>>>>>> a334711b
 
     def open_from_file(self):
         filepaths: list[str] = QFileDialog.getOpenFileNames(self, "Select files to open")[:-1][0]
 
         for filepath in filepaths:
-<<<<<<< HEAD
             r_filepath = Path(filepath)
             try:
                 file_res = FileResource(r_filepath.stem, ResourceType.from_extension(r_filepath.suffix), r_filepath.stat().st_size, 0x0, r_filepath)
                 open_resource_editor(file_res, self.active, self)
-=======
-            r_filepath: Path = Path(filepath)
-            print("<SDM> [openFromFile scope] r_filepath: ", r_filepath)
-
-            try:
-                with r_filepath.open("rb") as file:
-                    data = file.read()
-                openResourceEditor(
-                    filepath,
-                    *ResourceIdentifier.from_path(r_filepath).validate().unpack(),
-                    data,
-                    self.active,
-                    self,
-                )
->>>>>>> a334711b
             except (ValueError, OSError) as e:
                 etype, msg = universal_simplify_exception(e)
                 QMessageBox(QMessageBox.Icon.Critical, f"Failed to open file ({etype})", msg).exec()
 
-<<<<<<< HEAD
-    # endregion
-=======
-                QMessageBox(QMessageBox.Icon.Critical, f"Failed to open file ({etype})", msg).exec_()
-
-    # endregion
-
-
-class FolderObserver(FileSystemEventHandler):
-    def __init__(self, window: ToolWindow):
-        self.window: ToolWindow = window
-        self.lastModified: datetime = datetime.now(tz=timezone.utc).astimezone()
-
-    def on_any_event(self, event: FileSystemEvent):
-        if self.window.active is None:
-            return
-        rightnow: datetime = datetime.now(tz=timezone.utc).astimezone()
-        print("<SDM> [on_any_event scope] rightnow: ", rightnow)
-
-        if rightnow - self.lastModified < timedelta(seconds=1):
-            return
-
-        self.lastModified = rightnow
-        print("<SDM> [on_any_event scope] self.lastModified: ", self.lastModified)
-
-        modified_path: Path = Path(event.src_path)
-        print("<SDM> [on_any_event scope] modified_path: ", modified_path)
-
-
-        if not modified_path.is_file():
-            return
-
-        module_path: Path = self.window.active.module_path()
-        print("<SDM> [on_any_event scope] module_path: ", module_path)
-
-        override_path: Path = self.window.active.override_path()
-        print("<SDM> [on_any_event scope] override_path: ", override_path)
-
-
-        if modified_path.is_relative_to(module_path):
-            self.window.moduleFilesUpdated.emit(str(modified_path), event.event_type)
-        elif modified_path.is_relative_to(override_path):
-            self.window.overrideFilesUpdate.emit(str(modified_path), event.event_type)
-        else:
-            print(f"Watchdog passed unknown file: {modified_path}")
->>>>>>> a334711b
+    # endregion