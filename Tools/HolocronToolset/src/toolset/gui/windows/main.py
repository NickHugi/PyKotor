--- conflicted
+++ resolved
@@ -929,30 +929,6 @@
             if self.dogObserver is not None:
                 self.dogObserver.stop()
                 self.dogObserver = None
-<<<<<<< HEAD
-            print("Loader task completed.")
-        else:
-            print("Loading core installation resources into UI...")
-            self.ui.coreWidget.setResources(self.active.chitin_resources())
-            if self.active.game().is_k1():
-                patch_erf_path = self.active.path() / "patch.erf"
-                if patch_erf_path.safe_isfile():
-                    self.ui.coreWidget.setResources(Capsule(patch_erf_path).resources(), clear_existing=False)
-            self.ui.coreWidget.setResources(self.active._streamwaves, "Stream Waves", clear_existing=False)
-            self.ui.coreWidget.setResources(self.active._streammusic, "Stream Music", clear_existing=False)
-            self.ui.coreWidget.setResources(self.active._streamsounds, "Stream Sounds", clear_existing=False)
-            print("Loading module resources into UI...")
-            self.refreshModuleList(reload=False)
-            print("Loading override resources into UI...")
-            self.refreshOverrideList(reload=False)
-            print("Loading TexturePack resources into UI...")
-            self.refreshTexturePackList(reload=False)
-            self.ui.texturesWidget.setInstallation(self.active)
-
-            print("Updating menus...")
-            self.updateMenus()
-            print("Setting up watchdog observer...")
-=======
             return
         self.active = loader.value
         # KEEP UI CODE IN MAIN THREAD!
@@ -966,13 +942,19 @@
         if not prepare_loader.exec_():
             self.active = None
             self.ui.gameCombo.setCurrentIndex(0)
->>>>>>> aa9cd4e3
             if self.dogObserver is not None:
                 self.dogObserver.stop()
                 self.dogObserver = None
             return
         print("Loading core installation resources into UI...")
         self.ui.coreWidget.setResources(self.active.chitin_resources())
+        if self.active.game().is_k1():
+            patch_erf_path = self.active.path() / "patch.erf"
+            if patch_erf_path.safe_isfile():
+                self.ui.coreWidget.setResources(Capsule(patch_erf_path).resources(), clear_existing=False)
+        self.ui.coreWidget.setResources(self.active._streamwaves, "Stream Waves", clear_existing=False)
+        self.ui.coreWidget.setResources(self.active._streammusic, "Stream Music", clear_existing=False)
+        self.ui.coreWidget.setResources(self.active._streamsounds, "Stream Sounds", clear_existing=False)
         moduleItems, overrideItems, textureItems = prepare_loader.value
         self.ui.modulesWidget.setSections(moduleItems)
         self.ui.overrideWidget.setSections(overrideItems)
