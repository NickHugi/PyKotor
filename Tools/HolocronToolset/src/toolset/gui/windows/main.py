--- conflicted
+++ resolved
@@ -9,18 +9,12 @@
 from tempfile import TemporaryDirectory
 from typing import TYPE_CHECKING, Any, ClassVar
 
-<<<<<<< HEAD
 import qtpy
 
 from qtpy import QtCore
-from qtpy.QtCore import QMetaObject, Qt
-from qtpy.QtGui import QIcon, QPixmap, QStandardItem
-from qtpy.QtWidgets import QApplication, QFileDialog, QMainWindow, QMessageBox, QStyle
-=======
-from PyQt5 import QtCore
-from PyQt5.QtCore import QFile, QTextStream, Qt
-from PyQt5.QtGui import QColor, QIcon, QPalette, QPixmap, QStandardItem
-from PyQt5.QtWidgets import (
+from qtpy.QtCore import QFile, QTextStream, QMetaObject, Qt
+from qtpy.QtGui import QColor, QIcon, QPalette, QPixmap, QStandardItem
+from qtpy.QtWidgets import (
     QAction,
     QApplication,
     QFileDialog,
@@ -33,7 +27,6 @@
     QVBoxLayout,
     QWidget,
 )
->>>>>>> 2574a8cd
 from watchdog.events import FileSystemEventHandler
 from watchdog.observers import Observer
 
@@ -218,14 +211,8 @@
 
 
 class ToolWindow(QMainWindow):
-<<<<<<< HEAD
     moduleFilesUpdated = QtCore.Signal(object, object)
-
     overrideFilesUpdate = QtCore.Signal(object, object)
-=======
-    moduleFilesUpdated = QtCore.pyqtSignal(object, object)
-    overrideFilesUpdate = QtCore.pyqtSignal(object, object)
->>>>>>> 2574a8cd
 
     GFF_TYPES: ClassVar[list[ResourceType]] = [
         ResourceType.GFF,
