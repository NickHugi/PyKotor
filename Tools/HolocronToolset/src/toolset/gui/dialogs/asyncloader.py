--- conflicted
+++ resolved
@@ -5,29 +5,18 @@
 
 from typing import TYPE_CHECKING, Any, Callable, Generic, TypeVar
 
-<<<<<<< HEAD
 from qtpy import QtCore
-from qtpy.QtCore import QThread
+from qtpy.QtCore import QThread, QTimer, Qt
 from qtpy.QtWidgets import QDialog, QLabel, QMessageBox, QProgressBar, QVBoxLayout
-=======
-from PyQt5 import QtCore
-from PyQt5.QtCore import QThread, QTimer, Qt
-from PyQt5.QtWidgets import QDialog, QLabel, QMessageBox, QProgressBar, QVBoxLayout
->>>>>>> 1566dd67
 
 from utility.error_handling import format_exception_with_variables, universal_simplify_exception
 from utility.system.path import Path
 
 if TYPE_CHECKING:
-<<<<<<< HEAD
+    from multiprocessing import Process, Queue
+
     from qtpy.QtGui import QCloseEvent
     from qtpy.QtWidgets import QWidget
-=======
-    from multiprocessing import Process, Queue
-
-    from PyQt5.QtGui import QCloseEvent
-    from PyQt5.QtWidgets import QWidget
->>>>>>> 1566dd67
 
 T = TypeVar("T")
 
