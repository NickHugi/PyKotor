--- conflicted
+++ resolved
@@ -2,14 +2,10 @@
 
 from typing import TYPE_CHECKING, NamedTuple
 
-<<<<<<< HEAD
 import qtpy
 
+from qtpy.QtCore import Qt
 from qtpy.QtWidgets import QDialog, QMessageBox
-=======
-from PyQt5.QtCore import Qt
-from PyQt5.QtWidgets import QDialog, QMessageBox
->>>>>>> 1566dd67
 
 from pykotor.common.module import Module
 from pykotor.tools import module
@@ -59,7 +55,6 @@
         """
         super().__init__(parent)
 
-<<<<<<< HEAD
         if qtpy.API_NAME == "PySide2":
             from toolset.uic.pyside2.dialogs import clone_module  # noqa: PLC0415  # pylint: disable=C0415
         elif qtpy.API_NAME == "PySide6":
@@ -70,9 +65,6 @@
             from toolset.uic.pyqt6.dialogs import clone_module  # noqa: PLC0415  # pylint: disable=C0415
         else:
             raise ImportError(f"Unsupported Qt bindings: {qtpy.API_NAME}")
-=======
-        from toolset.uic.dialogs import clone_module  # pylint: disable=C0415  # noqa: PLC0415
->>>>>>> 1566dd67
 
         self.ui = clone_module.Ui_Dialog()
         self.ui.setupUi(self)
