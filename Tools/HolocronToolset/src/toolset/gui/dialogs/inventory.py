from __future__ import annotations

from typing import TYPE_CHECKING, NamedTuple

import qtpy

from qtpy import QtCore
from qtpy.QtCore import QSize, QSortFilterProxyModel, QThread
from qtpy.QtGui import QIcon, QPixmap, QStandardItem, QStandardItemModel
from qtpy.QtWidgets import (
    QAction,
    QDialog,
    QFrame,
    QMenu,
    QProgressBar,
    QTableWidget,
    QTableWidgetItem,
    QTreeView,
    QVBoxLayout,
)

from pykotor.common.misc import EquipmentSlot, InventoryItem, ResRef
from pykotor.common.stream import BinaryReader
from pykotor.extract.capsule import Capsule
from pykotor.extract.installation import SearchLocation
from pykotor.resource.formats.tlk import read_tlk
from pykotor.resource.generics.uti import read_uti
from pykotor.resource.type import ResourceType
from pykotor.tools.misc import is_bif_file, is_capsule_file
from pykotor.tools.path import CaseAwarePath
from toolset.data.installation import HTInstallation
from utility.error_handling import format_exception_with_variables

if TYPE_CHECKING:
    import os

<<<<<<< HEAD
    from qtpy.QtCore import QModelIndex, QPoint
    from qtpy.QtGui import QDragEnterEvent, QDragMoveEvent, QDropEvent
    from qtpy.QtWidgets import QLabel
=======
    from PyQt5.QtCore import QModelIndex, QPoint
    from PyQt5.QtGui import QDragEnterEvent, QDragMoveEvent, QDropEvent
    from PyQt5.QtWidgets import QLabel, QWidget
>>>>>>> 1566dd67

    from pykotor.extract.file import ResourceIdentifier, ResourceResult
    from pykotor.resource.formats.tlk import TLK
    from pykotor.resource.formats.twoda.twoda_data import TwoDA
    from pykotor.resource.generics.uti import UTI

_RESNAME_ROLE = QtCore.Qt.UserRole + 1
_FILEPATH_ROLE = QtCore.Qt.UserRole + 2
_SLOTS_ROLE = QtCore.Qt.UserRole + 3


class SlotMapping(NamedTuple):
    label: QLabel
    frame: DropFrame
    emptyImage: str


class InventoryEditor(QDialog):
    def __init__(
        self,
        parent: QWidget,
        installation: HTInstallation,
        capsules: list[Capsule],
        folders: list[str],
        inventory: list[InventoryItem],
        equipment: dict[EquipmentSlot, InventoryItem],
        *,
        droid: bool = False,
        hide_equipment: bool = False,
        is_store: bool = False,
    ):
        """Initializes the inventory dialog.

        Args:
        ----
            parent (QWidget): Parent widget
            installation (HTInstallation): Homeworld installation
            capsules (list[Capsule]): List of capsules
            folders (list[str]): List of folders
            inventory (list[InventoryItem]): List of inventory items
            equipment (dict[EquipmentSlot, InventoryItem]): Equipped items
            droid (bool): True if droid inventory
            hide_equipment (bool): True if equipment tab hidden
            is_store (bool): True if store inventory

        Processes Logic:
        ---------------
            1. Sets up UI elements
            2. Maps equipment slots to images
            3. Populates equipped items
            4. Populates inventory table
            5. Builds item trees
            6. Connects signals.
        """
        super().__init__(parent)

<<<<<<< HEAD
        if qtpy.API_NAME == "PySide2":
            from toolset.uic.pyside2.dialogs.inventory import Ui_Dialog  # noqa: PLC0415  # pylint: disable=C0415
        elif qtpy.API_NAME == "PySide6":
            from toolset.uic.pyside6.dialogs.inventory import Ui_Dialog  # noqa: PLC0415  # pylint: disable=C0415
        elif qtpy.API_NAME == "PyQt5":
            from toolset.uic.pyqt5.dialogs.inventory import Ui_Dialog  # noqa: PLC0415  # pylint: disable=C0415
        elif qtpy.API_NAME == "PyQt6":
            from toolset.uic.pyqt6.dialogs.inventory import Ui_Dialog  # noqa: PLC0415  # pylint: disable=C0415
        else:
            raise ImportError(f"Unsupported Qt bindings: {qtpy.API_NAME}")
=======
        from toolset.uic.dialogs.inventory import Ui_Dialog  # pylint: disable=C0415  # noqa: PLC0415
>>>>>>> 1566dd67

        self.ui = Ui_Dialog()
        self.ui.setupUi(self)

        self.ui.contentsTable.is_store = is_store

        self.ui.coreTree.setSortingEnabled(True)
        self.ui.coreTree.sortByColumn(0, QtCore.Qt.DescendingOrder)
        self.ui.modulesTree.setSortingEnabled(True)
        self.ui.modulesTree.sortByColumn(0, QtCore.Qt.DescendingOrder)
        self.ui.overrideTree.setSortingEnabled(True)
        self.ui.overrideTree.sortByColumn(0, QtCore.Qt.DescendingOrder)
        self.ui.coreSearchEdit.textEdited.connect(self.doSearch)
        self.ui.modulesSearchEdit.textEdited.connect(self.doSearch)
        self.ui.modulesSearchEdit.textEdited.connect(self.doSearch)

        self._installation: HTInstallation = installation
        self._capsules: list[Capsule] = capsules
        self._slotMap: dict[EquipmentSlot, SlotMapping] = {
            EquipmentSlot.IMPLANT: SlotMapping(self.ui.implantPicture, self.ui.implantFrame, ":/images/inventory/{}_implant.png"),
            EquipmentSlot.HEAD: SlotMapping(self.ui.headPicture, self.ui.headFrame, ":/images/inventory/{}_head.png"),
            EquipmentSlot.GAUNTLET: SlotMapping(self.ui.gauntletPicture, self.ui.gauntletFrame, ":/images/inventory/{}_gauntlet.png"),
            EquipmentSlot.LEFT_ARM: SlotMapping(self.ui.armlPicture, self.ui.armlFrame, ":/images/inventory/{}_forearm_l.png"),
            EquipmentSlot.ARMOR: SlotMapping(self.ui.armorPicture, self.ui.armorFrame, ":/images/inventory/{}_armor.png"),
            EquipmentSlot.RIGHT_ARM: SlotMapping(self.ui.armrPicture, self.ui.armrFrame, ":/images/inventory/{}_forearm_r.png"),
            EquipmentSlot.LEFT_HAND: SlotMapping(self.ui.handlPicture, self.ui.handlFrame, ":/images/inventory/{}_hand_l.png"),
            EquipmentSlot.BELT: SlotMapping(self.ui.beltPicture, self.ui.beltFrame, ":/images/inventory/{}_belt.png"),
            EquipmentSlot.RIGHT_HAND: SlotMapping(self.ui.handrPicture, self.ui.handrFrame, ":/images/inventory/{}_hand_r.png"),
            EquipmentSlot.CLAW1: SlotMapping(self.ui.claw1Picture, self.ui.claw1Frame, ":/images/inventory/{}_gauntlet.png"),
            EquipmentSlot.CLAW2: SlotMapping(self.ui.claw2Picture, self.ui.claw2Frame, ":/images/inventory/{}_gauntlet.png"),
            EquipmentSlot.CLAW3: SlotMapping(self.ui.claw3Picture, self.ui.claw3Frame, ":/images/inventory/{}_gauntlet.png"),
            EquipmentSlot.HIDE: SlotMapping(self.ui.hidePicture, self.ui.hideFrame, ":/images/inventory/{}_armor.png"),
        }
        self._droid: bool = droid
        self.inventory: list[InventoryItem] = inventory
        self.equipment: dict[EquipmentSlot, InventoryItem] = equipment
        self.is_store: bool = is_store

        self.ui.implantFrame.itemDropped.connect(lambda filepath, resname, name: self.setEquipment(EquipmentSlot.IMPLANT, resname, filepath, name))
        self.ui.headFrame.itemDropped.connect(lambda filepath, resname, name: self.setEquipment(EquipmentSlot.HEAD, resname, filepath, name))
        self.ui.gauntletFrame.itemDropped.connect(lambda filepath, resname, name: self.setEquipment(EquipmentSlot.GAUNTLET, resname, filepath, name))
        self.ui.armlFrame.itemDropped.connect(lambda filepath, resname, name: self.setEquipment(EquipmentSlot.LEFT_ARM, resname, filepath, name))
        self.ui.armorFrame.itemDropped.connect(lambda filepath, resname, name: self.setEquipment(EquipmentSlot.ARMOR, resname, filepath, name))
        self.ui.armrFrame.itemDropped.connect(lambda filepath, resname, name: self.setEquipment(EquipmentSlot.RIGHT_ARM, resname, filepath, name))
        self.ui.handlFrame.itemDropped.connect(lambda filepath, resname, name: self.setEquipment(EquipmentSlot.LEFT_HAND, resname, filepath, name))
        self.ui.beltFrame.itemDropped.connect(lambda filepath, resname, name: self.setEquipment(EquipmentSlot.BELT, resname, filepath, name))
        self.ui.handrFrame.itemDropped.connect(lambda filepath, resname, name: self.setEquipment(EquipmentSlot.RIGHT_HAND, resname, filepath, name))
        self.ui.hideFrame.itemDropped.connect(lambda filepath, resname, name: self.setEquipment(EquipmentSlot.HIDE, resname, filepath, name))
        self.ui.claw1Frame.itemDropped.connect(lambda filepath, resname, name: self.setEquipment(EquipmentSlot.CLAW1, resname, filepath, name))
        self.ui.claw2Frame.itemDropped.connect(lambda filepath, resname, name: self.setEquipment(EquipmentSlot.CLAW2, resname, filepath, name))
        self.ui.claw3Frame.itemDropped.connect(lambda filepath, resname, name: self.setEquipment(EquipmentSlot.CLAW3, resname, filepath, name))

        self.ui.implantFrame.customContextMenuRequested.connect(lambda point: self.openItemContextMenu(self.ui.implantFrame, point))
        self.ui.headFrame.customContextMenuRequested.connect(lambda point: self.openItemContextMenu(self.ui.headFrame, point))
        self.ui.gauntletFrame.customContextMenuRequested.connect(lambda point: self.openItemContextMenu(self.ui.gauntletFrame, point))
        self.ui.armlFrame.customContextMenuRequested.connect(lambda point: self.openItemContextMenu(self.ui.armlFrame, point))
        self.ui.armorFrame.customContextMenuRequested.connect(lambda point: self.openItemContextMenu(self.ui.armorFrame, point))
        self.ui.armrFrame.customContextMenuRequested.connect(lambda point: self.openItemContextMenu(self.ui.armrFrame, point))
        self.ui.handlFrame.customContextMenuRequested.connect(lambda point: self.openItemContextMenu(self.ui.handlFrame, point))
        self.ui.beltFrame.customContextMenuRequested.connect(lambda point: self.openItemContextMenu(self.ui.beltFrame, point))
        self.ui.handrFrame.customContextMenuRequested.connect(lambda point: self.openItemContextMenu(self.ui.handrFrame, point))
        self.ui.hideFrame.customContextMenuRequested.connect(lambda point: self.openItemContextMenu(self.ui.hideFrame, point))
        self.ui.claw1Frame.customContextMenuRequested.connect(lambda point: self.openItemContextMenu(self.ui.claw1Frame, point))
        self.ui.claw2Frame.customContextMenuRequested.connect(lambda point: self.openItemContextMenu(self.ui.claw2Frame, point))
        self.ui.claw3Frame.customContextMenuRequested.connect(lambda point: self.openItemContextMenu(self.ui.claw3Frame, point))

        self.ui.okButton.clicked.connect(self.accept)
        self.ui.cancelButton.clicked.connect(self.reject)

        self.ui.implantFrame.slot = EquipmentSlot.IMPLANT
        self.ui.headFrame.slot = EquipmentSlot.HEAD
        self.ui.gauntletFrame.slot = EquipmentSlot.GAUNTLET
        self.ui.armlFrame.slot = EquipmentSlot.LEFT_ARM
        self.ui.armorFrame.slot = EquipmentSlot.ARMOR
        self.ui.armrFrame.slot = EquipmentSlot.RIGHT_ARM
        self.ui.handlFrame.slot = EquipmentSlot.LEFT_HAND
        self.ui.beltFrame.slot = EquipmentSlot.BELT
        self.ui.handrFrame.slot = EquipmentSlot.RIGHT_HAND
        self.ui.hideFrame.slot = EquipmentSlot.HIDE
        self.ui.claw1Frame.slot = EquipmentSlot.CLAW1
        self.ui.claw2Frame.slot = EquipmentSlot.CLAW2
        self.ui.claw3Frame.slot = EquipmentSlot.CLAW3

        self.ui.contentsTable.setColumnWidth(0, 64)

        for slot in (slot for slot in EquipmentSlot if slot in self._slotMap):
            image = self._slotMap[slot].emptyImage.format("droid" if droid else "human")
            self._slotMap[slot].label.setPixmap(QPixmap(image))

        for slot, item in self.equipment.items():
            self.setEquipment(slot, str(item.resref))

        for item in self.inventory:
            self.ui.contentsTable.addItem(str(item.resref), item.droppable, item.infinite)

        self.ui.tabWidget_2.setVisible(not hide_equipment)

        self.buildItems()

    def accept(self):
        super().accept()
        self.inventory = []
        for i in range(self.ui.contentsTable.rowCount()):
            tableItem: ItemContainer = self.ui.contentsTable.item(i, 1)  # FIXME(th3w1zard1): QTableWidgetItem | None cannot be assigned to ItemContainer, needs a .data(role) call.
            self.inventory.append(InventoryItem(ResRef(tableItem.resname), tableItem.droppable, tableItem.infinite))

        self.equipment = {}
        widget: DropFrame
        for widget in self.ui.standardEquipmentTab.children() + self.ui.naturalEquipmentTab.children():  # type: ignore[reportGeneralTypeIssues]
            # HACK: isinstance is not working (possibly due to how DropFrame is imported in _ui.py file.
            # Also make sure there is an item in the slot otherwise the GFF will create a struct for each slot.
            if "DropFrame" in widget.__class__.__name__ and widget.resname:
                self.equipment[widget.slot] = InventoryItem(ResRef(widget.resname), widget.droppable, widget.infinite)

    def buildItems(self):
        """Builds item trees from a dialog.

        Args:
        ----
            self: {The class instance}.

        Returns:
        -------
            None: {Does not return anything}

        Processing Logic:
        ----------------
            - Opens an ItemBuilderDialog
            - Checks if dialog was accepted
            - Caches core items model if not already cached
            - Sets core, modules and override trees models from the dialog.
        """
        itemBuilderDialog = ItemBuilderDialog(self, self._installation, self._capsules)
        if itemBuilderDialog.exec_():
            if self._installation.cacheCoreItems is None:
                coreModel = itemBuilderDialog.coreModel
                self._installation.cacheCoreItems = coreModel
            else:
                coreModel = self._installation.cacheCoreItems
            self.ui.coreTree.setModel(coreModel.proxyModel())  # FIXME(th3w1zard1): coreModel.proxyModel() needs a .data(role) call.

            self.ui.modulesTree.setModel(itemBuilderDialog.modulesModel.proxyModel())
            self.ui.overrideTree.setModel(itemBuilderDialog.overrideModel.proxyModel())
        else:
            self.reject()

    def getItemImage(self, uti: UTI | None) -> QPixmap:
        return self._installation.getItemIconFromUTI(uti)

    def getItem(self, resname: str, filepath: os.PathLike | str) -> tuple[str, str, UTI]:
        """Gets item resource data from filepath or installation.

        Args:
        ----
            resname: str - Name of the resource
            filepath: str - Path to resource file

        Returns:
        -------
            filepath: str - Path to resource file
            name: str - Name of the item
            uti: UTI - Universal type identifier object

        Processing Logic:
        ----------------
            - If no filepath is provided, get resource from installation
            - If filepath ends with .rim/.mod/.erf, get resource from capsule file
            - If filepath ends with .bif, get resource from installation searching CHITIN
            - Else load resource directly from filepath
            - Return filepath, name extracted from UTI, and UTI object
        """
        uti: UTI | None = None
        name: str = ""
        if not filepath:
            result: ResourceResult | None = self._installation.resource(resname, ResourceType.UTI)
            uti = read_uti(result.data)
            filepath = result.filepath
            name = self._installation.string(uti.name, "[No Name]")
        elif is_capsule_file(filepath):
            uti_resource: bytes | None = Capsule(filepath).resource(resname, ResourceType.UTI)
            assert uti_resource is not None, f"capsule resource lookup failed in `{self!r}.getItem(resname={resname!r}, filepath={filepath!r})`"
            uti = read_uti(uti_resource)
            name = self._installation.string(uti.name, "[No Name]")
        elif is_bif_file(filepath):
            uti = read_uti(self._installation.resource(resname, ResourceType.UTI, [SearchLocation.CHITIN]).data)
            name = self._installation.string(uti.name, "[No Name]")
        else:
            uti = read_uti(BinaryReader.load_file(filepath))
        return str(filepath), name, uti

    def setEquipment(self, slot: EquipmentSlot, resname: str, filepath: str = "", name: str = ""):
        """Sets equipment in a given slot.

        Args:
        ----
            slot (EquipmentSlot): The slot to set the equipment
            resname (str): The resource name of the equipment
            filepath (str): The file path of the equipment image
            name (str): The name of the equipment

        Processing Logic:
        ----------------
            - Gets the label and frame for the given slot
            - If resname is provided:
                - Gets the filepath, name and uti for the item from the item database
                - Sets the tooltip, pixmap and calls setItem on the slot frame
            - Else:
                - Sets an empty image, clears the tooltip.
        """
        slotPicture: QLabel = self._slotMap[slot].label
        if resname:
            filepath, name, uti = self.getItem(resname, filepath)

            slotPicture.setToolTip(f"{resname}\n{filepath}\n{name}")
            slotPicture.setPixmap(self.getItemImage(uti))
            slotFrame: DropFrame = self._slotMap[slot].frame

            slotFrame.setItem(resname, filepath, name, False, False)
        else:
            image: str = self._slotMap[slot].emptyImage.format("droid" if self._droid else "human")
            slotPicture.setToolTip("")
            slotPicture.setPixmap(QPixmap(image))

    def doSearch(self, text: str):
        self.ui.coreSearchEdit.setText(text)
        self.ui.modulesSearchEdit.setText(text)
        self.ui.overrideSearchEdit.setText(text)
        self.ui.coreTree.model().setFilterFixedString(text)
        self.ui.modulesTree.model().setFilterFixedString(text)
        self.ui.overrideTree.model().setFilterFixedString(text)

    def openItemContextMenu(self, widget: DropFrame | ItemContainer, point: QPoint):
        """Opens an item context menu at a given point.

        Args:
        ----
            widget: ItemContainer: Widget the menu is for
            point: QPoint: Point to open menu at

        Processing Logic:
        ----------------
            - Create a QMenu at the given point
            - Add actions like Infinite, Droppable based on widget properties
            - Add Remove Item action
            - Add No Item action if no item present
            - Add Set Item ResRef action
            - Execute the menu.
        """
        menu = QMenu(self)

        if widget.hasItem:
            if self.is_store:
                infiniteAction = QAction("Infinite")
                infiniteAction.setCheckable(True)
                infiniteAction.setChecked(widget.infinite)
                infiniteAction.triggered.connect(widget.toggleInfinite)
                menu.addAction(infiniteAction)
            else:
                droppableAction = QAction("Droppable")
                droppableAction.setCheckable(True)
                droppableAction.setChecked(widget.droppable)
                droppableAction.triggered.connect(widget.toggleDroppable)
                menu.addAction(droppableAction)

            removeAction = QAction("Remove Item")
            removeAction.triggered.connect(widget.removeItem)

            menu.addSeparator()
            menu.addAction(removeAction)
        else:
            noItemAction = QAction("No Item")
            noItemAction.setEnabled(False)
            menu.addAction(noItemAction)

        menu.addSeparator()
        #setItemAction = QAction("Set Item ResRef")
        #setItemAction.triggered.connect(lambda: self.promptSetItemResRefDialog(widget))
        #menu.addAction(setItemAction)

        menu.exec_(widget.mapToGlobal(point))

    def promptSetItemResRefDialog(self, widget: DropFrame):
        dialog = SetItemResRefDialog()

        if dialog.exec_():
            self.setEquipment(widget.slot, dialog.resref())


class ItemContainer:
    def __init__(
        self,
        droppable: bool = False,
        infinite: bool = False,
    ):
        self.resname: str = ""
        self.filepath: str = ""
        self.name: str = ""
        self.hasItem: bool = False
        self.droppable: bool = droppable
        self.infinite: bool = infinite

    def removeItem(self):
        self.resname = ""
        self.filepath = ""
        self.name = ""
        self.hasItem = False
        self.droppable = False
        self.infinite = False

    def setItem(
        self,
        resname: str,
        filepath: str,
        name: str,
        droppable: bool,
        infinite: bool,
    ):
        self.resname = resname
        self.filepath = filepath
        self.name = name
        self.hasItem = True
        self.droppable = droppable
        self.infinite = infinite

    def toggleDroppable(self):
        self.droppable = not self.droppable

    def toggleInfinite(self):
        self.infinite = not self.infinite


class DropFrame(ItemContainer, QFrame):
    itemDropped = QtCore.Signal(object, object, object)

    def __init__(self, parent):
        QFrame.__init__(self)
        ItemContainer.__init__(self)
        self.setFrameShape(QFrame.Box)
        self.setAcceptDrops(True)
        self.slot: EquipmentSlot = EquipmentSlot.HIDE

    def dragEnterEvent(self, event: QDragEnterEvent):
        """Handle drag enter events for slots.

        Args:
        ----
            e: QDragEnterEvent - drag enter event

        Processing Logic:
        ----------------
            - Check if drag source is a QTreeView
            - Get source model from proxy model
            - Map selected index from proxy to source model
            - Get item from source model index
            - Accept drag if item slots match receiver slot.
        """
        if not isinstance(event.source(), QTreeView):
            return
        tree: QTreeView | None = event.source()
        proxyModel: QSortFilterProxyModel = tree.model()
        index = proxyModel.mapToSource(tree.selectedIndexes()[0])
        model: ItemModel = proxyModel.sourceModel()
        item: QStandardItem | None = model.itemFromIndex(index)
        if not item.data(_SLOTS_ROLE) & self.slot.value:
            return
        event.accept()

    def dragMoveEvent(self, event: QDragMoveEvent):
        """Moves an item between slots if the drag and drop events match.

        Args:
        ----
            e: QDragMoveEvent: The drag move event

        Processing Logic:
        ----------------
            - Check if drag source is a QTreeView
            - Get the QTreeView, QSortFilterProxyModel and ItemModel
            - Map the selected index from proxy to source model
            - Get the item from the mapped index
            - Check if item's slots match the target slot
            - Accept the drag move event if slots match.
        """
        if not isinstance(event.source(), QTreeView):
            return
        tree: QTreeView = event.source()
        proxyModel: QSortFilterProxyModel = tree.model()
        model: ItemModel = proxyModel.sourceModel()
        index = proxyModel.mapToSource(tree.selectedIndexes()[0])
        item: QStandardItem | None = model.itemFromIndex(index)
        if not item.data(_SLOTS_ROLE) & self.slot.value:
            return
        event.accept()

    def dropEvent(self, event: QDropEvent):
        """Handles dropped items from a tree view onto the widget.

        Args:
        ----
            e: QDropEvent: The drop event

        Processes dropped items:
            - Checks if the drop source is a QTreeView
            - Sets the drop action to Copy
            - Gets the source tree view and model
            - Maps the selected index to the source model
            - Gets the dropped item
            - Checks if the item's slots match the widget's slot
            - Accepts the drop if they match
            - Sets the new item on the widget
            - Emits a signal with the new item details.
        """
        if isinstance(event.source(), QTreeView):
            event.setDropAction(QtCore.Qt.CopyAction)

            tree: QTreeView | None = event.source()  # type: ignore[]
            proxyModel: QSortFilterProxyModel = tree.model()
            index = proxyModel.mapToSource(tree.selectedIndexes()[0])
            model: ItemModel | None = proxyModel.sourceModel()  # FIXME(th3w1zard1): needs a .data(role) call
            item: QStandardItem | None = model.itemFromIndex(index)
            if item.data(_SLOTS_ROLE) & self.slot.value:
                event.accept()
                self.setItem(item.data(_RESNAME_ROLE), item.data(_FILEPATH_ROLE), item.text(), False, False)
                self.itemDropped.emit(self.filepath, self.resname, self.name)

    def removeItem(self):
        ItemContainer.removeItem(self)
        self.window().setEquipment(self.slot, "")  # type: ignore[]

    def toggleDroppable(self):
        ItemContainer.toggleDroppable(self)


class InventoryTable(QTableWidget):
    def __init__(self, parent: QWidget):
        super().__init__(parent)
        self.itemChanged.connect(self.resnameChanged)
        self.customContextMenuRequested.connect(self.openContextMenu)
        self.is_store: bool = False

    def addItem(self, resname: str, droppable: bool, infinite: bool):
        """Adds an item to the inventory table.

        Args:
        ----
            resname: The resource name of the item to add
            droppable: Whether the item can be dropped
            infinite: Whether the item stack is infinite

        Processing Logic:
        ----------------
            - Gets the row count and inserts a new row
            - Gets the item info from the window
            - Creates icon and name table widgets
            - Creates a custom resname table widget
            - Sets the row with the item info.
        """
        rowID: int = self.rowCount()
        self.insertRow(rowID)
        filepath, name, uti = self.window().getItem(resname, "")
        iconItem: QTableWidgetItem = self._set_uti(uti)
        nameItem = QTableWidgetItem(name)
        nameItem.setFlags(nameItem.flags() ^ QtCore.Qt.ItemIsEditable)
        resnameItem = InventoryTableResnameItem(resname, filepath, name, droppable, infinite)
        self._set_row(rowID, iconItem, resnameItem, nameItem)

    def dropEvent(self, event: QDropEvent | None):
        """Handles drag and drop events on the inventory table.

        Args:
        ----
            e: QDropEvent(None): The drop event

        Processing Logic:
        ----------------
            - Check if drop source is a QTreeView
            - Set drop action to Copy
            - Get selected item from source tree view
            - Insert new row at end of table
            - Populate row with icon, resname and name from dropped item.
        """
        if isinstance(event.source(), QTreeView):
            event.setDropAction(QtCore.Qt.CopyAction)

            tree: QTreeView = event.source()
            proxyModel: QSortFilterProxyModel = tree.model()
            model: ItemModel = proxyModel.sourceModel()
            index: QModelIndex = proxyModel.mapToSource(tree.selectedIndexes()[0])
            item: QStandardItem = model.itemFromIndex(index)
            event.accept()
            rowID: int = self.rowCount()
            self.insertRow(rowID)
            filepath, name, uti = self.window().getItem(item.data(_RESNAME_ROLE), item.data(_FILEPATH_ROLE))
            iconItem: QTableWidgetItem = self._set_uti(uti)
            nameItem = QTableWidgetItem(item.text())
            nameItem.setFlags(nameItem.flags() ^ QtCore.Qt.ItemIsEditable)
            resnameItem = InventoryTableResnameItem(item.data(_RESNAME_ROLE), item.data(_FILEPATH_ROLE), item.text(), False, False)
            self._set_row(rowID, iconItem, resnameItem, nameItem)

    def _set_row(self, rowID, iconItem, resnameItem, nameItem):
        self.setItem(rowID, 0, iconItem)
        self.setItem(rowID, 1, resnameItem)
        self.setItem(rowID, 2, nameItem)

    def _set_uti(self, uti: UTI) -> QTableWidgetItem:
        pixmap = self.window().getItemImage(uti)
        result = QTableWidgetItem(QIcon(pixmap), "")
        result.setSizeHint(QSize(48, 48))
        result.setFlags(result.flags() ^ QtCore.Qt.ItemIsEditable)
        return result

    def resnameChanged(self, tableItem: QTableWidgetItem):
        """Changes the name of an item in the inventory table.

        Args:
        ----
            tableItem (QTableWidgetItem): The item whose name is to be changed.

        Processing Logic:
        ----------------
            - Checks if the item passed is an InventoryTableResnameItem
            - Gets the filepath, name and UTI of the item from the window
            - Sets the new name, filepath and other properties of the item
            - Sets the icon of the item using the UTI
            - Sets the non-editable name in the name column.
        """
        if isinstance(tableItem, InventoryTableResnameItem):
            filepath, name, uti = self.window().getItem(tableItem.text(), "")
            icon = QIcon(self.window().getItemImage(uti))

            tableItem.setItem(tableItem.text(), filepath, name, tableItem.droppable, tableItem.infinite)
            self.item(tableItem.row(), 0).setIcon(icon)
            nameItem = QTableWidgetItem(name)
            nameItem.setFlags(nameItem.flags() ^ QtCore.Qt.ItemIsEditable)
            self.setItem(tableItem.row(), 2, nameItem)

    def openContextMenu(self, point: QPoint):
        """Opens context menu for selected item.

        Args:
        ----
            point (QPoint): Point where to open the menu.

        Processing Logic:
        ----------------
            - Check if any item is selected
            - Get the selected item container
            - Create menu and add actions based on item type
            - Execute menu at the given point.
        """
        if len(self.selectedIndexes()) == 0:
            return

        itemContainer: QTableWidgetItem | None = self.item(self.selectionModel().selectedRows(1)[0].row(), 1)
        if isinstance(itemContainer, ItemContainer):
            menu = QMenu(self)
            if self.is_store:
                infiniteAction = QAction("Infinite")
                infiniteAction.setCheckable(True)
                infiniteAction.setChecked(itemContainer.infinite)
                infiniteAction.triggered.connect(itemContainer.toggleInfinite)
                menu.addAction(infiniteAction)
            else:
                droppableAction = QAction("Droppable")
                droppableAction.setCheckable(True)
                droppableAction.setChecked(itemContainer.droppable)
                droppableAction.triggered.connect(itemContainer.toggleDroppable)
                menu.addAction(droppableAction)

            removeAction = QAction("Remove Item")
            removeAction.triggered.connect(itemContainer.removeItem)

            menu.addSeparator()
            menu.addAction(removeAction)

            menu.exec_(self.mapToGlobal(point))


class InventoryTableResnameItem(ItemContainer, QTableWidgetItem):
    def __init__(self, resname: str, filepath: str, name: str, droppable: bool, infinite: bool):
        ItemContainer.__init__(self, droppable, infinite)
        QTableWidgetItem.__init__(self, resname)
        self.setItem(resname, filepath, name, droppable, infinite)

    def removeItem(self):
        self.tableWidget().removeRow(self.row())


class ItemBuilderDialog(QDialog):
    """Popup dialog responsible for extracting a list of resources from the game files."""

    def __init__(self, parent: QWidget, installation: HTInstallation, capsules: list[Capsule]):
        super().__init__(parent)

        self._progressBar = QProgressBar(self)
        self._progressBar.setMaximum(0)
        self._progressBar.setValue(0)
        self._progressBar.setTextVisible(False)

        self.resize(250, 40)
        self.setLayout(QVBoxLayout())
        self.layout().addWidget(self._progressBar)

        self.setWindowTitle("Building Item Lists...")

        self.coreModel = ItemModel(installation.mainWindow)
        self.modulesModel = ItemModel(parent)
        self.overrideModel = ItemModel(parent)
        self._tlk: TLK = read_tlk(CaseAwarePath(installation.path(), "dialog.tlk"))
        self._installation: HTInstallation = installation
        self._capsules: list[Capsule] = capsules

        self._worker = ItemBuilderWorker(installation, capsules)
        self._worker.utiLoaded.connect(self.utiLoaded)
        self._worker.finished.connect(self.finished)
        self._worker.start()

    def utiLoaded(self, uti: UTI, result: ResourceResult):
        baseitems = self._installation.htGetCache2DA(HTInstallation.TwoDA_BASEITEMS)
        name = self._installation.string(uti.name, result.resname) if uti is not None else result.resname

        # Split category by base item:
        # TODO(th3w1zard1): What is this for and why is it commented out?
        #  categoryNameID = baseitems.get_row(uti.base_item).get_integer("name")
        #  categoryLabel = baseitems.get_cell(uti.base_item, "label")
        #  category = self._tlk.get(categoryNameID).text if self._tlk.get(categoryNameID) is not None else categoryLabel

        slots: int = baseitems.get_row(uti.base_item).get_integer("equipableslots", 0) if uti is not None else 0
        category: str = self.getCategory(uti)

        if result.filepath.suffix.lower() in {".bif", ".key"}:
            self.coreModel.addItem(result.resname, category, result.filepath, name, slots)
        elif is_capsule_file(result.filepath):
            self.modulesModel.addItem(result.resname, category, result.filepath, name, slots)
        else:
            self.overrideModel.addItem(result.resname, category, result.filepath, name, slots)

    def finished(self):
        self.accept()

    def getCategory(self, uti: UTI | None) -> str:
        """Gets the category for an item based on its equipable slots.

        Args:
        ----
            uti: {UTI object}: Item to get category for

        Returns:
        -------
            str: Category name for the item

        Processing Logic:
        ----------------
            - Check equipable slots of item against slot bitmasks
            - Return category based on first matching slot
            - Return default categories if no slots match.
        """
        baseitems: TwoDA = self._installation.htGetCache2DA(HTInstallation.TwoDA_BASEITEMS)
        slots: int = baseitems.get_row(uti.base_item).get_integer("equipableslots", 0) if uti is not None else -1
        droid: bool = baseitems.get_row(uti.base_item).get_integer("droidorhuman", 0) == 2 if uti is not None else False

        if slots & (EquipmentSlot.CLAW1.value | EquipmentSlot.CLAW2.value | EquipmentSlot.CLAW3.value):
            return "Creature Claw"
        if slots & EquipmentSlot.HEAD.value:
            return "Droid Sensors" if droid else "Headgear"
        if slots & EquipmentSlot.IMPLANT.value:
            return "Droid Utilities" if droid else "Implants"
        if slots & EquipmentSlot.GAUNTLET.value and not droid:
            return "Gauntlets"
        if slots & EquipmentSlot.LEFT_ARM.value:
            return "Droid Special Weapons" if droid else "Shields"
        if slots & EquipmentSlot.ARMOR.value:
            return "Droid Plating" if droid else "Armor"
        if slots & EquipmentSlot.LEFT_HAND.value:
            return "Weapons (Single)"
        if slots & EquipmentSlot.RIGHT_HAND.value:
            return "Weapons (Double)"
        if slots & EquipmentSlot.BELT.value:
            return "Droid Shields" if droid else "Belts"
        if slots & EquipmentSlot.HIDE.value:
            return "Creature Hide"
        if slots == 0:  # sourcery skip: assign-if-exp, reintroduce-else
            return "Miscellaneous"
        return "Unknown"


class ItemBuilderWorker(QThread):
    utiLoaded = QtCore.Signal(object, object)
    finished = QtCore.Signal()

    def __init__(self, installation: HTInstallation, capsules: list[Capsule]):
        super().__init__()
        self._installation: HTInstallation = installation
        self._capsules: list[Capsule] = capsules

    def run(self):
        """Runs the resource loading process.

        Args:
        ----
            self: The object instance

        Processing Logic:
        ----------------
            - Queries a list of resource identifiers from the installation
            - Extends the queries list with override resources
            - Extends the queries list with resources from each capsule
            - Requests the resources from the installation
            - Tries to read each result as a UTI
            - Emits signals for each loaded UTI and when finished.
        """
        queries: list[ResourceIdentifier] = []
        if self._installation.cacheCoreItems is None:
            queries.extend(
                resource.identifier()
                for resource in self._installation.chitin_resources() if resource.restype() == ResourceType.UTI
            )
        queries.extend(
            resource.identifier()
            for resource in self._installation.override_resources() if resource.restype() == ResourceType.UTI
        )
        for capsule in self._capsules:
            queries.extend(
                resource.identifier()
                for resource in capsule if resource.restype() == ResourceType.UTI
            )
        results: dict[ResourceIdentifier, ResourceResult | None] = self._installation.resources(
            queries,
            [SearchLocation.OVERRIDE, SearchLocation.CHITIN, SearchLocation.CUSTOM_MODULES],
            capsules=self._capsules,
        )
        for result in results.values():
            uti: UTI | None = None
            try:  # FIXME(th3w1zard1): this section seems to crash often.
                uti = read_uti(result.data)
            except Exception as e:  # pylint: disable=W0718  # noqa: BLE001
                print(format_exception_with_variables(e, message="This exception has been suppressed but needs to be fixed."))
            else:
                self.utiLoaded.emit(uti, result)
        self.finished.emit()


class ItemModel(QStandardItemModel):
    def __init__(self, parent: QWidget):
        super().__init__(parent)

        self._categoryItems: dict[str, QStandardItem] = {}
        self._proxyModel = QSortFilterProxyModel(self)
        self._proxyModel.setSourceModel(self)
        self._proxyModel.setRecursiveFilteringEnabled(True)
        self._proxyModel.setFilterCaseSensitivity(False)  # type: ignore[arg-type]
        self._proxyModel.setRecursiveFilteringEnabled(True)
        self._proxyModel.setSourceModel(self)

    def proxyModel(self) -> QSortFilterProxyModel:
        return self._proxyModel

    def _getCategoryItem(self, category: str) -> QStandardItem:
        if category not in self._categoryItems:
            categoryItem = QStandardItem(category)
            categoryItem.setSelectable(False)
            self._categoryItems[category] = categoryItem
            self.appendRow(categoryItem)
        return self._categoryItems[category]

    def addItem(
        self,
        resname: str,
        category: str,
        filepath: os.PathLike | str,
        name: str,
        slots: int,
    ):
        """Adds an item to the resource list.

        Args:
        ----
            resname: Name of the resource in one line.
            category: Category of the item in one line.
            filepath: Path to the resource file in one line.
            name: Optional display name in one line.
            slots: Number of slots the item uses in one line.

        Returns:
        -------
            None: No value is returned in one line.

        Processing Logic:
        ----------------
            - The function creates a QStandardItem with the name or resource name.
            - Tooltip, filepath, resname, and slots are set as item data.
            - The item is appended to the category item in the model.
        """
        item = QStandardItem(name or resname)
        item.setToolTip(f"{resname}\n{filepath}\n{name}")
        item.setData(filepath, _FILEPATH_ROLE)
        item.setData(resname, _RESNAME_ROLE)
        item.setData(slots, _SLOTS_ROLE)
        self._getCategoryItem(category).appendRow(item)


class SetItemResRefDialog(QDialog):
    def __init__(self, parent: QWidget | None = None):
        super().__init__(parent)

        from editors import ui_setitemresref  # TODO: ??

        self.ui = ui_setitemresref.Ui_Dialog()
        self.ui.setupUi(self)

    def resref(self) -> str:
        return self.ui.resrefEdit.text()<|MERGE_RESOLUTION|>--- conflicted
+++ resolved
@@ -34,15 +34,9 @@
 if TYPE_CHECKING:
     import os
 
-<<<<<<< HEAD
     from qtpy.QtCore import QModelIndex, QPoint
     from qtpy.QtGui import QDragEnterEvent, QDragMoveEvent, QDropEvent
     from qtpy.QtWidgets import QLabel
-=======
-    from PyQt5.QtCore import QModelIndex, QPoint
-    from PyQt5.QtGui import QDragEnterEvent, QDragMoveEvent, QDropEvent
-    from PyQt5.QtWidgets import QLabel, QWidget
->>>>>>> 1566dd67
 
     from pykotor.extract.file import ResourceIdentifier, ResourceResult
     from pykotor.resource.formats.tlk import TLK
@@ -99,7 +93,6 @@
         """
         super().__init__(parent)
 
-<<<<<<< HEAD
         if qtpy.API_NAME == "PySide2":
             from toolset.uic.pyside2.dialogs.inventory import Ui_Dialog  # noqa: PLC0415  # pylint: disable=C0415
         elif qtpy.API_NAME == "PySide6":
@@ -110,9 +103,6 @@
             from toolset.uic.pyqt6.dialogs.inventory import Ui_Dialog  # noqa: PLC0415  # pylint: disable=C0415
         else:
             raise ImportError(f"Unsupported Qt bindings: {qtpy.API_NAME}")
-=======
-        from toolset.uic.dialogs.inventory import Ui_Dialog  # pylint: disable=C0415  # noqa: PLC0415
->>>>>>> 1566dd67
 
         self.ui = Ui_Dialog()
         self.ui.setupUi(self)
