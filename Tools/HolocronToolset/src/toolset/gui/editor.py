from __future__ import annotations

from abc import abstractmethod
from typing import TYPE_CHECKING, Callable

<<<<<<< HEAD
from qtpy import QtCore
from qtpy.QtGui import QIcon, QPixmap
from qtpy.QtWidgets import QFileDialog, QLineEdit, QMainWindow, QMessageBox, QPlainTextEdit, QShortcut
=======
from PyQt5 import QtCore
from PyQt5.QtCore import Qt
from PyQt5.QtGui import QIcon, QPixmap
from PyQt5.QtWidgets import QFileDialog, QLineEdit, QMainWindow, QMessageBox, QPlainTextEdit, QShortcut
>>>>>>> 1566dd67

from pykotor.common.module import Module
from pykotor.common.stream import BinaryReader
from pykotor.extract.capsule import Capsule
from pykotor.extract.file import ResourceIdentifier
from pykotor.resource.formats.erf import ERFType, read_erf, write_erf
from pykotor.resource.formats.erf.erf_data import ERF
from pykotor.resource.formats.rim import read_rim, write_rim
from pykotor.resource.type import ResourceType
from pykotor.tools import module
from pykotor.tools.misc import is_any_erf_type_file, is_bif_file, is_capsule_file, is_rim_file
from pykotor.tools.path import CaseAwarePath
from toolset.gui.dialogs.load_from_module import LoadFromModuleDialog
from toolset.gui.dialogs.save.to_bif import BifSaveDialog, BifSaveOption
from toolset.gui.dialogs.save.to_module import SaveToModuleDialog
from toolset.gui.dialogs.save.to_rim import RimSaveDialog, RimSaveOption
from toolset.gui.widgets.settings.installations import GlobalSettings
from utility.error_handling import assert_with_variable_trace, format_exception_with_variables, universal_simplify_exception
from utility.logger_util import get_root_logger
from utility.system.path import Path

if TYPE_CHECKING:
    import os

    from qtpy.QtWidgets import QWidget

    from pykotor.common.language import LocalizedString
    from pykotor.resource.formats.rim.rim_data import RIM
    from toolset.data.installation import HTInstallation


# TODO: Creating a child editor from this class is not intuitive, document the requirements at some point.
class Editor(QMainWindow):
    """Editor is a base class for all file-specific editors.

    Provides methods for saving and loading files that are stored directly in folders and for files that are encapsulated in a MOD or RIM.
    """

    newFile = QtCore.Signal()
    savedFile = QtCore.Signal(object, object, object, object)
    loadedFile = QtCore.Signal(object, object, object, object)

    def __init__(
        self,
        parent: QWidget | None,
        title: str,
        iconName: str,
        readSupported: list[ResourceType],
        writeSupported: list[ResourceType],
        installation: HTInstallation | None = None,
        mainWindow: QMainWindow | None = None,
    ):
        """Initializes the editor.

        Args:
        ----
            parent: QWidget: The parent widget
            title: str: The title of the editor window
            iconName: str: The name of the icon to display
            readSupported: list[ResourceType]: The supported resource types for reading
            writeSupported: list[ResourceType]: The supported resource types for writing
            installation: HTInstallation | None: The installation context
            mainwindow: QMainWindow | None: The main window

        Initializes editor properties:
            - Sets up title, icon and parent widget
            - Sets supported read/write resource types
            - Initializes file filters for opening and saving
            - Sets up other editor properties.
        """
        super().__init__(parent)
        self._is_capsule_editor: bool = False
        self._installation: HTInstallation | None = installation

        self._filepath: Path | None = None
        self._resname: str | None = None
        self._restype: ResourceType | None = None
        self._revert: bytes | None = None

        writeSupported = readSupported.copy() if readSupported is writeSupported else writeSupported
        additional_formats = {"XML", "JSON", "CSV", "ASCII", "YAML"}
        for add_format in additional_formats:
            readSupported.extend(
                ResourceType.__members__[f"{restype.name}_{add_format}"] for restype in readSupported if f"{restype.name}_{add_format}" in ResourceType.__members__
            )
            writeSupported.extend(
                ResourceType.__members__[f"{restype.name}_{add_format}"] for restype in writeSupported if f"{restype.name}_{add_format}" in ResourceType.__members__
            )
        self._readSupported: list[ResourceType] = readSupported
        self._writeSupported: list[ResourceType] = writeSupported
        self._global_settings: GlobalSettings = GlobalSettings()
        self._mainWindow: QMainWindow | None = mainWindow  # FIXME: unused?

        self._editorTitle: str = title
        self.setWindowTitle(title)
        self._setupIcon(iconName)

        capsule_types = " ".join(f"*.{e.name.lower()}" for e in ERFType) + " *.rim"
        self._saveFilter: str = "All valid files ("
        for resource in writeSupported:
            self._saveFilter += f'*.{resource.extension}{"" if writeSupported[-1] == resource else " "}'
        self._saveFilter += f" {capsule_types});;"
        for resource in writeSupported:
            self._saveFilter += f"{resource.category} File (*.{resource.extension});;"
        self._saveFilter += f"Save into module ({capsule_types})"

        self._openFilter: str = "All valid files ("
        for resource in readSupported:
            self._openFilter += f'*.{resource.extension}{"" if readSupported[-1] == resource else " "}'
        self._openFilter += f" {capsule_types});;"
        for resource in readSupported:
            self._openFilter += f"{resource.category} File (*.{resource.extension});;"
        self._openFilter += f"Load from module ({capsule_types})"

    def _setupMenus(self):
        """Sets up menu actions and keyboard shortcuts.

        Processing Logic:
        ----------------
            - Loops through menu actions and connects signals for New, Open, Save, Save As, Revert and Exit
            - Sets Revert action to disabled
            - Connects keyboard shortcuts for New, Open, Save, Save As, Revert and Exit.
        """
        for action in self.menuBar().actions()[0].menu().actions():
            if action.text() == "New":  # sourcery skip: extract-method
                action.triggered.connect(self.new)
            if action.text() == "Open":
                action.triggered.connect(self.open)
            if action.text() == "Save":
                action.triggered.connect(self.save)
            if action.text() == "Save As":
                action.triggered.connect(self.saveAs)
            if action.text() == "Revert":
                action.triggered.connect(self.revert)
            if action.text() == "Revert":
                action.setEnabled(False)
            if action.text() == "Exit":
                action.triggered.connect(self.close)  # type: ignore[]
        QShortcut("Ctrl+N", self).activated.connect(self.new)
        QShortcut("Ctrl+O", self).activated.connect(self.open)
        QShortcut("Ctrl+S", self).activated.connect(self.save)
        QShortcut("Ctrl+Shift+S", self).activated.connect(self.saveAs)
        QShortcut("Ctrl+R", self).activated.connect(self.revert)
        QShortcut("Ctrl+Q", self).activated.connect(self.exit)

    def _setupIcon(self, iconName: str):
        iconVersion = "x" if self._installation is None else "2" if self._installation.tsl else "1"
        iconPath = f":/images/icons/k{iconVersion}/{iconName}.png"
        self.setWindowIcon(QIcon(QPixmap(iconPath)))

    def refreshWindowTitle(self):
        """Refreshes the window title based on the current state.

        Processing Logic:
        ----------------
            - Sets the installation name variable based on whether an installation is set or not
            - Checks if a file path is set, if not just uses the editor title
            - If encapsulated, constructs the title combining file path, installation, editor title
            - If not encapsulated, constructs title combining parent folder, file, installation, editor title.
        """
        installationName = "No Installation" if self._installation is None else self._installation.name

        if self._filepath is None:
            self.setWindowTitle(self._editorTitle)
        elif is_capsule_file(self._filepath.name):
            assert self._restype is not None
            self.setWindowTitle(f"{self._filepath.name}/{self._resname}.{self._restype.extension} - {installationName} - {self._editorTitle}")
        else:
            assert self._restype is not None
            hierarchy: tuple[str, ...] = self._filepath.parts
            folder = f"{hierarchy[-2]}/" if len(hierarchy) >= 2 else ""
            self.setWindowTitle(f"{folder}{self._resname}.{self._restype.extension} - {installationName} - {self._editorTitle}")

    def saveAs(self):
        """Saves the file with the selected filepath.

        Processing Logic:
        ----------------
            - Gets the selected filepath and filter from a file dialog
            - Checks if the filepath is a capsule file and filter is for modules
            - If so, shows a dialog to select resource reference and type
            - Sets filepath, reference and type attributes from selection
            - Calls the save method
            - Refreshes the window title
            - Enables the Revert menu item
        """
        filepath_str, _filter = QFileDialog.getSaveFileName(self, "Save As", "", self._saveFilter, "")
        if not filepath_str:
            return
        try:
            identifier = ResourceIdentifier.from_path(filepath_str).validate()
        except ValueError as e:
            get_root_logger().exception("ValueError raised, assuming invalid filename/extension '%s'", filepath_str)
            error_msg = str(universal_simplify_exception(e)).replace("\n", "<br>")
            QMessageBox(
                QMessageBox.Critical,
                "Invalid filename/extension",
                f"Check the filename and try again. Could not save!<br><br>{error_msg}",
                parent=None,
                flags=Qt.Window | Qt.Dialog | Qt.WindowStaysOnTopHint,
            ).exec_()
            return

        capsule_types = " ".join(f"*.{e.name.lower()}" for e in ERFType) + " *.rim"
        if is_capsule_file(filepath_str) and f"Save into module ({capsule_types})" in self._saveFilter:
            if self._resname is None:
                self._resname = "new"
                self._restype = self._writeSupported[0]

            dialog2 = SaveToModuleDialog(self._resname, self._restype, self._writeSupported)
            if dialog2.exec_():
                self._resname = dialog2.resname()
                self._restype = dialog2.restype()
                self._filepath = Path(filepath_str)
        else:
            self._filepath = Path(filepath_str)
            self._resname, self._restype = identifier.unpack()
        self.save()

        self.refreshWindowTitle()
        for action in self.menuBar().actions()[0].menu().actions():
            if action.text() == "Revert":
                action.setEnabled(True)

    def save(self):
        """Saves the current data to file.

        Processing Logic:
        ----------------
            - Builds the data and extension to save
            - Checks the file extension and calls the appropriate save method
            - Catches any exceptions and writes to an error log.
        """
        if self._filepath is None:
            self.saveAs()
            return

        try:
            data, data_ext = self.build()
            if data is None:  # nsseditor
                return
            self._revert = data

            self.refreshWindowTitle()

            if is_bif_file(self._filepath):
                self._saveEndsWithBif(data, data_ext)
            elif is_capsule_file(self._filepath.parent):
                self._saveNestedCapsule(data, data_ext)
            elif is_rim_file(self._filepath.name):
                self._saveEndsWithRim(data, data_ext)
            elif is_any_erf_type_file(self._filepath):
                self._saveEndsWithErf(data, data_ext)
            else:
                self._saveEndsWithOther(data, data_ext)
        except Exception as e:  # pylint: disable=W0718  # noqa: BLE001
            with Path("errorlog.txt").open("a", encoding="utf-8") as file:
                lines = format_exception_with_variables(e)
                file.writelines(lines)
                file.write("\n----------------------\n")
            error_msg = str(universal_simplify_exception(e)).replace("\n", "<br>")
            QMessageBox(QMessageBox.Critical, "Failed to write to file", error_msg).exec_()

    def _saveEndsWithBif(self, data: bytes, data_ext: bytes):
        """Saves data if dialog returns specific options.

        Args:
        ----
            data: bytes - Data to save
            data_ext: bytes - File extension

        Processing Logic:
        ----------------
            - Show save dialog to choose MOD or override save
            - If MOD chosen, show second dialog to set resref/restype
            - Set filepath based on option
            - Call save method.
        """
        dialog = BifSaveDialog(self)
        dialog.exec_()
        if dialog.option == BifSaveOption.MOD:
            str_filepath, filter = QFileDialog.getSaveFileName(self, "Save As", "", ".MOD File (*.mod)", "")
            if not str_filepath.strip():
                print(f"User cancelled filepath lookup in _saveEndsWithBif ({self._resname}.{self._restype})")
                return

            r_filepath = Path(str_filepath)
            dialog2 = SaveToModuleDialog(self._resname, self._restype, self._writeSupported)
            if dialog2.exec_():
                self._resname = dialog2.resname()
                self._restype = dialog2.restype()
                self._filepath = r_filepath
                self.save()
        elif dialog.option == BifSaveOption.Override:
            self._filepath = self._installation.override_path() / f"{self._resname}.{self._restype.extension}"
            self.save()
        else:
            print(f"User closed out of BifSaveDialog in _saveEndsWithBif (({self._resname}.{self._restype}))")

    def _saveEndsWithRim(self, data: bytes, data_ext: bytes):
        """Saves resource data to a RIM file.

        Args:
        ----
            data: {Bytes containing resource data}
            data_ext: {Bytes containing additional resource data like MDX for MDL}.

        Processing Logic:
        ----------------
        Saves resource data to RIM file:
            - Checks for RIM saving disabled setting and shows dialog
            - Writes data to RIM file
            - Updates installation cache.
        """  # sourcery skip: class-extract-method
        assert self._filepath is not None, assert_with_variable_trace(self._filepath is not None)
        assert self._resname is not None, assert_with_variable_trace(self._resname is not None)
        assert self._restype is not None, assert_with_variable_trace(self._restype is not None)

        if self._global_settings.disableRIMSaving:
            dialog = RimSaveDialog(self)
            dialog.exec_()
            if dialog.option == RimSaveOption.MOD:
                folderpath: Path = self._filepath.parent
                filename: str = f"{Module.get_root(self._filepath)}.mod"
                self._filepath = folderpath / filename
                # Re-save with the updated filepath
                self.save()
            elif dialog.option == RimSaveOption.Override:
                self._filepath = self._installation.override_path() / f"{self._resname}.{self._restype.extension}"
                self.save()
            return

        rim: RIM = read_rim(self._filepath)

        # MDL is a special case - we need to save the MDX file with the MDL file.
        if self._restype == ResourceType.MDL:
            rim.set_data(self._resname, ResourceType.MDX, data_ext)

        rim.set_data(self._resname, self._restype, data)

        write_rim(rim, self._filepath)
        self.savedFile.emit(str(self._filepath), self._resname, self._restype, data)

        # Update installation cache
        if self._installation is not None:
            self._installation.reload_module(self._filepath.name)

    def _saveNestedCapsule(self, data: bytes, data_ext: bytes):
        assert self._filepath is not None, assert_with_variable_trace(self._filepath is not None)
        assert self._resname is not None, assert_with_variable_trace(self._resname is not None)
        assert self._restype is not None, assert_with_variable_trace(self._restype is not None)

        c_filepath: CaseAwarePath = CaseAwarePath.pathify(self._filepath)
        nested_capsule_idents: list[ResourceIdentifier] = []
        if is_any_erf_type_file(c_filepath) or is_rim_file(c_filepath):
            nested_capsule_idents.append(ResourceIdentifier.from_path(c_filepath))

        c_parent_filepath = c_filepath.parent
        res_parent_ident = ResourceIdentifier.from_path(c_parent_filepath)
        while (res_parent_ident.restype.name in ERFType.__members__ or res_parent_ident.restype == ResourceType.RIM) and not c_parent_filepath.safe_isdir():
            nested_capsule_idents.append(res_parent_ident)
            c_filepath = c_parent_filepath
            c_parent_filepath = c_filepath.parent
            res_parent_ident = ResourceIdentifier.from_path(c_parent_filepath)

        erf_or_rim = read_rim(c_filepath) if res_parent_ident.restype == ResourceType.RIM else read_erf(c_filepath)
        nested_capsules: list[tuple[ResourceIdentifier, ERF | RIM]] = [(ResourceIdentifier.from_path(c_filepath), erf_or_rim)]
        for res_ident in reversed(nested_capsule_idents[:-1]):
            nested_erf_or_rim_data = erf_or_rim.get(*res_ident.unpack())
            if nested_erf_or_rim_data is None:
                msg = f"You must save the ERFEditor window you added '{res_ident}' to before modifying its nested resources. Do so and try again."
                raise ValueError(msg)

            erf_or_rim = read_rim(nested_erf_or_rim_data) if res_ident.restype == ResourceType.RIM else read_erf(nested_erf_or_rim_data)
            nested_capsules.append((res_ident, erf_or_rim))
        for index, (res_ident, this_erf_or_rim) in enumerate(reversed(nested_capsules)):
            if index == 0:
                if self._is_capsule_editor:
                    print(f"Not saving '{self._resname}.{self._restype}' to '{res_ident}', is ERF/RIM editor save.")
                    continue
                print(f"Saving '{self._resname}.{self._restype}' to '{res_ident}'")
                this_erf_or_rim.set_data(self._resname, self._restype, data)
                continue
            child_index = len(nested_capsules) - index
            child_res_ident, child_erf_or_rim = nested_capsules[child_index]
            data = bytearray()
            print(f"Saving {child_res_ident} to {res_ident}")
            write_erf(child_erf_or_rim, data) if isinstance(child_erf_or_rim, ERF) else write_rim(child_erf_or_rim, data)
            this_erf_or_rim.set_data(*child_res_ident.unpack(), bytes(data))
        write_erf(this_erf_or_rim, c_filepath) if isinstance(this_erf_or_rim, ERF) else write_rim(this_erf_or_rim, c_filepath)
        self.savedFile.emit(str(c_filepath), self._resname, self._restype, data)

    def _saveEndsWithErf(self, data: bytes, data_ext: bytes):
        # Create the mod file if it does not exist.
        """Saves data to an ERF/MOD file with the given extension.

        Args:
        ----
            data: {Bytes of data to save}
            data_ext: {Bytes of associated file extension if saving MDL}.

        Processing Logic:
        ----------------
            - Create the mod file if it does not exist
            - Read the existing ERF file
            - Set the ERF type based on file extension
            - For MDL, also save the MDX file data
            - Save the provided data and file reference
            - Write updated ERF back to file
            - Emit a signal that a file was saved
            - Reload the module in the installation cache.
        """
        assert self._filepath is not None, assert_with_variable_trace(self._filepath is not None)
        assert self._resname is not None, assert_with_variable_trace(self._resname is not None)
        assert self._restype is not None, assert_with_variable_trace(self._restype is not None)

        erftype: ERFType = ERFType.from_extension(self._filepath)
        c_filepath: CaseAwarePath = CaseAwarePath.pathify(self._filepath)

        if c_filepath.is_file():
            erf: ERF = read_erf(c_filepath)
        elif c_filepath.with_suffix(".rim").is_file():
            module.rim_to_mod(c_filepath)
            erf = read_erf(c_filepath)
        else:  # originally in a bif, user chose to save into erf/mod.
            print(f"Saving '{self._resname}.{self._restype}' to a blank new {erftype.name} file at '{c_filepath}'")
            erf = ERF(erftype)  # create a new ERF I guess.
        erf.erf_type = erftype

        # MDL is a special case - we need to save the MDX file with the MDL file.
        if self._restype == ResourceType.MDL:
            assert data_ext is not None, assert_with_variable_trace(data_ext is not None)
            erf.set_data(self._resname, ResourceType.MDX, data_ext)

        erf.set_data(self._resname, self._restype, data)

        write_erf(erf, c_filepath)
        self.savedFile.emit(str(c_filepath), self._resname, self._restype, data)

        # Update installation cache
        if self._installation is not None and c_filepath.parent == self._installation.module_path():
            self._installation.reload_module(c_filepath.name)

    def _saveEndsWithOther(self, data: bytes, data_ext: bytes):
        assert self._filepath is not None, assert_with_variable_trace(self._filepath is not None)

        c_filepath: CaseAwarePath = CaseAwarePath.pathify(self._filepath)
        with c_filepath.open("wb") as file:
            file.write(data)

        # MDL is a special case - we need to save the MDX file with the MDL file.
        if self._restype == ResourceType.MDL:
            with c_filepath.with_suffix(".mdx").open("wb") as file:
                file.write(data_ext)

        self.savedFile.emit(self._filepath, self._resname, self._restype, data)

    def open(self):
        """Opens a file dialog to select a file to open.

        Processing Logic:
        ----------------
            - Use QFileDialog to open a file dialog and get the selected filepath
            - Check if the selected file is a capsule file
            - If it is, show a LoadFromModuleDialog to get additional module data
            - Otherwise, directly load the file by path, reference, type and content
        """
        filepath_str, filter = QFileDialog.getOpenFileName(self, "Open file", "", self._openFilter)
        if not filepath_str.strip():
            return
        r_filepath = Path(filepath_str)

        capsule_types = " ".join(f"*.{e.name.lower()}" for e in ERFType) + " *.rim"
        if is_capsule_file(r_filepath) and f"Load from module ({capsule_types})" in self._openFilter:
            dialog = LoadFromModuleDialog(Capsule(r_filepath), self._readSupported)
            if dialog.exec_():
                self._load_module_from_dialog_info(dialog, r_filepath)
        else:
            data: bytes = BinaryReader.load_file(r_filepath)
            res_ident: ResourceIdentifier = ResourceIdentifier.from_path(r_filepath).validate()
            self.load(r_filepath, *res_ident.unpack(), data)

    def _load_module_from_dialog_info(self, dialog: LoadFromModuleDialog, c_filepath: Path):
        resname: str | None = dialog.resname()
        restype: ResourceType | None = dialog.restype()
        data: bytes | None = dialog.data()
        assert resname is not None, assert_with_variable_trace(resname is not None)
        assert restype is not None, assert_with_variable_trace(restype is not None)
        assert data is not None, assert_with_variable_trace(data is not None)

        self.load(c_filepath, resname, restype, data)

    @abstractmethod
    def build(self) -> tuple[bytes, bytes]: ...

    def load(self, filepath: os.PathLike | str, resref: str, restype: ResourceType, data: bytes):
        """Load a resource from a file.

        Args:
        ----
            filepath: Filepath to load resource from
            resref (str): Resource reference
            restype: ResourceType
            data (bytes): Resource data.

        Processing Logic:
        ----------------
            - Convert filepath to Path object if string
            - Set internal properties like filepath, resref, restype, data
            - Enable "Revert" menu item
            - Refresh window title
            - Emit loadedFile signal with load details.
        """
        self._filepath = Path.pathify(filepath)  # type: ignore[reportGeneralTypeIssues]
        self._resname = resref
        self._restype = restype
        self._revert = data
        for action in self.menuBar().actions()[0].menu().actions():
            if action.text() != "Revert":
                continue
            action.setEnabled(True)
        self.refreshWindowTitle()
        self.loadedFile.emit(str(self._filepath), self._resname, self._restype, data)

    def exit(self):
        self.close()

    def new(self):
        self._revert = None
        self._filepath = None
        for action in self.menuBar().actions()[0].menu().actions():
            if action.text() != "Revert":
                continue
            action.setEnabled(False)
        self.refreshWindowTitle()
        self.newFile.emit()

    def revert(self):
        if self._revert is None:
            print("No data to revert from")
            return
        assert self._filepath is not None, assert_with_variable_trace(self._filepath is not None)
        assert self._resname is not None, assert_with_variable_trace(self._resname is not None)
        assert self._restype is not None, assert_with_variable_trace(self._restype is not None)
        self.load(self._filepath, self._resname, self._restype, self._revert)

    def _loadLocstring(self, textbox: QLineEdit | QPlainTextEdit, locstring: LocalizedString):
        """Loads a LocalizedString into a textbox.

        Args:
        ----
            textbox: QLineEdit or QPlainTextEdit - Textbox to load string into
            locstring: LocalizedString - String to load


        Processing Logic:
        ----------------
            - Determines if textbox is QLineEdit or QPlainTextEdit
            - Sets textbox's locstring property
            - Checks if locstring has stringref or not
            - Sets textbox text and style accordingly.
        """
        setText: Callable[[str], None] = textbox.setPlainText if isinstance(textbox, QPlainTextEdit) else textbox.setText
        className = "QLineEdit" if isinstance(textbox, QLineEdit) else "QPlainTextEdit"

        textbox.locstring = locstring  # type: ignore[reportAttributeAccessIssue]
        if locstring.stringref == -1:
            text = str(locstring)
            setText(text if text != "-1" else "")
            textbox.setStyleSheet(className + " {background-color: white;}")
        else:
            assert self._installation is not None
            setText(self._installation.talktable().string(locstring.stringref))
            textbox.setStyleSheet(className + " {background-color: #fffded;}")

    def filepath(self) -> str | None:
        return str(self._filepath)<|MERGE_RESOLUTION|>--- conflicted
+++ resolved
@@ -3,16 +3,10 @@
 from abc import abstractmethod
 from typing import TYPE_CHECKING, Callable
 
-<<<<<<< HEAD
 from qtpy import QtCore
+from qtpy.QtCore import Qt
 from qtpy.QtGui import QIcon, QPixmap
 from qtpy.QtWidgets import QFileDialog, QLineEdit, QMainWindow, QMessageBox, QPlainTextEdit, QShortcut
-=======
-from PyQt5 import QtCore
-from PyQt5.QtCore import Qt
-from PyQt5.QtGui import QIcon, QPixmap
-from PyQt5.QtWidgets import QFileDialog, QLineEdit, QMainWindow, QMessageBox, QPlainTextEdit, QShortcut
->>>>>>> 1566dd67
 
 from pykotor.common.module import Module
 from pykotor.common.stream import BinaryReader
