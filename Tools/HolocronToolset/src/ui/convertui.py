from __future__ import annotations

import os
import pathlib
import sys

from typing import TYPE_CHECKING

if TYPE_CHECKING:
    from typing_extensions import Literal

def update_sys_path(path: pathlib.Path):
    working_dir = str(path)
    if working_dir not in sys.path:
        sys.path.append(working_dir)


file_absolute_path = pathlib.Path(__file__).resolve()
utility_path = file_absolute_path.parents[4] / "Libraries" / "Utility" / "src"
if utility_path.exists():
    update_sys_path(utility_path)

from pathlib import Path  # noqa: E402

# Working dir should always be 'toolset' when running this script.
TOOLSET_DIR = Path(file_absolute_path.parents[1], "toolset")
if not TOOLSET_DIR.is_dir():
    while len(TOOLSET_DIR.parts) > 1 and TOOLSET_DIR.name.lower() != "toolset":
        TOOLSET_DIR = TOOLSET_DIR.parent
    if TOOLSET_DIR.name.lower() != "toolset":
        raise RuntimeError("Could not find the toolset folder! Please ensure this script is ran somewhere inside the toolset folder or a subdirectory.")

if __name__ == "__main__":
    os.chdir(TOOLSET_DIR)

UI_SOURCE_DIR = Path("../ui/")
UI_TARGET_DIR = Path("../toolset/uic/")
QRC_SOURCE_PATH = Path("../resources/resources.qrc")
<<<<<<< HEAD
QRC_TARGET_PATH = Path("..")


def get_available_qt_version() -> Literal["PyQt5", "PyQt6", "PySide6", "PySide2"]:
    qt_versions = ["PyQt5", "PyQt6", "PySide6", "PySide2"]
    for qt_version in qt_versions:
        try:
            if qt_version.startswith("PyQt"):
                __import__(qt_version)
            else:
                __import__(qt_version.replace("Side", ""))
        except ImportError:  # noqa: PERF203, S112
            continue
        else:
            return qt_version  # pyright: ignore[reportReturnType]
    raise RuntimeError("No supported Qt binding found. Please install PyQt6, PySide6, PyQt5, or PySide2.")


def compile_ui(
    qt_version: str, *,
    ignore_timestamp: bool = False,
    debug: bool = False,
):
    ui_compiler: str = {"PySide2": "pyside2-uic", "PySide6": "pyside6-uic", "PyQt5": "pyuic5", "PyQt6": "pyuic6"}[qt_version]
=======
QRC_TARGET_PATH = Path("../toolset/rcc")


def compile_ui(qt_version: str, *, ignore_timestamp: bool = False):
    ui_compiler = {
        "pyside2": "pyside2-uic",
        "pyside6": "pyside6-uic",
        "pyqt5": "pyuic5",
        "pyqt6": "pyuic6"
    }[qt_version]
>>>>>>> a334711b
    for ui_file in Path(UI_SOURCE_DIR).rglob("*.ui"):
        if ui_file.is_dir():
            print(f"Skipping {ui_file}, not a file.")
            continue
<<<<<<< HEAD
        relpath: Path = ui_file.relative_to(UI_SOURCE_DIR)
        subdir_ui_target: Path = Path(UI_TARGET_DIR, "qtpy", relpath).resolve()
=======
        relpath = ui_file.relative_to(UI_SOURCE_DIR)
        subdir_ui_target = Path(UI_TARGET_DIR, qt_version, relpath).relative_to(TOOLSET_DIR)
>>>>>>> a334711b
        ui_target: Path = subdir_ui_target.with_suffix(".py")

        if not ui_target.is_file():
            print("mkdir", ui_target.parent)
            ui_target.parent.mkdir(exist_ok=True, parents=True)
<<<<<<< HEAD
            temp_path: Path = ui_target.parent
            new_init_file: Path = temp_path.joinpath("__init__.py")
=======
            temp_path = ui_target.parent
            new_init_file = temp_path.joinpath("__init__.py")
>>>>>>> a334711b
            while not new_init_file.is_file() and temp_path.resolve() != UI_TARGET_DIR.resolve():
                print(f"touch {new_init_file}")
                new_init_file.touch()
                temp_path: Path = temp_path.parent
                new_init_file: Path = temp_path.joinpath("__init__.py")

        # If the target file does not yet exist, use timestamp=0 as this will force the timestamp check to pass
        source_timestamp: float = ui_file.stat().st_mtime
        target_timestamp: float = ui_target.stat().st_mtime if ui_target.exists() else 0.0

        # Only recompile if source file is newer than the existing target file or ignore_timestamp is set to True
        if source_timestamp > target_timestamp or ignore_timestamp:
<<<<<<< HEAD
            command = f"{ui_compiler} {ui_file} -o {ui_target}"
            if debug:
                command += " -d"
=======
            command = f"{ui_compiler} {ui_file.relative_to(TOOLSET_DIR)} -o {ui_target}"
>>>>>>> a334711b
            print(command)
            os.system(command)  # noqa: S605
            filedata: str = ui_target.read_text(encoding="utf-8")
            new_filedata: str = filedata.replace(f"from {qt_version}", "from qtpy").replace(f"import {qt_version}", "import qtpy")
            if filedata != new_filedata:
                ui_target.write_text(new_filedata, encoding="utf-8")


def compile_qrc(
    qt_version: str,
    *,
    ignore_timestamp: bool = False,
):
    qrc_source: Path = QRC_SOURCE_PATH.resolve()
    qrc_target: Path = Path(QRC_TARGET_PATH, "resources_rc.py").resolve()

    if not qrc_target.parent.is_dir():
        print("mkdir", qrc_target.parent)
        qrc_target.parent.mkdir(exist_ok=True, parents=True)

    # If the target file does not yet exist, use timestamp=0 as this will force the timestamp check to pass
    source_timestamp: float = qrc_source.stat().st_mtime
    target_timestamp: float = qrc_target.stat().st_mtime if qrc_target.is_file() else 0.0

    if source_timestamp > target_timestamp or ignore_timestamp:
        rc_compiler: str = {
            "PyQt5": "pyrcc5",
            "PyQt6": "pyside6-rcc",
            "PySide2": "pyside2-rcc",
            "PySide6": "pyside6-rcc",
        }[qt_version]
        command: str = f"{rc_compiler} {qrc_source} -o {qrc_target}"
        os.system(command)  # noqa: S605
        print(command)
        filedata: str = qrc_target.read_text(encoding="utf-8")
        new_filedata: str = filedata.replace(f"from {qt_version}", "from qtpy").replace(f"import {qt_version}", "import qtpy")
        if filedata != new_filedata:
            qrc_target.write_text(new_filedata)


if __name__ == "__main__":
    qt_version = get_available_qt_version()
    compile_ui(qt_version, ignore_timestamp=False, debug=False)
    compile_qrc(qt_version, ignore_timestamp=False)
    print("All ui compilations completed")<|MERGE_RESOLUTION|>--- conflicted
+++ resolved
@@ -36,7 +36,6 @@
 UI_SOURCE_DIR = Path("../ui/")
 UI_TARGET_DIR = Path("../toolset/uic/")
 QRC_SOURCE_PATH = Path("../resources/resources.qrc")
-<<<<<<< HEAD
 QRC_TARGET_PATH = Path("..")
 
 
@@ -61,41 +60,19 @@
     debug: bool = False,
 ):
     ui_compiler: str = {"PySide2": "pyside2-uic", "PySide6": "pyside6-uic", "PyQt5": "pyuic5", "PyQt6": "pyuic6"}[qt_version]
-=======
-QRC_TARGET_PATH = Path("../toolset/rcc")
-
-
-def compile_ui(qt_version: str, *, ignore_timestamp: bool = False):
-    ui_compiler = {
-        "pyside2": "pyside2-uic",
-        "pyside6": "pyside6-uic",
-        "pyqt5": "pyuic5",
-        "pyqt6": "pyuic6"
-    }[qt_version]
->>>>>>> a334711b
     for ui_file in Path(UI_SOURCE_DIR).rglob("*.ui"):
         if ui_file.is_dir():
             print(f"Skipping {ui_file}, not a file.")
             continue
-<<<<<<< HEAD
         relpath: Path = ui_file.relative_to(UI_SOURCE_DIR)
         subdir_ui_target: Path = Path(UI_TARGET_DIR, "qtpy", relpath).resolve()
-=======
-        relpath = ui_file.relative_to(UI_SOURCE_DIR)
-        subdir_ui_target = Path(UI_TARGET_DIR, qt_version, relpath).relative_to(TOOLSET_DIR)
->>>>>>> a334711b
         ui_target: Path = subdir_ui_target.with_suffix(".py")
 
         if not ui_target.is_file():
             print("mkdir", ui_target.parent)
             ui_target.parent.mkdir(exist_ok=True, parents=True)
-<<<<<<< HEAD
             temp_path: Path = ui_target.parent
             new_init_file: Path = temp_path.joinpath("__init__.py")
-=======
-            temp_path = ui_target.parent
-            new_init_file = temp_path.joinpath("__init__.py")
->>>>>>> a334711b
             while not new_init_file.is_file() and temp_path.resolve() != UI_TARGET_DIR.resolve():
                 print(f"touch {new_init_file}")
                 new_init_file.touch()
@@ -108,13 +85,9 @@
 
         # Only recompile if source file is newer than the existing target file or ignore_timestamp is set to True
         if source_timestamp > target_timestamp or ignore_timestamp:
-<<<<<<< HEAD
-            command = f"{ui_compiler} {ui_file} -o {ui_target}"
+            command = f'{ui_compiler} "{ui_file}" -o "{ui_target}"'
             if debug:
                 command += " -d"
-=======
-            command = f"{ui_compiler} {ui_file.relative_to(TOOLSET_DIR)} -o {ui_target}"
->>>>>>> a334711b
             print(command)
             os.system(command)  # noqa: S605
             filedata: str = ui_target.read_text(encoding="utf-8")
@@ -146,7 +119,7 @@
             "PySide2": "pyside2-rcc",
             "PySide6": "pyside6-rcc",
         }[qt_version]
-        command: str = f"{rc_compiler} {qrc_source} -o {qrc_target}"
+        command: str = f'{rc_compiler} "{qrc_source}" -o "{qrc_target}"'
         os.system(command)  # noqa: S605
         print(command)
         filedata: str = qrc_target.read_text(encoding="utf-8")
@@ -159,4 +132,4 @@
     qt_version = get_available_qt_version()
     compile_ui(qt_version, ignore_timestamp=False, debug=False)
     compile_qrc(qt_version, ignore_timestamp=False)
-    print("All ui compilations completed")+    print("All ui compilations completed in", TOOLSET_DIR)