<?xml version="1.0" encoding="UTF-8"?>
<ui version="4.0">
  <class>MainWindow</class>
  <widget class="QMainWindow" name="MainWindow">
    <property name="geometry">
      <rect>
        <x>0</x>
        <y>0</y>
        <width>512</width>
        <height>471</height>
      </rect>
    </property>
    <property name="acceptDrops">
      <bool>true</bool>
    </property>
    <property name="windowTitle">
      <string>Holocron Toolset</string>
    </property>
    <widget class="QWidget" name="centralwidget">
      <layout class="QHBoxLayout" name="horizontalLayout">
        <property name="sizeConstraint">
          <enum>QLayout::SetMinimumSize</enum>
        </property>
        <item>
          <layout class="QVBoxLayout" name="verticalLayout_4">
            <item>
              <widget class="QComboBox" name="gameCombo" />
            </item>
            <item>
              <widget class="QTabWidget" name="resourceTabs">
                <property name="currentIndex">
                  <number>0</number>
                </property>
                <widget class="QWidget" name="coreTab">
                  <attribute name="title">
                    <string>Core</string>
                  </attribute>
                  <layout class="QVBoxLayout" name="verticalLayout_2">
                    <property name="leftMargin">
                      <number>0</number>
                    </property>
                    <property name="topMargin">
                      <number>0</number>
                    </property>
                    <property name="rightMargin">
                      <number>0</number>
                    </property>
                    <property name="bottomMargin">
                      <number>0</number>
                    </property>
                    <item>
                      <widget class="ResourceList" name="coreWidget" native="true" />
                    </item>
                  </layout>
                </widget>
                <widget class="QWidget" name="savesTab">
                  <attribute name="title">
                    <string>Saves</string>
                  </attribute>
                  <layout class="QGridLayout" name="gridLayoutSaves">
                    <property name="leftMargin">
                      <number>0</number>
                    </property>
                    <property name="topMargin">
                      <number>0</number>
                    </property>
                    <property name="rightMargin">
                      <number>0</number>
                    </property>
                    <property name="bottomMargin">
                      <number>0</number>
                    </property>
                    <property name="spacing">
                      <number>0</number>
                    </property>
                    <item row="0" column="0" rowspan="2" colspan="2">
                      <widget class="ResourceList" name="savesWidget" native="true" />
                    </item>
                  </layout>
                </widget>
                <widget class="QWidget" name="modulesTab">
                  <attribute name="title">
                    <string>Modules</string>
                  </attribute>
                  <layout class="QVBoxLayout" name="verticalLayoutModulesTab">
                    <item>
                      <widget class="QPushButton" name="specialActionButton">
                        <property name="text">
                          <string>Designer</string>
                        </property>
                      </widget>
                    </item>
                    <item>
                      <layout class="QGridLayout" name="gridLayoutModules">
                        <property name="leftMargin">
                          <number>0</number>
                        </property>
                        <property name="topMargin">
                          <number>0</number>
                        </property>
                        <property name="rightMargin">
                          <number>0</number>
                        </property>
                        <property name="bottomMargin">
                          <number>0</number>
                        </property>
                        <property name="spacing">
                          <number>0</number>
                        </property>
                        <item row="0" column="0" rowspan="1" colspan="2">
                          <widget class="ResourceList" name="modulesWidget" native="true" />
                        </item>
                      </layout>
                    </item>
                  </layout>
                </widget>
                <widget class="QWidget" name="overrideTab">
                  <attribute name="title">
                    <string>Override</string>
                  </attribute>
                  <layout class="QVBoxLayout" name="verticalLayout_3">
                    <property name="spacing">
                      <number>0</number>
                    </property>
                    <property name="leftMargin">
                      <number>0</number>
                    </property>
                    <property name="topMargin">
                      <number>0</number>
                    </property>
                    <property name="rightMargin">
                      <number>0</number>
                    </property>
                    <property name="bottomMargin">
                      <number>0</number>
                    </property>
                    <item>
                      <widget class="ResourceList" name="overrideWidget" native="true" />
                    </item>
                  </layout>
                </widget>
<<<<<<< HEAD
                <widget class="QWidget" name="texturesTab">
                  <attribute name="title">
                    <string>Textures</string>
                  </attribute>
                  <layout class="QVBoxLayout" name="verticalLayout_6">
                    <item>
                      <widget class="TextureList" name="texturesWidget" native="true" />
                    </item>
                  </layout>
                </widget>
=======

>>>>>>> a334711b
              </widget>
            </item>
          </layout>
        </item>
        <item>
          <layout class="QVBoxLayout" name="vboxlayout">
            <property name="sizeConstraint">
              <enum>QLayout::SetFixedSize</enum>
            </property>
            <item>
              <spacer name="verticalSpacer_2">
                <property name="orientation">
                  <enum>Qt::Vertical</enum>
                </property>
                <property name="sizeType">
                  <enum>QSizePolicy::Fixed</enum>
                </property>
                <property name="sizeHint" stdset="0">
                  <size>
                    <width>124</width>
                    <height>45</height>
                  </size>
                </property>
              </spacer>
            </item>
            <item>
              <widget class="QFrame" name="sidebar">
                <property name="frameShape">
                  <enum>QFrame::NoFrame</enum>
                </property>
                <property name="frameShadow">
                  <enum>QFrame::Raised</enum>
                </property>
                <layout class="QVBoxLayout" name="verticalLayoutRightPanel">
                  <property name="leftMargin">
                    <number>0</number>
                  </property>
                  <property name="topMargin">
                    <number>0</number>
                  </property>
                  <property name="rightMargin">
                    <number>0</number>
                  </property>
                  <property name="bottomMargin">
                    <number>0</number>
                  </property>
                  <item>
                    <widget class="QPushButton" name="openButton">
                      <property name="text">
                        <string>Open Selected</string>
                      </property>
                    </widget>
                  </item>
                  <item>
                    <widget class="QPushButton" name="extractButton">
                      <property name="sizePolicy">
                        <sizepolicy hsizetype="Minimum" vsizetype="Fixed">
                          <horstretch>0</horstretch>
                          <verstretch>0</verstretch>
                        </sizepolicy>
                      </property>
                      <property name="text">
                        <string>Extract Selected</string>
                      </property>
                    </widget>
                  </item>
                  <item>
                    <widget class="QGroupBox" name="tpcGroup_2">
                      <property name="title">
                        <string>TPC</string>
                      </property>
                      <layout class="QVBoxLayout" name="verticalLayout_10">
                        <item>
                          <widget class="QCheckBox" name="tpcDecompileCheckbox">
                            <property name="text">
                              <string>Decompile</string>
                            </property>
                          </widget>
                        </item>
                        <item>
                          <widget class="QCheckBox" name="tpcTxiCheckbox">
                            <property name="text">
                              <string>Extract TXI</string>
                            </property>
                          </widget>
                        </item>
                      </layout>
                    </widget>
                  </item>
                  <item>
                    <widget class="QGroupBox" name="mdlGroup_2">
                      <property name="title">
                        <string>MDL</string>
                      </property>
                      <layout class="QVBoxLayout" name="verticalLayout_9">
                        <item>
                          <widget class="QCheckBox" name="mdlDecompileCheckbox">
                            <property name="enabled">
                              <bool>false</bool>
                            </property>
                            <property name="toolTip">
                              <string>Decompile feature is not available.</string>
                            </property>
                            <property name="text">
                              <string>Decompile</string>
                            </property>
                          </widget>
                        </item>
                        <item>
                          <widget class="QCheckBox" name="mdlTexturesCheckbox">
                            <property name="text">
                              <string>Extract Textures</string>
                            </property>
                          </widget>
                        </item>
                      </layout>
                    </widget>
                  </item>
                </layout>
              </widget>
            </item>
            <item>
              <spacer name="verticalSpacer">
                <property name="orientation">
                  <enum>Qt::Vertical</enum>
                </property>
                <property name="sizeHint" stdset="0">
                  <size>
                    <width>124</width>
                    <height>40</height>
                  </size>
                </property>
              </spacer>
            </item>
          </layout>
        </item>
      </layout>
    </widget>
    <widget class="QMenuBar" name="menubar">
      <property name="geometry">
        <rect>
          <x>0</x>
          <y>0</y>
          <width>512</width>
          <height>22</height>
        </rect>
      </property>
      <widget class="QMenu" name="menuFile">
        <property name="title">
          <string>File</string>
        </property>
        <widget class="QMenu" name="menuNew">
          <property name="title">
            <string>New</string>
          </property>
          <addaction name="actionNewDLG" />
          <addaction name="actionNewNSS" />
          <addaction name="actionNewUTC" />
          <addaction name="actionNewUTP" />
          <addaction name="actionNewUTD" />
          <addaction name="actionNewUTI" />
          <addaction name="actionNewUTS" />
          <addaction name="actionNewUTT" />
          <addaction name="actionNewUTM" />
          <addaction name="actionNewUTW" />
          <addaction name="actionNewUTE" />
          <addaction name="actionNewTLK" />
          <addaction name="separator" />
          <addaction name="actionNewGFF" />
          <addaction name="actionNewERF" />
          <addaction name="actionNewTXT" />
          <addaction name="actionNewSSF" />
        </widget>
        <widget class="QMenu" name="menuRecentFiles">
          <property name="title">
            <string>Recent Files</string>
          </property>
        </widget>
        <addaction name="menuNew" />
        <addaction name="openAction" />
        <addaction name="menuRecentFiles" />
        <addaction name="separator" />
        <addaction name="actionSettings" />
        <addaction name="separator" />
        <addaction name="actionExit" />
      </widget>
      <widget class="QMenu" name="menuEdit">
        <property name="title">
          <string>Edit</string>
        </property>
        <addaction name="separator" />
        <addaction name="actionEditTLK" />
        <addaction name="actionEditJRL" />
      </widget>
      <widget class="QMenu" name="menuTheme">
        <property name="title">
          <string>Theme</string>
        </property>
      </widget>
      <widget class="QMenu" name="menuTools">
        <property name="title">
          <string>Tools</string>
        </property>
        <addaction name="actionModuleDesigner" />
        <addaction name="actionIndoorMapBuilder" />
        <addaction name="separator" />
        <addaction name="actionKotorDiff" />
        <addaction name="actionTSLPatchDataEditor" />
        <addaction name="separator" />
        <addaction name="actionFileSearch" />
        <addaction name="actionCloneModule" />
      </widget>
      <widget class="QMenu" name="menuHelp">
        <property name="title">
          <string>Help</string>
        </property>
        <widget class="QMenu" name="menuDiscord">
          <property name="title">
            <string>Discord</string>
          </property>
          <addaction name="actionDiscordHolocronToolset" />
          <addaction name="actionDiscordKotOR" />
          <addaction name="actionDiscordDeadlyStream" />
        </widget>
        <addaction name="actionHelpAbout" />
        <addaction name="menuDiscord" />
        <addaction name="actionInstructions" />
        <addaction name="actionHelpUpdates" />
      </widget>
      <addaction name="menuFile" />
      <addaction name="menuEdit" />
      <addaction name="menuTools" />
      <addaction name="menuTheme" />
      <addaction name="menuHelp" />
    </widget>
    <widget class="QStatusBar" name="statusbar" />
    <action name="cloneModuleAction">
      <property name="text">
        <string>Clone Module</string>
      </property>
    </action>
    <action name="actionRecent_Files">
      <property name="text">
        <string>Recent Files</string>
      </property>
    </action>
    <action name="actionExit">
      <property name="text">
        <string>Exit</string>
      </property>
    </action>
    <action name="actionSettings">
      <property name="text">
        <string>Settings</string>
      </property>
    </action>
    <action name="actionAbout">
      <property name="text">
        <string>About</string>
      </property>
    </action>
    <action name="actionOpen">
      <property name="text">
        <string>Open</string>
      </property>
    </action>
    <action name="actionCheck_for_Updates">
      <property name="text">
        <string>Check for Updates</string>
      </property>
    </action>
    <action name="actionCreature">
      <property name="text">
        <string>Creature</string>
      </property>
    </action>
    <action name="actionItem">
      <property name="text">
        <string>Item</string>
      </property>
    </action>
    <action name="actionDoor">
      <property name="text">
        <string>Door</string>
      </property>
    </action>
    <action name="actionPlaceable">
      <property name="text">
        <string>Placeable</string>
      </property>
    </action>
    <action name="actionMerchant">
      <property name="text">
        <string>Merchant</string>
      </property>
    </action>
    <action name="actionEncounter">
      <property name="text">
        <string>Encounter</string>
      </property>
    </action>
    <action name="actionTrigger">
      <property name="text">
        <string>Trigger</string>
      </property>
    </action>
    <action name="actionWaypoint">
      <property name="text">
        <string>Waypoint</string>
      </property>
    </action>
    <action name="actionDialog">
      <property name="enabled">
        <bool>false</bool>
      </property>
      <property name="text">
        <string>Dialog</string>
      </property>
    </action>
    <action name="openAction">
      <property name="text">
        <string>Open</string>
      </property>
    </action>
    <action name="actionNewGFF">
      <property name="text">
        <string>GFF</string>
      </property>
    </action>
    <action name="actionNewERF">
      <property name="text">
        <string>ERF</string>
      </property>
    </action>
    <action name="actionNewTXT">
      <property name="text">
        <string>TXT</string>
      </property>
    </action>
    <action name="actionEditTLK">
      <property name="enabled">
        <bool>false</bool>
      </property>
      <property name="text">
        <string>Edit Talk Table</string>
      </property>
    </action>
    <action name="actionHelpUpdates">
      <property name="text">
        <string>Check For Updates</string>
      </property>
    </action>
    <action name="actionHelpAbout">
      <property name="text">
        <string>About</string>
      </property>
    </action>
    <action name="actionNewSSF">
      <property name="text">
        <string>SSF</string>
      </property>
    </action>
    <action name="actionNewUTC">
      <property name="enabled">
        <bool>false</bool>
      </property>
      <property name="icon">
        <iconset>
          <normalon>:/images/icons/kx/creature.png</normalon>
        </iconset>
      </property>
      <property name="text">
        <string>Creature</string>
      </property>
    </action>
    <action name="actionCloneModule">
      <property name="enabled">
        <bool>false</bool>
      </property>
      <property name="text">
        <string>Clone Module</string>
      </property>
    </action>
    <action name="actionNewUTP">
      <property name="enabled">
        <bool>false</bool>
      </property>
      <property name="icon">
        <iconset resource="../../resources/resources.qrc">
          <normaloff>:/images/icons/kx/placeable.png</normaloff>:/images/icons/kx/placeable.png</iconset>
      </property>
      <property name="text">
        <string>Placeable</string>
      </property>
    </action>
    <action name="actionNewUTD">
      <property name="enabled">
        <bool>false</bool>
      </property>
      <property name="icon">
        <iconset resource="../../resources/resources.qrc">
          <normaloff>:/images/icons/kx/door.png</normaloff>:/images/icons/kx/door.png</iconset>
      </property>
      <property name="text">
        <string>Door</string>
      </property>
    </action>
    <action name="actionNewUTW">
      <property name="enabled">
        <bool>false</bool>
      </property>
      <property name="icon">
        <iconset resource="../../resources/resources.qrc">
          <normaloff>:/images/icons/kx/waypoint.png</normaloff>:/images/icons/kx/waypoint.png</iconset>
      </property>
      <property name="text">
        <string>Waypoint</string>
      </property>
    </action>
    <action name="actionNewUTT">
      <property name="enabled">
        <bool>false</bool>
      </property>
      <property name="icon">
        <iconset resource="../../resources/resources.qrc">
          <normaloff>:/images/icons/kx/trigger.png</normaloff>:/images/icons/kx/trigger.png</iconset>
      </property>
      <property name="text">
        <string>Trigger</string>
      </property>
    </action>
    <action name="actionNewUTE">
      <property name="enabled">
        <bool>false</bool>
      </property>
      <property name="icon">
        <iconset resource="../../resources/resources.qrc">
          <normaloff>:/images/icons/kx/encounter.png</normaloff>:/images/icons/kx/encounter.png</iconset>
      </property>
      <property name="text">
        <string>Encounter</string>
      </property>
    </action>
    <action name="actionNewUTS">
      <property name="enabled">
        <bool>false</bool>
      </property>
      <property name="icon">
        <iconset resource="../../resources/resources.qrc">
          <normaloff>:/images/icons/kx/sound.png</normaloff>:/images/icons/kx/sound.png</iconset>
      </property>
      <property name="text">
        <string>Sound</string>
      </property>
    </action>
    <action name="actionNewUTM">
      <property name="enabled">
        <bool>false</bool>
      </property>
      <property name="icon">
        <iconset resource="../../resources/resources.qrc">
          <normaloff>:/images/icons/kx/merchant.png</normaloff>:/images/icons/kx/merchant.png</iconset>
      </property>
      <property name="text">
        <string>Merchant</string>
      </property>
    </action>
    <action name="actionNewTLK">
      <property name="enabled">
        <bool>true</bool>
      </property>
      <property name="icon">
        <iconset resource="../../resources/resources.qrc">
          <normaloff>:/images/icons/kx/tlk.png</normaloff>:/images/icons/kx/tlk.png</iconset>
      </property>
      <property name="text">
        <string>TalkTable</string>
      </property>
    </action>
    <action name="actionNewUTI">
      <property name="enabled">
        <bool>false</bool>
      </property>
      <property name="icon">
        <iconset resource="../../resources/resources.qrc">
          <normaloff>:/images/icons/kx/item.png</normaloff>:/images/icons/kx/item.png</iconset>
      </property>
      <property name="text">
        <string>Item</string>
      </property>
    </action>
    <action name="actionNewDLG">
      <property name="enabled">
        <bool>false</bool>
      </property>
      <property name="icon">
        <iconset resource="../../resources/resources.qrc">
          <normaloff>:/images/icons/kx/dialog.png</normaloff>:/images/icons/kx/dialog.png</iconset>
      </property>
      <property name="text">
        <string>Dialog</string>
      </property>
    </action>
    <action name="actionNewNSS">
      <property name="enabled">
        <bool>false</bool>
      </property>
      <property name="icon">
        <iconset resource="../../resources/resources.qrc">
          <normaloff>:/images/icons/kx/script.png</normaloff>:/images/icons/kx/script.png</iconset>
      </property>
      <property name="text">
        <string>Script</string>
      </property>
    </action>
    <action name="actionEditJRL">
      <property name="enabled">
        <bool>false</bool>
      </property>
      <property name="text">
        <string>Edit Journal</string>
      </property>
    </action>
    <action name="actionFileSearch">
      <property name="enabled">
        <bool>false</bool>
      </property>
      <property name="text">
        <string>File Search</string>
      </property>
    </action>
    <action name="actionGeometryEditor">
      <property name="enabled">
        <bool>false</bool>
      </property>
      <property name="text">
        <string>Geometry Editor</string>
      </property>
    </action>
    <action name="actionIndoorMapBuilder">
      <property name="enabled">
        <bool>false</bool>
      </property>
      <property name="text">
        <string>Indoor Map Builder</string>
      </property>
    </action>
    <action name="actionEditModule">
      <property name="enabled">
        <bool>false</bool>
      </property>
      <property name="text">
        <string>Edit Module</string>
      </property>
    </action>
    <action name="actionInstructions">
      <property name="text">
        <string>Instructions</string>
      </property>
    </action>
    <action name="actionDiscordHolocronToolset">
      <property name="text">
        <string>Holocron Toolset</string>
      </property>
    </action>
    <action name="actionDiscordKotOR">
      <property name="text">
        <string>KOTOR Community Portal</string>
      </property>
    </action>
    <action name="actionDiscordDeadlyStream">
      <property name="text">
        <string>Deadly Stream</string>
      </property>
    </action>
    <action name="actionModuleDesigner">
      <property name="enabled">
        <bool>false</bool>
      </property>
      <property name="text">
        <string>Module Designer</string>
      </property>
    </action>
    <action name="actionKotorDiff">
      <property name="enabled">
        <bool>false</bool>
      </property>
      <property name="text">
        <string>KotorDiff</string>
      </property>
    </action>
    <action name="actionTSLPatchDataEditor">
      <property name="enabled">
        <bool>false</bool>
      </property>
      <property name="text">
        <string>TSLPatchData Editor</string>
      </property>
    </action>
  </widget>
  <customwidgets>
    <customwidget>
      <class>ResourceList</class>
      <extends>QWidget</extends>
      <header location="global">toolset.gui.widgets.main_widgets</header>
      <container>1</container>
    </customwidget>
    <customwidget>
      <class>TextureList</class>
      <extends>QWidget</extends>
      <header location="global">toolset.gui.widgets.main_widgets</header>
      <container>1</container>
    </customwidget>
  </customwidgets>
  <resources>
    <include location="../../resources/resources.qrc" />
  </resources>
  <connections />
</ui><|MERGE_RESOLUTION|>--- conflicted
+++ resolved
@@ -139,7 +139,6 @@
                     </item>
                   </layout>
                 </widget>
-<<<<<<< HEAD
                 <widget class="QWidget" name="texturesTab">
                   <attribute name="title">
                     <string>Textures</string>
@@ -150,9 +149,6 @@
                     </item>
                   </layout>
                 </widget>
-=======
-
->>>>>>> a334711b
               </widget>
             </item>
           </layout>
