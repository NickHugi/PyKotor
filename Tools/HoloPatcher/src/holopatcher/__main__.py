from __future__ import annotations

import atexit
import ctypes
import inspect
import io
import json
import os
import pathlib
import shutil
import subprocess
import sys
import tempfile
import time
import tkinter as tk
import webbrowser

from argparse import ArgumentParser
from contextlib import suppress
from datetime import datetime, timezone
from enum import IntEnum
from threading import Event, Thread
from tkinter import (
    filedialog,
    font as tkfont,
    messagebox,
    ttk,
)
from types import TracebackType
from typing import TYPE_CHECKING, Any, NoReturn


def is_frozen() -> bool:
    return (
        getattr(sys, "frozen", False)
        or getattr(sys, "_MEIPASS", False)
        or tempfile.gettempdir() in sys.executable
    )


if not is_frozen():

    def update_sys_path(path):
        working_dir = str(path)
        if working_dir not in sys.path:
            sys.path.append(working_dir)

    with suppress(Exception):
        pykotor_path = pathlib.Path(__file__).parents[3] / "Libraries" / "PyKotor" / "src" / "pykotor"
        if pykotor_path.exists():
            update_sys_path(pykotor_path.parent)
    with suppress(Exception):
        utility_path = pathlib.Path(__file__).parents[3] / "Libraries" / "Utility" / "src" / "utility"
        if utility_path.exists():
            update_sys_path(utility_path.parent)
    with suppress(Exception):
        update_sys_path(pathlib.Path(__file__).parents[1])

<<<<<<< HEAD
from holopatcher.config import CURRENT_VERSION
=======

from holopatcher.config import CURRENT_VERSION, getRemoteHolopatcherUpdateInfo, remoteVersionNewer
from pykotor.common.misc import Game
>>>>>>> 180822aa
from pykotor.common.stream import BinaryReader
from pykotor.extract.file import ResourceIdentifier
from pykotor.extract.installation import Installation
from pykotor.tools.encoding import decode_bytes_with_fallbacks
from pykotor.tools.path import CaseAwarePath, find_kotor_paths_from_default
from pykotor.tslpatcher.config import LogLevel
from pykotor.tslpatcher.logger import LogType, PatchLogger
from pykotor.tslpatcher.patcher import ModInstaller
from pykotor.tslpatcher.reader import ConfigReader, NamespaceReader
from pykotor.tslpatcher.uninstall import ModUninstaller
from utility.error_handling import universal_simplify_exception
<<<<<<< HEAD
from utility.logger_util import get_root_logger
=======
from utility.logger_util import RobustRootLogger
from utility.misc import ProcessorArchitecture
>>>>>>> 180822aa
from utility.string_util import striprtf
from utility.system.os_helper import terminate_main_process, win_get_system32_dir
from utility.system.path import Path
from utility.tkinter.tooltip import ToolTip

if TYPE_CHECKING:
    from argparse import Namespace
    from collections.abc import Callable
    from datetime import timedelta

    from pykotor.common.misc import Game
    from pykotor.tslpatcher.logger import PatchLog
    from pykotor.tslpatcher.namespaces import PatcherNamespace

VERSION_LABEL = f"v{CURRENT_VERSION}"


class ExitCode(IntEnum):
    SUCCESS = 0
    UNKNOWN_STARTUP_ERROR = 1  # happens outside of our code
    NUMBER_OF_ARGS = 2
    NAMESPACES_INI_NOT_FOUND = 3
    NAMESPACE_INDEX_OUT_OF_RANGE = 4
    CHANGES_INI_NOT_FOUND = 5
    ABORT_INSTALL_UNSAFE = 6
    EXCEPTION_DURING_INSTALL = 7
    INSTALL_COMPLETED_WITH_ERRORS = 8
    CRASH = 9
    CLOSE_FOR_UPDATE_PROCESS = 10

class HoloPatcherError(Exception):
    ...


class HoloPatcherError(Exception): ...


# Please be careful modifying this functionality as 3rd parties depend on this syntax.
def parse_args() -> Namespace:
    """Parses command line arguments.

    Args:
    ----
        parser: ArgumentParser - Argument parser object from the argparse library.
        kwargs: dict - Keyword arguments dictionary
        positional: list - Positional arguments list

    Returns:
    -------
        Namespace - Namespace containing parsed arguments

    Parses command line arguments and returns Namespace:
        - Creates ArgumentParser object to parse arguments
        - Adds supported arguments to parser
        - Parses arguments into kwargs and positional lists
        - Unifies positional and keyword args into kwargs Namespace.
    """
    parser = ArgumentParser(description="HoloPatcher CLI")

    # Positional arguments for the old syntax
    parser.add_argument("--game-dir", type=str, help="Path to game directory")
    parser.add_argument("--tslpatchdata", type=str, help="Path to tslpatchdata")
    parser.add_argument("--namespace-option-index", type=int, help="Namespace option index")
    parser.add_argument("--console", action="store_true", help="Show the console when launching HoloPatcher.")
    parser.add_argument("--uninstall", action="store_true", help="Uninstalls the selected mod.")
    parser.add_argument("--install", action="store_true", help="Starts an install immediately on launch.")
    parser.add_argument("--validate", action="store_true", help="Starts validation of the selected mod.")

    kwargs, positional = parser.parse_known_args()

    required_number_of_positional_args = 2
    max_positional_args = 3  # sourcery skip: move-assign

    # Unify positional args with the keyword args.
    number_of_positional_args = len(positional)
    if number_of_positional_args == required_number_of_positional_args:
        kwargs.game_dir = positional[0]
        kwargs.tslpatchdata = positional[1]
    if number_of_positional_args == max_positional_args:
        kwargs.namespace_option_index = positional[2]
    if kwargs.namespace_option_index:
        try:
            kwargs.namespace_option_index = int(kwargs.namespace_option_index)
        except ValueError as e:
            print(universal_simplify_exception(e), file=sys.stderr)  # noqa: T201
            print(f"Invalid namespace_option_index. It should be an integer, got {kwargs.namespace_option_index}", file=sys.stderr)  # noqa: T201
            sys.exit(ExitCode.NAMESPACE_INDEX_OUT_OF_RANGE)

    return kwargs


class App:
    def __init__(self):
        super().__init__()
        self.root = tk.Tk()
        self.root.title(f"Expanded Galaxy Port Custom Build {VERSION_LABEL}")

        self.set_window(width=400, height=500)

        # Map the title bar's X button to our handle_exit_button function.
        # This probably also means this will be called when attempting to 'End Task' in e.g. task manager.
        self.root.protocol("WM_DELETE_WINDOW", self.handle_exit_button)

        self.install_running: bool = False
        self.task_running: bool = False
        self.task_thread: Thread | None = None
        self.mod_path: str = ""
        self.log_level: LogLevel = LogLevel.WARNINGS
        self.pykotor_logger = RobustRootLogger()
        self.namespaces: list[PatcherNamespace] = []
        self.one_shot: bool = False

        self.initialize_logger()
        self.initialize_top_menu()
        self.initialize_ui_controls()

        cmdline_args: Namespace = parse_args()
        self.open_mod(cmdline_args.tslpatchdata or Path.cwd())
        self.execute_commandline(cmdline_args)
        self.pykotor_logger.debug("Init complete")

    def set_window(
        self,
        width: int,
        height: int,
    ):
        # Get screen dimensions
        screen_width: int = self.root.winfo_screenwidth()
        screen_height: int = self.root.winfo_screenheight()

        # Calculate position to center the window
        x_position = int((screen_width / 2) - (width / 2))
        y_position = int((screen_height / 2) - (height / 2))

        # Set the dimensions and position
        self.root.geometry(f"{width}x{height}+{x_position}+{y_position}")
        self.root.resizable(width=True, height=True)
        self.root.minsize(width=width, height=height)

    def initialize_logger(self):
        self.logger = PatchLogger()
        self.logger.verbose_observable.subscribe(self.write_log)
        self.logger.note_observable.subscribe(self.write_log)
        self.logger.warning_observable.subscribe(self.write_log)
        self.logger.error_observable.subscribe(self.write_log)

    def initialize_top_menu(self):
        # Initialize top menu bar
        self.menu_bar = tk.Menu(self.root)
        self.root.config(menu=self.menu_bar)

        # Tools menu
        tools_menu = tk.Menu(self.menu_bar, tearoff=0)
        tools_menu.add_command(label="Validate INI", command=self.test_reader)
        # tools_menu.add_command(label="Uninstall Mod / Restore Backup", command=self.uninstall_selected_mod)
        tools_menu.add_command(label="Fix permissions to file/folder...", command=self.fix_permissions)
        tools_menu.add_command(label="Fix iOS Case Sensitivity", command=self.lowercase_files_and_folders)
        # tools_menu.add_command(label="Create info.rte...", command=self.create_rte_content)
        self.menu_bar.add_cascade(label="Tools", menu=tools_menu)

        # Help menu
        help_menu = tk.Menu(self.menu_bar, tearoff=0)
        self.menu_bar.add_cascade(label="Help", menu=help_menu)

        # DeadlyStream submenu
        deadlystream_menu = tk.Menu(help_menu, tearoff=0)
        deadlystream_menu.add_command(label="Discord", command=lambda: webbrowser.open_new("https://discord.gg/nDkHXfc36s"))
        deadlystream_menu.add_command(label="Website", command=lambda: webbrowser.open_new("https://deadlystream.com"))
        help_menu.add_cascade(label="DeadlyStream", menu=deadlystream_menu)

        # Neocities submenu
        neocities_menu = tk.Menu(help_menu, tearoff=0)
        neocities_menu.add_command(label="Discord", command=lambda: webbrowser.open_new("https://discord.com/invite/kotor"))
        neocities_menu.add_command(label="Website", command=lambda: webbrowser.open_new("https://kotor.neocities.org"))
        help_menu.add_cascade(label="KOTOR Community Portal", menu=neocities_menu)

        # PCGamingWiki submenu
        pcgamingwiki_menu = tk.Menu(help_menu, tearoff=0)
        pcgamingwiki_menu.add_command(label="KOTOR 1", command=lambda: webbrowser.open_new("https://www.pcgamingwiki.com/wiki/Star_Wars:_Knights_of_the_Old_Republic"))
        pcgamingwiki_menu.add_command(label="KOTOR 2: TSL", command=lambda: webbrowser.open_new("https://www.pcgamingwiki.com/wiki/Star_Wars:_Knights_of_the_Old_Republic_II_-_The_Sith_Lords"))
        help_menu.add_cascade(label="PCGamingWiki", menu=pcgamingwiki_menu)

        # About menu
        about_menu = tk.Menu(self.menu_bar, tearoff=0)
        about_menu.add_command(label="HoloPatcher Home", command=lambda: webbrowser.open_new("https://deadlystream.com/files/file/2243-holopatcher"))
        about_menu.add_command(label="GitHub Source", command=lambda: webbrowser.open_new("https://github.com/NickHugi/PyKotor"))
        self.menu_bar.add_cascade(label="About", menu=about_menu)

    def initialize_ui_controls(self):
        # Use grid layout for main window
        self.root.grid_rowconfigure(1, weight=1)
        self.root.grid_columnconfigure(0, weight=1)

        # Configure style for Combobox
        ttk.Style(self.root).configure("TCombobox", font=("Helvetica", 10), padding=4)

        # Top area for comboboxes and buttons
        top_frame: tk.Frame = tk.Frame(self.root)
        top_frame.grid(row=0, column=0, sticky="ew")
        top_frame.grid_columnconfigure(0, weight=1)  # Make comboboxes expand
        top_frame.grid_columnconfigure(1, weight=0)  # Keep buttons fixed size

        # Setup the namespaces/changes ini combobox (selected mod)
        self.namespaces_combobox: ttk.Combobox = ttk.Combobox(top_frame, state="readonly", style="TCombobox")
        #self.namespaces_combobox.grid(row=0, column=0, padx=5, pady=2, sticky="ew")
        self.namespaces_combobox.set("Select the mod to install")
        ToolTip(self.namespaces_combobox, self.get_namespace_description)
        self.namespaces_combobox.bind("<<ComboboxSelected>>", self.on_namespace_option_chosen)
        # Handle annoyances with Focus Events
        self.namespaces_combobox.bind("<FocusIn>", self.on_combobox_focus_in)
        self.namespaces_combobox.bind("<FocusOut>", self.on_combobox_focus_out)
        self.namespaces_combobox_state: int = 0
        # Browse for a tslpatcher mod
        self.browse_button: ttk.Button = ttk.Button(top_frame, text="Browse", command=self.open_mod)
        #self.browse_button.grid(row=0, column=1, padx=5, pady=2, sticky="e")

        # Store all discovered KOTOR install paths
        self.gamepaths = ttk.Combobox(top_frame, style="TCombobox")
        self.gamepaths.set("Select your KOTOR directory path")
        self.gamepaths.grid(row=0, column=0, padx=5, pady=2, sticky="ew")
        self.gamepaths["values"] = [
            str(path)
            for game in find_kotor_paths_from_default().values()
            for path in game
        ]
        self.gamepaths.bind("<<ComboboxSelected>>", self.on_gamepaths_chosen)
        # Browse for a KOTOR path
        self.gamepaths_browse_button = ttk.Button(top_frame, text="Browse", command=lambda: self.open_kotor(box=self.gamepaths))
        self.gamepaths_browse_button.grid(row=0, column=1, padx=5, pady=2, sticky="e")

        # Store all discovered KOTOR install paths
        self.gamepaths2 = ttk.Combobox(top_frame, style="TCombobox")
        self.gamepaths2.set("Select your TSL directory path")
        self.gamepaths2.grid(row=1, column=0, padx=5, pady=2, sticky="ew")
        self.gamepaths2["values"] = [str(path) for game in find_kotor_paths_from_default().values() for path in game]
        self.gamepaths2.bind("<<ComboboxSelected>>", self.on_gamepaths_chosen)
        # Browse for a KOTOR path
        self.gamepaths_browse_button2 = ttk.Button(top_frame, text="Browse", command=lambda: self.open_kotor(box=self.gamepaths2))
        self.gamepaths_browse_button2.grid(row=1, column=1, padx=5, pady=2, sticky="e")

        # Middle area for text and scrollbar
        text_frame = tk.Frame(self.root)
        text_frame.grid(row=1, column=0, sticky="nsew")
        text_frame.grid_rowconfigure(0, weight=1)
        text_frame.grid_columnconfigure(0, weight=1)

        # Configure the text
        self.main_text = tk.Text(text_frame, wrap=tk.WORD)
        self.main_text.grid(row=0, column=0, sticky="nsew")
        self.set_text_font(self.main_text)

        # Create scrollbar for main frame
        scrollbar = tk.Scrollbar(text_frame, command=self.main_text.yview)
        scrollbar.grid(row=0, column=1, sticky="ns")
        self.main_text.config(yscrollcommand=scrollbar.set)

        # Bottom area for buttons
        bottom_frame = tk.Frame(self.root)
        bottom_frame.grid(row=2, column=0, sticky="ew")

        self.exit_button = ttk.Button(bottom_frame, text="Exit", command=self.handle_exit_button)
        self.exit_button.pack(side="left", padx=5, pady=5)
        self.install_button = ttk.Button(bottom_frame, text="Install", command=self.begin_install)
        self.install_button.pack(side="right", padx=5, pady=5)
        self.simple_thread_event: Event = Event()
        self.progress_value = tk.IntVar(value=0)
        # Bottom area for buttons and progress bar
        bottom_frame = tk.Frame(self.root)
        bottom_frame.grid(row=2, column=0, sticky="ew")
        bottom_frame.grid_columnconfigure(0, weight=1)  # This will allow the progress bar to expand

        # Reconfigure the frame to use grid layout for better control
        self.exit_button = ttk.Button(bottom_frame, text="Exit", command=self.handle_exit_button)
        self.exit_button.grid(row=0, column=0, padx=5, pady=5, sticky="w")

        self.install_button = ttk.Button(bottom_frame, text="Install", command=self.begin_install)
        self.install_button.grid(row=0, column=1, padx=5, pady=5, sticky="e")

        # Adjust the progress bar to span across the bottom frame
        self.progress_bar = ttk.Progressbar(bottom_frame, maximum=100, variable=self.progress_value)
        self.progress_bar.grid(row=1, column=0, columnspan=2, padx=5, pady=(0, 5), sticky="ew")

    def update_progress_bar_directly(
        self,
        value: int = 1,
    ):
        """Directly update the progress bar; this is the target callable for installer.install."""
        # Safely request an update from the Tkinter main thread
        self.root.after(0, self.update_progress_value, value)

    def update_progress_value(
        self,
        value: int = 1,
    ):
        """Actual update to the progress bar, guaranteed to run in the main thread."""
        new_value = self.progress_value.get() + value
        self.progress_value.set(new_value)
        self.progress_bar["value"] = new_value

    def set_text_font(
        self,
        text_frame: tk.Text,
    ):
        font_obj = tkfont.Font(font=text_frame.cget("font"))  # use the original font
        font_obj.configure(size=9)
        text_frame.configure(font=font_obj)

        # Define a bold and slightly larger font
        bold_font = tkfont.Font(font=text_frame.cget("font"))
        bold_font.configure(size=10, weight="bold")

        self.main_text.tag_configure("DEBUG", foreground="#6495ED")  # Cornflower Blue
        self.main_text.tag_configure("INFO", foreground="#000000")   # Black
        self.main_text.tag_configure("WARNING", foreground="#CC4E00", background="#FFF3E0", font=bold_font)  # Orange with bold font
        self.main_text.tag_configure("ERROR", foreground="#DC143C", font=bold_font)  # Firebrick with bold font
        self.main_text.tag_configure("CRITICAL", foreground="#FFFFFF", background="#8B0000", font=bold_font)  # White on Dark Red with bold font

    def on_combobox_focus_in(
        self,
        event: tk.Event,
    ):
        if self.namespaces_combobox_state == 2:  # no selection, fix the focus  # noqa: PLR2004
            self.root.focus_set()
            self.namespaces_combobox_state = 0  # base status
        else:
            self.namespaces_combobox_state = 1  # combobox clicked

    def on_combobox_focus_out(
        self,
        event: tk.Event,
    ):
        if self.namespaces_combobox_state == 1:
            self.namespaces_combobox_state = 2  # no selection

<<<<<<< HEAD
=======
    def check_for_updates(self):
        try:
            from utility.tkinter.updater import UpdateDialog
            updateInfoData: dict[str, Any] | Exception = getRemoteHolopatcherUpdateInfo()
            if isinstance(updateInfoData, Exception):
                self._handle_general_exception(updateInfoData)
                return
            latest_version = updateInfoData["holopatcherLatestVersion"]
            if remoteVersionNewer(CURRENT_VERSION, latest_version):
                dialog = UpdateDialog(
                    self.root,
                    "Update Available",
                    "A newer version of HoloPatcher is available, would you like to download it now?",
                    ["Update", "Manual"],
                )
                if dialog.result == "Update":
                    self._run_autoupdate(latest_version, updateInfoData)
                elif dialog.result == "Manual":
                    webbrowser.open_new(updateInfoData["holopatcherDownloadLink"])
            else:
                dialog = UpdateDialog(
                    self.root,
                    "No updates available.",
                    f"You are already running the latest version of HoloPatcher ({VERSION_LABEL})",
                    ["Reinstall"],
                )
                if dialog.result == "Reinstall":
                    self._run_autoupdate(latest_version, updateInfoData)
        except Exception as e:  # pylint: disable=W0718  # noqa: BLE001
            self._handle_general_exception(e, title="Unable to fetch latest version")

    def _run_autoupdate(
        self,
        latest_version: str,
        remote_info: dict[str, Any],
        *,
        is_release: bool = True,
    ):
        from utility.tkinter.updater import run_tk_progress_dialog
        from utility.updater.restarter import RestartStrategy
        from utility.updater.update import AppUpdate
        proc_arch = ProcessorArchitecture.from_os()
        assert proc_arch == ProcessorArchitecture.from_python()
        os_name = platform.system()
        links: list[str] = []

        is_release = True  # TODO(th3w1zard1): remove this line when the beta version direct links are ready.
        if is_release:
            links = remote_info["holopatcherDirectLinks"][os_name][proc_arch.value]
        else:
            links = remote_info["holopatcherBetaDirectLinks"][os_name][proc_arch.value]

        progress_queue: Queue = Queue()
        progress_dialog: Process = run_tk_progress_dialog(progress_queue, "HoloPatcher is updating and will restart shortly...")
        def download_progress_hook(data: dict[str, Any], progress_queue: Queue = progress_queue):
            progress_queue.put(data)

        # Prepare the list of progress hooks with the method from ProgressDialog
        progress_hooks = [download_progress_hook]
        def exitapp(kill_self_here: bool):  # noqa: FBT001
            packaged_data = {"action": "shutdown", "data": {}}
            progress_queue.put(packaged_data)
            progress_queue.put({"action": "shutdown"})
            TkProgressDialog.monitor_and_terminate(progress_dialog)
            if kill_self_here:
                time.sleep(3)
                self.root.destroy()
                sys.exit(ExitCode.CLOSE_FOR_UPDATE_PROCESS)

        def remove_second_dot(s: str) -> str:
            if s.count(".") == 2:
                # Find the index of the second dot
                second_dot_index = s.find(".", s.find(".") + 1)
                # Remove the second dot by slicing and concatenating
                s = s[:second_dot_index] + s[second_dot_index + 1:]
            return f"v{s}-patcher"

        updater = AppUpdate(
            links,
            "HoloPatcher",
            CURRENT_VERSION,
            latest_version,
            downloader=None,
            progress_hooks=progress_hooks,
            exithook=exitapp,
            r_strategy=RestartStrategy.DEFAULT,
            version_to_tag_parser=remove_second_dot
        )
        try:
            progress_queue.put({"action": "update_status", "text": "Downloading update..."})
            updater.download(background=False)
            progress_queue.put({"action": "update_status", "text": "Restarting and Applying update..."})
            updater.extract_restart()
            progress_queue.put({"action": "update_status", "text": "Cleaning up..."})
            updater.cleanup()
        except Exception:  # noqa: BLE001
            RobustRootLogger().critical("Auto-update had an unexpected error", exc_info=True)
        #finally:
        #    exitapp(True)

>>>>>>> 180822aa
    def execute_commandline(
        self,
        cmdline_args: Namespace,
    ):
        """Handle command line arguments passed to the application.

        Args:
        ----
            cmdline_args: Namespace of command line arguments passed to the application.

        Processing Logic:
        ----------------
            - Open the specified game directory if provided
            - Set the selected namespace if namespace index is provided
            - Hide the console if not explicitly shown
            - Handle install/uninstall in console mode and exit
            - Set one_shot flag for install/uninstall operations
            - Begin install thread or call uninstall method and exit
        """
        if cmdline_args.game_dir:
            self.open_kotor(cmdline_args.game_dir)
        if cmdline_args.namespace_option_index:
            self.namespaces_combobox.set(self.namespaces_combobox["values"][cmdline_args.namespace_option_index])
        if not cmdline_args.console:
            self.hide_console()

<<<<<<< HEAD
        self.one_shot: bool = False
        num_cmdline_actions: int = sum([cmdline_args.install, cmdline_args.validate])
=======
        num_cmdline_actions: int = sum([cmdline_args.install, cmdline_args.uninstall, cmdline_args.validate])
>>>>>>> 180822aa
        if num_cmdline_actions == 1:
            self._begin_oneshot(cmdline_args)
        elif num_cmdline_actions > 1:
            messagebox.showerror("Invalid cmdline args passed", "Cannot run more than one of [--install, --validate]")
            sys.exit(ExitCode.NUMBER_OF_ARGS)


    def _begin_oneshot(
        self,
        cmdline_args: Namespace,
    ):
        self.one_shot = True
        self.root.withdraw()
        self.setup_cli_messagebox_overrides()
        if not self.preinstall_validate_chosen():
            sys.exit(ExitCode.NUMBER_OF_ARGS)
        if cmdline_args.install:
            self.begin_install_thread(self.simple_thread_event)
        if cmdline_args.validate:
            self.test_reader()
        sys.exit(ExitCode.SUCCESS)

    def setup_cli_messagebox_overrides(self):
        """Overrides message box functions for console mode. This is done for true CLI support.

        Args:
        ----
            self: The class instance.

        Processing Logic:
        ----------------
            - Replaces message box functions with print statements to display messages in the console.
            - Prompts the user for input and returns True/False for yes/no questions instead of opening a message box.
            - Allows message boxes to work as expected in console mode without GUI dependencies.
        """

        class MessageboxOverride:
            @staticmethod
            def showinfo(title, message, **options):
                print(f"[Note] - {title}: {message}")  # noqa: T201

            @staticmethod
            def showwarning(title, message, **options):
                print(f"[Warning] - {title}: {message}")  # noqa: T201

            @staticmethod
            def showerror(title, message, **options):
                print(f"[Error] - {title}: {message}")  # noqa: T201

            @staticmethod
            def askyesno(title, message, **options):
                """Console-based replacement for messagebox.askyesno and similar."""
                print(f"{title}\n{message}")  # noqa: T201
                while True:
                    response = input("(y/N)").lower().strip()
                    if response in {"yes", "y"}:
                        return True
                    if response in {"no", "n"}:
                        return False
                    print("Invalid input. Please enter 'yes' or 'no'")  # noqa: T201

        messagebox.showinfo = MessageboxOverride.showinfo  # type: ignore[assignment]
        messagebox.showwarning = MessageboxOverride.showwarning  # type: ignore[assignment]
        messagebox.showerror = MessageboxOverride.showerror  # type: ignore[assignment]
        # messagebox.askyesno = MessageboxOverride.askyesno
        # messagebox.askyesnocancel = MessageboxOverride.askyesno
        # messagebox.askretrycancel = MessageboxOverride.askyesno

    def hide_console(self):
        """Hide the console window in GUI mode."""
        # Windows
        if os.name == "nt":
            ctypes.windll.user32.ShowWindow(ctypes.windll.kernel32.GetConsoleWindow(), 0)

    def uninstall_selected_mod(self):
        """Uninstalls the selected mod using the most recent backup folder created during the last install.

        Processing Logic:
        ----------------
            - Check if an install is already running
            - Get the selected namespace option
            - Check for valid namespace and game path
            - Get the backup folder path
            - Sort backup folders by date
            - Get the most recent backup folder
            - Check for required files in backup
            - Confirm uninstall with user
            - Delete existing files
            - Restore files from backup
            - Offer to delete restored backup.
        """
        if not self.preinstall_validate_chosen():
            return
        backup_parent_folder = Path(self.mod_path, "backup")
        if not backup_parent_folder.safe_isdir():
            messagebox.showerror(
                "Backup folder empty/missing.",
                f"Could not find backup folder '{backup_parent_folder}'{os.linesep * 2}Are you sure the mod is installed?",
            )
            return
        self.set_state(state=True)
        self.clear_main_text()
        fully_ran: bool = True
        try:
            uninstaller = ModUninstaller(backup_parent_folder, Path(self.gamepaths.get()), self.logger)
            fully_ran = uninstaller.uninstall_selected_mod()
        except Exception as e:  # pylint: disable=W0718  # noqa: BLE001
            self._handle_exception_during_install(e)
        finally:
            self.set_state(state=False)
            self.logger.add_note("Mod uninstaller/backup restore task completed.")
        if not fully_ran:
            self.on_namespace_option_chosen(tk.Event())

    def async_raise(self, tid: int, exctype: type):
        """Raises an exception in the threads with id tid."""
        if not inspect.isclass(exctype):
            msg = "Only types can be raised (not instances)"
            raise TypeError(msg)
        res = ctypes.pythonapi.PyThreadState_SetAsyncExc(ctypes.c_long(tid), ctypes.py_object(exctype))
        if res == 0:
            msg = "invalid thread id"
            raise ValueError(msg)
        if res != 1:
            # "if it returns a number greater than one, you're in trouble,
            # and you should call it again with exc=NULL to revert the effect"
            ctypes.pythonapi.PyThreadState_SetAsyncExc(ctypes.c_long(tid), None)
            msg = "PyThreadState_SetAsyncExc failed"
            raise SystemError(msg)
        print("success")

    def handle_exit_button(self):
        """Handle exit button click during installation.

        Processing Logic:
        ----------------
            - Check if installation is running
            - Display confirmation dialog and check response
            - Try stopping install thread gracefully
            - If stopping fails, force terminate install thread
            - Destroy window and exit with abort code.
        """
        if not self.task_running or not self.task_thread or not self.task_thread.is_alive():
            print("Goodbye!")
            sys.exit(ExitCode.SUCCESS)
            return  # leave here for the static type checkers

        # Handle unsafe exit.
        if self.install_running and not messagebox.askyesno(
            "Really cancel the current installation? ",
            "CONTINUING WILL MOST LIKELY BREAK YOUR GAME AND REQUIRE A FULL KOTOR REINSTALL!",
        ):
            return
        if self.task_running and not messagebox.askyesno(
            "Really cancel the current task?",
            "A task is currently running. Exiting now may not be safe. Really continue?",
        ):
            return
        self.simple_thread_event.set()
        time.sleep(1)
        print("Install thread is still alive, attempting force close...")
        i = 0
        while self.task_thread.is_alive():
            try:
                self.task_thread._stop()  # type: ignore[attr-defined]  # pylint: disable=protected-access
                print("force terminate of install thread succeeded")
            except BaseException as e:  # pylint: disable=W0718  # noqa: BLE001
                self._handle_general_exception(e, "Error using self.install_thread._stop()", msgbox=False)
            try:
                if self.task_thread.ident is None:
                    msg = "task ident is None, expected an int."
                    raise ValueError(msg)  # noqa: TRY301
                self.async_raise(self.task_thread.ident, SystemExit)
            except BaseException as e:  # pylint: disable=W0718  # noqa: BLE001
                self._handle_general_exception(e, "Error using async_raise(self.install_thread.ident, SystemExit)", msgbox=False)
            print(f"Install thread is still alive after {i} seconds, waiting...")
            time.sleep(1)
            i += 1
            if i == 2:
                break
        if self.task_thread.is_alive():
            print("Failed to stop thread!")

        print("Destroying self")
        self.root.destroy()
        print("Goodbye! (sys.exit abort unsafe)")
        print("Nevermind, Forcefully kill this process (taskkill or kill command in subprocess)")
        pid = os.getpid()
        try:
            if sys.platform == "win32":
                system32_path = win_get_system32_dir()
                subprocess.run([str(system32_path / "taskkill.exe"), "/F", "/PID", str(pid)], check=True)  # noqa: S603
            else:
                subprocess.run(["kill", "-9", str(pid)], check=True)
        except Exception as e:  # noqa: BLE001
            self._handle_general_exception(e, "Failed to kill process", msgbox=False)
        finally:
            # This code might not be reached, but it's here for completeness
            os._exit(ExitCode.ABORT_INSTALL_UNSAFE)

    def on_gamepaths_chosen(
        self,
        event: tk.Event,
    ):
        """Adjust the combobox after a short delay."""
        self.root.after(10, lambda: self.move_cursor_to_end(event.widget))

    def move_cursor_to_end(
        self,
        combobox: ttk.Combobox,
    ):
        """Shows the rightmost portion of the specified combobox as that's the most relevant."""
        combobox.focus_set()
        position: int = len(combobox.get())
        combobox.icursor(position)
        combobox.xview(position)
        self.root.focus_set()

    def get_namespace_description(self) -> str:
        """Show the expanded description from namespaces.ini when hovering over an option."""
        namespace_option: PatcherNamespace | None = next(
            (x for x in self.namespaces if x.name == self.namespaces_combobox.get()),
            None,
        )
        return namespace_option.description if namespace_option else ""

    def lowercase_files_and_folders(
        self,
        directory: os.PathLike | str | None = None,
        reset_namespace: bool = False,
    ):
        directory = directory or filedialog.askdirectory()
        if not directory:
            return

        try:

            def task():
                self.set_state(state=True)
                self.clear_main_text()
                self.logger.add_note("Please wait, this may take awhile...")
                made_change = False
                try:
                    for root, dirs, files in os.walk(str(directory), topdown=False):
                        # Renaming files
                        for file_name in files:
                            file_path: Path = Path(root, file_name)
                            new_file_path: Path = Path(root, file_name.lower())
                            str_file_path = str(file_path)
                            str_new_file_path = str(new_file_path)
                            if str_file_path != str_new_file_path:
                                self.logger.add_note(f"Renaming {str_file_path} to '{new_file_path.name}'")
                                file_path.rename(new_file_path)
                                made_change = True

                        # Renaming directories
                        for folder_name in dirs:
                            dir_path: Path = Path(root, folder_name)
                            new_dir_path: Path = Path(root, folder_name.lower())
                            str_dir_path = str(dir_path)
                            str_new_dir_path = str(new_dir_path)
                            if str_dir_path != str_new_dir_path:
                                self.logger.add_note(f"Renaming {str_dir_path} to '{new_dir_path.name}'")
                                dir_path.rename(str_new_dir_path)
                                made_change = True
                    Path(directory).rename(Path._fix_path_formatting(str(directory).lower()))
                except Exception as e:  # noqa: BLE001
                    self._handle_general_exception(e)
                finally:
                    self.set_state(state=False)
                    if not made_change:
                        self.logger.add_note("Nothing to change - all files/folders already correct case.")
                    self.logger.add_note("iOS case rename task completed.")

            self.task_thread = Thread(target=task)
            self.task_thread.start()
        except Exception as e2:  # noqa: BLE001
            self._handle_general_exception(e2)
        finally:
            if reset_namespace and self.mod_path:
                self.on_namespace_option_chosen(tk.Event())
            self.logger.add_verbose("iOS case rename task started.")

    def on_namespace_option_chosen(
        self,
        event: tk.Event,
        config_reader: ConfigReader | None = None,
    ):
        """Handles the namespace option being chosen from the combobox.

        Args:
        ----
            self: The PatcherWindow instance
            event: The event object from the combobox

        Processes the chosen namespace option by:
            1. Finding the matching PatcherNamespace object
            2. Loading the changes.ini file path
            3. Extracting the game number if present
            4. Handling game paths if a game number is found
            5. Loading the info.rtf file as defined.
        """
        try:
            # Load the settings from the ini changes file.
            namespace_option: PatcherNamespace = next(x for x in self.namespaces if x.name == self.namespaces_combobox.get())
            changes_ini_path = CaseAwarePath(self.mod_path, "tslpatchdata", namespace_option.changes_filepath())
            reader: ConfigReader = config_reader or ConfigReader.from_filepath(changes_ini_path)
            reader.load_settings()
            self.log_level = reader.config.log_level

            # Strip info.rtf and display in the main window frame.
            info_rtf_path = CaseAwarePath(self.mod_path, "tslpatchdata", namespace_option.rtf_filepath())
            info_rte_path = CaseAwarePath(self.mod_path, "tslpatchdata", namespace_option.rtf_filepath()).with_suffix(".rte")
            if not info_rtf_path.safe_isfile() and not info_rte_path.safe_isfile():
                messagebox.showwarning("No info.rtf", f"Could not load the info rtf for this mod, file '{info_rtf_path}' not found on disk.")
                return

            if info_rte_path.safe_isfile():
                data: bytes = BinaryReader.load_file(info_rte_path)
                rtf_text: str = decode_bytes_with_fallbacks(data, errors="replace")
                self.load_rte_content(rtf_text)
            elif info_rtf_path.safe_isfile():
                data = BinaryReader.load_file(info_rtf_path)
                rtf_text = decode_bytes_with_fallbacks(data, errors="replace")
                self.set_stripped_rtf_text(rtf_text)
                # self.load_rtf_file(info_rtf_path)
        except Exception as e:  # pylint: disable=W0718  # noqa: BLE001
            self._handle_general_exception(e, "An unexpected error occurred while loading the patcher namespace.")
        else:
            self.root.after(10, lambda: self.move_cursor_to_end(self.namespaces_combobox))

    def _handle_general_exception(
        self,
        exc: BaseException,
        custom_msg: str = "Unexpected error.",
        title: str = "",
        *,
        msgbox: bool = True,
    ):
        self.pykotor_logger.exception(custom_msg, exc_info=exc)
        error_name, msg = universal_simplify_exception(exc)
        if msgbox:
            messagebox.showerror(
                title or error_name,
                f"{(error_name + os.linesep * 2) if title else ''}{custom_msg}.{os.linesep * 2}{msg}",
            )

    def load_namespace(
        self,
        namespaces: list[PatcherNamespace],
        config_reader: ConfigReader | None = None,
    ):
        """Loads namespaces into the UI.

        Args:
        ----
            namespaces: List of PatcherNamespace objects
            config_reader: ConfigReader object or None

        Processing Logic:
        ----------------
            - Populates the namespaces combobox with the provided namespaces
            - Sets the first namespace as the selected option
            - Stores the namespaces for later use
            - Calls on_namespace_option_chosen to load initial config.
        """
        self.namespaces_combobox["values"] = namespaces
        self.namespaces_combobox.set(self.namespaces_combobox["values"][0])
        self.namespaces = namespaces
        self.on_namespace_option_chosen(tk.Event(), config_reader)

    def open_mod(
        self,
        default_directory_path_str: os.PathLike | str | None = None,
    ):
        """Opens a mod directory.

        Args:
        ----
            default_directory_path_str: The default directory path to open as a string or None. This is
                relevant when HoloPatcher is placed next to a 'tslpatchdata' folder containing the patcher files.
                This is also relevant when using the CLI.

        Processing Logic:
        ----------------
            - Gets the directory path from the argument or opens a file dialog
            - Loads namespaces from namespaces.ini or changes from changes.ini
                - If a changes.ini was loaded, build it as a single entry in a namespace.
            - Checks permissions of the mod folder
            - Handles errors opening the mod.
        """
        try:
            if default_directory_path_str is None:
                directory_path_str: os.PathLike | str = filedialog.askdirectory()
                if not directory_path_str:
                    return
            else:
                directory_path_str = default_directory_path_str

            tslpatchdata_path = CaseAwarePath(directory_path_str, "tslpatchdata")
            # handle when a user selects 'tslpatchdata' instead of mod root
            if not tslpatchdata_path.safe_isdir() and tslpatchdata_path.parent.name.lower() == "tslpatchdata":
                tslpatchdata_path = tslpatchdata_path.parent

            self.mod_path = str(tslpatchdata_path.parent)
            namespace_path: CaseAwarePath = tslpatchdata_path / "namespaces.ini"
            changes_path: CaseAwarePath = tslpatchdata_path / "changes.ini"

            if namespace_path.safe_isfile():
                self.load_namespace(NamespaceReader.from_filepath(namespace_path))
            elif changes_path.safe_isfile():
                config_reader: ConfigReader = ConfigReader.from_filepath(changes_path)
                namespaces: list[PatcherNamespace] = [config_reader.config.as_namespace(changes_path)]
                self.load_namespace(namespaces, config_reader)
            else:
                self.mod_path = ""
                messagebox.showerror("Error", "Please run this inside of EG Port folder.")
                return
            self.check_access(tslpatchdata_path, recurse=True, should_filter=True)
        except Exception as e:  # pylint: disable=W0718  # noqa: BLE001
            self._handle_general_exception(e, "An unexpected error occurred while loading the mod info.")
        else:
            if default_directory_path_str:
                self.browse_button.place_forget()
            if not namespace_path.safe_isfile():
                self.namespaces_combobox.place_forget()

    def open_kotor(
        self,
        default_kotor_dir_str: os.PathLike | str | None = None,
        box: ttk.Combobox | None = None,
    ):
        """Opens the KOTOR directory.

        Args:
        ----
            default_kotor_dir_str: The default KOTOR directory path as a string. This is only relevant when using the CLI.

        Processing Logic:
        ----------------
            - Try to get the directory path from the default or by opening a file dialog
            - Check access permissions for the directory
            - Set the gamepaths config value and add path to list if not already present
            - Move cursor after a delay to end of dropdown
        """
        box = box or self.gamepaths
        try:
            directory_path_str: os.PathLike | str = default_kotor_dir_str or filedialog.askdirectory()
            if not directory_path_str:
                return
            directory = CaseAwarePath(directory_path_str)
            self.check_access(directory)
            directory_str = str(directory)
            box.set(str(directory))
            if directory_str not in box["values"]:
                box["values"] = (*box["values"], directory_str)
            self.root.after(10, self.move_cursor_to_end, self.namespaces_combobox)
        except Exception as e:  # pylint: disable=W0718  # noqa: BLE001
            self._handle_general_exception(e, "An unexpected error occurred while loading the game directory.")

    @staticmethod
    def play_complete_sound():
        if os.name == "nt":
            import winsound

            # Play the system "exclamation" sound
            winsound.MessageBeep(winsound.MB_ICONEXCLAMATION)

    @staticmethod
    def play_error_sound():
        if os.name == "nt":
            import winsound

            # Play the system 'error' sound
            winsound.MessageBeep(winsound.MB_ICONHAND)

    def fix_permissions(
        self,
        directory: os.PathLike | str | None = None,
        reset_namespace: bool = False,
        check: bool = False,
    ):
        path_arg = filedialog.askdirectory() if directory is None else directory
        if not path_arg:
            return
        if not directory and not messagebox.askyesno("Warning!", "This is not a toy. Really continue?"):
            return

        try:
            path: Path = Path.pathify(path_arg)

            def task() -> bool:
                extra_msg: str = ""
                self.set_state(state=True)
                self.clear_main_text()
                self.logger.add_note("Please wait, this may take awhile...")
                try:
                    access: bool = path.gain_access(recurse=True, log_func=self.logger.add_verbose)
                    # self.play_complete_sound()
                    if not access:
                        if not directory:
                            messagebox.showerror("Could not acquire permission!", "Permissions denied! Check the logs for more details.")
                        else:
                            messagebox.showerror(
                                "Could not gain permission!",
                                f"Permission denied to {directory}. Please run HoloPatcher with elevated permissions, and ensure the selected folder exists and is writeable.",
                            )
                        return False
                    check_isdir: bool = path.is_dir()
                    num_files = 0
                    num_folders = 0
                    if check_isdir:
                        for entry in path.rglob("*"):
                            if entry.is_file():
                                num_files += 1
                            elif entry.is_dir():
                                num_folders += 1

                    if check_isdir:
                        extra_msg = f"{num_files} files and {num_folders} folders finished processing."
                        self.logger.add_note(extra_msg)
                    messagebox.showinfo("Successfully acquired permission", f"The operation was successful. {extra_msg}")

                except Exception as e:
                    self._handle_general_exception(e)
                    return False
                else:
                    return True
                finally:
                    self.set_state(state=False)
                    self.logger.add_note("File/Folder permissions fixer task completed.")

            self.task_thread = Thread(target=task)
            self.task_thread.start()
        except Exception as e2:
            self._handle_general_exception(e2)
        finally:
            if reset_namespace and self.mod_path:
                self.on_namespace_option_chosen(tk.Event())
            self.logger.add_verbose("Started the File/Folder permissions fixer task.")

    def check_access(
        self,
        directory: Path,
        *,
        recurse: bool = False,
        should_filter: bool = False,
    ) -> bool:
        """Check access to a directory.

        Args:
        ----
            directory (Path): Directory path to check access
            recurse (bool): Check access recursively if True

        Returns:
        -------
            bool: True if access is granted, False otherwise

        Processing Logic:
        ----------------
            - Check if directory has access
            - If no access, prompt user to automatically gain access
            - If access cannot be gained, show error
            - If no access after trying, prompt user to continue with an install anyway.
        """
        filter_results: Callable[[Path], bool] | None = None  # type: ignore[reportGeneralTypeIssues]
        if should_filter:

            def filter_results(x: Path) -> bool:
                return not ResourceIdentifier.from_path(x).restype.is_invalid

        if directory.has_access(recurse=recurse, filter_results=filter_results):
            return True
        if messagebox.askyesno(
            "Permission error",
            f"HoloPatcher does not have permissions to the path '{directory}', would you like to attempt to gain permission automatically?",
        ):
            directory.gain_access(recurse=recurse)
            self.on_namespace_option_chosen(tk.Event())
        if not directory.has_access(recurse=recurse):
            return messagebox.askyesno(
                "Unauthorized",
                (
                    f"HoloPatcher needs permissions to access '{directory}'. {os.linesep}"
                    f"{os.linesep}"
                    f"Please ensure the necessary folders are writeable or rerun holopatcher with elevated privileges.{os.linesep}"
                    "Continue with an install anyway?"
                ),
            )
        return True

    def preinstall_validate_chosen(self) -> bool:
        """Validates prerequisites for starting an install.

        Args:
        ----
            self: The Installer object.

        Returns:
        -------
            bool: True if validation passed, False otherwise

        Processing Logic:
        ----------------
            - Check if a previous install is still running
            - Check if a mod path is selected
            - Check if a KOTOR install path is selected
            - Check write access to the KOTOR install directory.
        """
        if self.task_running:
            messagebox.showinfo(
                "Task already running",
                "Wait for the previous task to finish.",
            )
            return False
        if not self.mod_path or not CaseAwarePath(self.mod_path).safe_isdir():
            messagebox.showinfo(
                "No mod chosen",
                "Select your mod directory first.",
            )
            return False
        game_path: str = self.gamepaths.get()
        if not game_path:
            messagebox.showinfo(
                "No KOTOR directory chosen",
                "Select your KOTOR directory first.",
            )
            return False
        tsl_path: str = self.gamepaths2.get()
        if not tsl_path:
            messagebox.showinfo(
                "No TSL directory chosen",
                "Select your TSL directory first.",
            )
            return False
        case_game_path = CaseAwarePath(game_path)
        if not case_game_path.safe_isdir():
            messagebox.showinfo(
                "Invalid KOTOR directory chosen",
                "Select a valid path to your KOTOR install.",
            )
            return False
        case_tsl_path = CaseAwarePath(tsl_path)
        if not case_tsl_path.safe_isdir():
            messagebox.showinfo(
                "Invalid KOTOR directory chosen",
                "Select a valid path to your KOTOR install.",
            )
            return False
        if case_game_path == case_tsl_path:
            messagebox.showinfo(
                "Please select two different KOTOR paths",
                "Please set the first gamepath to be k1 and the second to be tsl.",
            )
            return False
        found_game_path1: Game | None = Installation.determine_game(case_game_path)
        if not found_game_path1 or not found_game_path1.is_k1():
            messagebox.showinfo(
                "Wrong KOTOR1 game chosen.",
                f"The first path '{case_game_path}' must be kotor 1, but was detected to be {found_game_path1.name if found_game_path1 else None}",
            )
            return False
        found_game_path2 = Installation.determine_game(case_tsl_path)
        if not found_game_path2 or not found_game_path2.is_k2():
            messagebox.showinfo(
                "Wrong TSL game chosen.",
                f"The second path '{case_tsl_path}' must be TSL, but was detected to be {found_game_path2.name if found_game_path2 else None}",
            )
            return False
        game_path_str = str(case_game_path)
        tsl_path_str = str(case_tsl_path)
        self.gamepaths.set(game_path_str)
        self.gamepaths2.set(tsl_path_str)
        return self.check_access(Path(game_path_str)) and self.check_access(Path(tsl_path_str))

    def begin_install(self):
        """Starts the installation process in a background thread.

        Note: This function is not called when utilizing the CLI due to the thread creation - for passthrough purposes.

        Processing Logic:
        ----------------
            - Starts a new Thread to run the installation in the background
            - Catches any exceptions during thread start and displays error message
            - Exits program if exception occurs during installation thread start.
        """
        self.pykotor_logger.debug("Call begin_install")
        try:
            if not self.preinstall_validate_chosen():
                return
            self.pykotor_logger.debug("Prevalidate finished, starting install thread")
            self.task_thread = Thread(target=self.begin_install_thread, args=(self.simple_thread_event, self.update_progress_bar_directly))
            self.task_thread.start()
            self.pykotor_logger.debug("begin_install_thread called")
        except Exception as e:  # noqa: BLE001
            self._handle_general_exception(e, "An unexpected error occurred during the installation and the program was forced to exit")
            sys.exit(ExitCode.EXCEPTION_DURING_INSTALL)

    def begin_edge_preinstall_logic(self):
        case_k1_path = CaseAwarePath(self.gamepaths.get())
        case_k2_path = CaseAwarePath(self.gamepaths2.get())
        # Rename files
        #case_k2_path.joinpath("StreamMusic", "mus_a_503.wav").rename(case_k2_path.parent / "mus_a_503.wav.main")
        #case_k2_path.joinpath("StreamMusic", "mus_sion.wav").rename(case_k2_path.parent / "mus_sion.wav.main")

        # Copy specific files
        #shutil.copy2(str(case_k1_path.joinpath("StreamMusic", "mus_theme_cult.wav")), str(case_k2_path.joinpath("StreamMusic", "mus_sion.wav")))

        # Process file lists
        file_lists: dict[str, str] = {
            "lips": "tslpatchdata/lips-file-list.txt",
            "movies": "tslpatchdata/movies-file-list.txt",
            "streammusic": "tslpatchdata/streammusic-file-list.txt",
            "streamsounds": "tslpatchdata/streamsounds-file-list.txt",
            "streamwaves": "tslpatchdata/streamwaves-file-list.txt",
        }
        for key, file_list in file_lists.items():
            with CaseAwarePath(self.mod_path, file_list).open("rb") as file:
                lines: set[str] = {*decode_bytes_with_fallbacks(file.read()).split("\n")}
            for line in lines:
                formatted_line = line.strip()
                if not formatted_line:
                    continue
                src = case_k1_path / key.lstrip("\\").lstrip("/") / formatted_line.lstrip("\\").lstrip("/")
                dst = case_k2_path / key.lstrip("\\").lstrip("/").lower().replace("streamwaves", "streamvoice") / Path(formatted_line).name
                src_str = str(src)
                dst_str = str(dst)
                self.logger.add_note(f"Copying '{src_str}' to '{dst_str}'")
                try:
                    shutil.copy2(src_str, dst_str)
                except FileNotFoundError as e:
                    self._handle_general_exception(e, "Required file not found, cannot move to destination.")
        with CaseAwarePath(self.mod_path, "tslpatchdata/missing-file-list.txt").open("rb") as file:
            lines = {*decode_bytes_with_fallbacks(file.read()).split("\n")}
        for line in lines:
            formatted_line = line.strip()
            if not formatted_line:
                continue
            src = CaseAwarePath(self.mod_path, "source", "template") / formatted_line
            dst = case_k2_path / "Override" / Path(formatted_line).name
            src_str = str(src)
            dst_str = str(dst)
            self.logger.add_note(f"Copying 'missing' list file '{src_str}' to '{dst_str}'")
            try:
                shutil.copy2(src_str, dst_str)
            except FileNotFoundError as e:
                self._handle_general_exception(e, "Required file not found, cannot move to destination.")
        with CaseAwarePath(self.mod_path, "tslpatchdata/port-file-list.txt").open("rb") as file:
            lines = {*decode_bytes_with_fallbacks(file.read()).split("\n")}
        for line in lines:
            formatted_line = line.strip()
            if not formatted_line:
                continue
            src = case_k2_path / "Override" / Path(formatted_line).name
            dst = src.add_suffix(".main")
            if src.suffix.lower() == ".2da":
                self.logger.add_note(f"src {src} has a 2da extension, copying to {dst} instead of renaming...")
                try:
                    shutil.copy2(str(src), str(dst))
                except (FileNotFoundError, FileExistsError) as e:
                    self._handle_general_exception(e, "Required file not found, cannot move to destination.")
                continue
            self.logger.add_note(f"Renaming 'port-file-list.txt' file with .main extension '{src}' to '{dst.name}'")
            if dst.exists():
                if not src.exists():
                    self.logger.add_warning(f"Skipping {src}: appears to already be renamed to '{dst.name}' (src doesnt exist but dst does)")
                    continue
                self.logger.add_warning(f"Destination '{dst.name}' already exists! Overwriting...")
                dst.unlink()
            try:
                src.rename(dst)
            except FileNotFoundError as e:
                self._handle_general_exception(e, "Required file not found, cannot move to destination.")

        # Additional file operations
        try:
            case_k2_path.joinpath("movies", "ObsidianEnt.bik").rename(case_k2_path / "movies/ObsidianEnt.bik.main")
        except (FileExistsError, FileNotFoundError) as e:
            self.logger.add_warning(str(universal_simplify_exception(e)))
        try:
            case_k2_path.joinpath("lips", "001EBO_loc.mod").rename(case_k2_path / "lips/001EBO_loc.mod.main")
        except (FileExistsError, FileNotFoundError) as e:
            self.logger.add_warning(str(universal_simplify_exception(e)))
        try:
            case_k2_path.joinpath("Modules", "001ebo.mod").rename(case_k2_path / "Modules/001ebo.mod.main")
        except (FileExistsError, FileNotFoundError) as e:
            self.logger.add_warning(str(universal_simplify_exception(e)))

        shutil.copy2(str(case_k1_path.joinpath("movies", "biologo.bik")), str(case_k2_path.joinpath("movies", "ObsidianEnt.bik")))
        shutil.copy2(str(case_k1_path.joinpath("lips", "end_m01aa_loc.mod")), str(case_k2_path.joinpath("lips", "001EBO_loc.mod")))

        # Rename k2/streammusic/mus_sion.wav --> k2/streammusic/mus_sion.wav.main
        sion_wav_path = case_k2_path.joinpath("streammusic", "mus_sion.wav")
        sion_wav_path.rename(sion_wav_path.add_suffix(".main"))
        # Copy k1/streammusic/mus_theme_cult.wav --> k2/streammusic/mus_sion.wav
        theme_cult_wav_path = case_k1_path.joinpath("streammusic", "mus_theme_cult.wav")
        shutil.copy2(str(theme_cult_wav_path), str(sion_wav_path))

        shutil.copy2(str(CaseAwarePath(self.mod_path, "tslpatchdata/port-file-list.txt")), str(case_k2_path / "port-file-list.txt"))
        shutil.copy2(str(case_k2_path / "dialog.tlk"), str(case_k2_path / "dialog.tlk.main"))

    def begin_install_thread(
        self,
        should_cancel_thread: Event,
        progress_update_func: Callable | None = None
    ):
        """Starts the mod installation thread. This function is called directly when utilizing the CLI.

        Args:
        ----
            self: The PatcherWindow instance

        Processing Logic:
        ----------------
            - Validate pre-install checks have passed
            - Get the selected namespace option
            - Get the path to the ini file
            - Create a ModInstaller instance
            - Try to execute the installation
            - Handle any exceptions during installation
            - Finally set the install status to not running.
        """
        self.pykotor_logger.debug("begin_install_thread reached")
        namespace_option: PatcherNamespace = next(x for x in self.namespaces if x.name == self.namespaces_combobox.get())
        tslpatchdata_path = CaseAwarePath(self.mod_path, "tslpatchdata")
        ini_file_path = tslpatchdata_path.joinpath(namespace_option.changes_filepath())
        namespace_mod_path: CaseAwarePath = ini_file_path.parent

        self.pykotor_logger.debug("set ui state")
        self.set_state(state=True)
        self.install_running = True
        self.clear_main_text()
        self.main_text.config(state=tk.NORMAL)
        self.main_text.insert(tk.END, f"Starting install...{os.linesep}")
        self.main_text.see(tk.END)
        self.main_text.config(state=tk.DISABLED)
        try:
<<<<<<< HEAD
            installer = ModInstaller(namespace_mod_path, self.gamepaths2.get(), ini_file_path, self.logger)
            self._execute_mod_install(installer, should_cancel_thread, progress_update_func)
        except Exception as e:  # noqa: BLE001
=======
            installer = ModInstaller(namespace_mod_path, self.gamepaths.get(), ini_file_path, self.logger)
            installer.tslpatchdata_path = tslpatchdata_path
            self._execute_mod_install(installer, should_cancel_thread, update_progress_func)
        except Exception as e:  # pylint: disable=W0718  # noqa: BLE001
>>>>>>> 180822aa
            self._handle_exception_during_install(e)
        finally:
            self.set_state(state=False)
            self.install_running = False

    def test_reader(self):  # sourcery skip: no-conditionals-in-tests
        if not self.preinstall_validate_chosen():
            return
        namespace_option: PatcherNamespace = next(x for x in self.namespaces if x.name == self.namespaces_combobox.get())
        ini_file_path = CaseAwarePath(self.mod_path, "tslpatchdata", namespace_option.changes_filepath())

        self.set_state(state=True)
        self.clear_main_text()

        def task():
            try:
                reader = ConfigReader.from_filepath(ini_file_path, self.logger)
                reader.load(reader.config)
            except Exception as e:  # pylint: disable=W0718  # noqa: BLE001
                self._handle_general_exception(e, "An unexpected error occurred while testing the config ini reader")
            finally:
                self.set_state(state=False)
                self.logger.add_note("Config reader test is complete.")

        Thread(target=task).start()

    def set_state(
        self,
        *,
        state: bool,
    ):
        """Sets the active thread task state. Disables UI controls until this function is called again with run=False.

        Args:
        ----
            run: Whether the task is starting/running or not

        Processing Logic:
        ----------------
            - Sets the task_running attribute based on the run argument
            - Configures the state of relevant buttons to disabled if a thread task is running, normal otherwise
            - Handles enabling/disabling buttons during task process.
        """
        if state:
            self.progress_bar["value"] = 0
            self.progress_bar["maximum"] = 100
            self.progress_value.set(0)
            self.task_running = True
            self.install_button.config(state=tk.DISABLED)
            self.gamepaths_browse_button.config(state=tk.DISABLED)
            self.browse_button.config(state=tk.DISABLED)
        else:
            self.task_running = False
            self.initialize_logger()  # reset the errors/warnings etc
            self.install_button.config(state=tk.NORMAL)
            self.gamepaths_browse_button.config(state=tk.NORMAL)
            self.browse_button.config(state=tk.NORMAL)

    def clear_main_text(self):
        self.main_text.config(state=tk.NORMAL)
        self.main_text.delete(1.0, tk.END)
        for tag in self.main_text.tag_names():
            if tag not in ["sel"]:
                self.main_text.tag_delete(tag)
        self.main_text.config(state=tk.DISABLED)

    def _execute_mod_install(
        self,
        installer: ModInstaller,
        should_cancel_thread: Event,
        progress_update_func: Callable | None = None
    ):
        """Executes the mod installation.

        Args:
        ----
            installer: ModInstaller object containing installation logic.

        Processing Logic:
        ----------------
            1. Sets installation status to running
            2. Gets start time of installation
            3. Calls installer install method
            4. Calculates total installation time
            5. Logs installation details including errors, warnings and time
            6. Writes full install log to file
            7. Shows success or error message based on install result
            8. If CLI, exit regardless of success or error.
        """
        try:
            confirm_msg: str = installer.config().confirm_message.strip()
            if (
                confirm_msg
                and not self.one_shot
                and confirm_msg != "N/A"
                and not messagebox.askokcancel(
                    "This mod requires confirmation",
                    confirm_msg,
                )
            ):
                return
            if progress_update_func is not None:
                self.progress_bar["maximum"] = len(
                [
                    *installer.config().install_list,  # Note: TSLPatcher executes [InstallList] after [TLKList]
                    *installer.get_tlk_patches(installer.config()),
                    *installer.config().patches_2da,
                    *installer.config().patches_gff,
                    *installer.config().patches_nss,
                    *installer.config().patches_ncs,  # Note: TSLPatcher executes [CompileList] after [HACKList]
                    *installer.config().patches_ssf,
                ]
            )
            # profiler = cProfile.Profile()
            # profiler.enable()
            install_start_time: datetime = datetime.now(timezone.utc).astimezone()
            self.begin_edge_preinstall_logic()
            installer.install(should_cancel_thread, progress_update_func)
            total_install_time: timedelta = datetime.now(timezone.utc).astimezone() - install_start_time
            if progress_update_func is not None:
                self.progress_value.set(99)
                self.progress_bar["value"] = 99
                self.progress_bar["maximum"] = 100
                self.update_progress_bar_directly()
                self.root.update_idletasks()
            # profiler.disable()
            # profiler_output_file = Path("profiler_output.pstat").resolve()
            # profiler.dump_stats(str(profiler_output_file))

            days, remainder = divmod(total_install_time.total_seconds(), 24 * 60 * 60)
            hours, remainder = divmod(remainder, 60 * 60)
            minutes, seconds = divmod(remainder, 60)

            time_str = (
                f"{f'{int(days)} days, ' if days else ''}"
                f"{f'{int(hours)} hours, ' if hours else ''}"
                f"{f'{int(minutes)} minutes, ' if minutes or not (days or hours) else ''}"
                f"{int(seconds)} seconds"
            )

            num_errors: int = len(self.logger.errors)
            num_warnings: int = len(self.logger.warnings)
            num_patches: int = installer.config().patch_count()
            self.logger.add_note(
                f"The installation is complete with {num_errors} errors and {num_warnings} warnings.{os.linesep}"
                f"Total install time: {time_str}{os.linesep}"
                f"Total patches: {num_patches}",
            )
            if num_errors > 0:
                messagebox.showerror(
                    "Install completed with errors!",
                    f"The install completed with {num_errors} errors and {num_warnings} warnings! The installation may not have been successful, check the logs for more details."
                    f"{os.linesep * 2}Total install time: {time_str}"
                    f"{os.linesep}Total patches: {num_patches}",
                )
                if self.one_shot:
                    sys.exit(ExitCode.INSTALL_COMPLETED_WITH_ERRORS)
            elif num_warnings > 0:
                messagebox.showwarning(
                    "Install completed with warnings",
                    f"The install completed with {num_warnings} warnings! Review the logs for details. The script in the 'uninstall' folder of the mod directory will revert these changes."
                    f"{os.linesep * 2}Total install time: {time_str}"
                    f"{os.linesep}Total patches: {num_patches}",
                )
            else:
                messagebox.showinfo(
                    "Install complete!",
                    f"Check the logs for details on what has been done. Utilize the script in the 'uninstall' folder of the mod directory to revert these changes."
                    f"{os.linesep * 2}Total install time: {time_str}"
                    f"{os.linesep}Total patches: {num_patches}",
                )
                if self.one_shot:
                    sys.exit(ExitCode.SUCCESS)
        except Exception as e:  # pylint: disable=W0718  # noqa: BLE001
            self._handle_general_exception(e, "An unexpected error occurred while testing the config ini reader")
        finally:
            self.set_state(state=False)
            self.logger.add_note("Config reader test is complete.")

    @property
    def log_file_path(self) -> Path:
        return Path.pathify(self.mod_path) / "installlog.txt"

    def _handle_exception_during_install(
        self,
        e: Exception,
    ) -> NoReturn:
        """Handles exceptions during installation.

        Args:
        ----
            e: Exception - The exception raised

        Processing Logic:
        ----------------
            - Simplifies the exception for error name and message
            - Writes the error message to the log
            - Writes the full installer log to a file
            - Shows an error message box with the error name and message
            - Sets the install flag to False
            - Reraises the exception.
        """
        self.pykotor_logger.exception("Unhandled exception in HoloPatcher", exc_info=e)
        error_name, msg = universal_simplify_exception(e)
        self.logger.add_error(f"{error_name}: {msg}{os.linesep}The installation was aborted with errors")
        messagebox.showerror(
            error_name,
            f"An unexpected error occurred during the installation and the installation was forced to terminate.{os.linesep * 2}{msg}",
        )
        raise

    def create_rte_content(self, event: tk.Tk | None = None):
        from utility.tkinter.rte_editor import main as start_rte_editor

        start_rte_editor()

    def load_rte_content(
        self,
        rte_content: str | bytes | bytearray | None = None,
    ):
        self.clear_main_text()
        self.main_text.config(state=tk.NORMAL)
        if rte_content is None:
            file_path_str = filedialog.askopenfilename()
            if not file_path_str:
                return
            with Path(file_path_str).open("rb") as f:
                rte_encoded_data: bytes = f.read()
            rte_content = decode_bytes_with_fallbacks(rte_encoded_data)

        document = json.loads(rte_content)

        self.main_text.insert("1.0", document["content"])
        for tag in self.main_text.tag_names():
            if tag not in ["sel"]:
                self.main_text.tag_delete(tag)

        if "tag_configs" in document:
            for tag, config in document["tag_configs"].items():
                self.main_text.tag_configure(tag, **config)
        for tag_name in document["tags"]:
            for tag_range in document["tags"][tag_name]:
                self.main_text.tag_add(tag_name, *tag_range)
        self.main_text.config(state=tk.DISABLED)

    def load_rtf_file(self, file_path: os.PathLike | str):
        from utility.pyth3.plugins.plaintext.writer import PlaintextWriter
        from utility.pyth3.plugins.rtf15.reader import Rtf15Reader

        with Path.pathify(file_path).open("rb") as file:
            rtf_contents_as_utf8_encoded: bytes = decode_bytes_with_fallbacks(file.read()).encode()
            doc = Rtf15Reader.read(io.BytesIO(rtf_contents_as_utf8_encoded))
        self.main_text.config(state=tk.NORMAL)
        self.main_text.delete(1.0, tk.END)
        self.main_text.insert(tk.END, PlaintextWriter.write(doc).getvalue())
        self.main_text.config(state=tk.DISABLED)

    def set_stripped_rtf_text(
        self,
        rtf_text: str,
    ):
        """Strips the info.rtf of all RTF related text and displays it in the UI."""
        stripped_content: str = striprtf(rtf_text)
        self.clear_main_text()
        self.main_text.config(state=tk.NORMAL)
        self.main_text.delete(1.0, tk.END)
        self.main_text.insert(tk.END, stripped_content)
        self.main_text.config(state=tk.DISABLED)

    def write_log(
        self,
        log: PatchLog,
    ):
        """Writes a message to the log.

        Args:
        ----
            message (str): The message to write to the log.

        Processes the log message by:
            - Setting the description text widget to editable
            - Inserting the message plus a newline at the end of the text
            - Scrolling to the end of the text
            - Making the description text widget not editable again.
        """
        def log_type_to_level() -> LogType:
            log_map: dict[LogLevel, LogType] = {
                LogLevel.ERRORS: LogType.WARNING,
                LogLevel.GENERAL: LogType.WARNING,
                LogLevel.FULL: LogType.VERBOSE,
                LogLevel.WARNINGS: LogType.NOTE,
                LogLevel.NOTHING: LogType.WARNING
            }
            return log_map[self.log_level]
        def log_to_tag(this_log: PatchLog) -> str:
            if this_log.log_type == LogType.NOTE:
                return "INFO"
            if this_log.log_type == LogType.VERBOSE:
                return "DEBUG"
            return this_log.log_type.name
        try:
            self.log_file_path.parent.mkdir(parents=True, exist_ok=True)
            with self.log_file_path.open("a", encoding="utf-8") as log_file:
                log_file.write(f"{log.formatted_message}\n")
            if log.log_type.value < log_type_to_level().value:
                return
        except OSError as e:
            RobustRootLogger().error(f"Failed to write the log file at '{self.log_file_path}': {e.__class__.__name__}: {e}")

        self.main_text.config(state=tk.NORMAL)
        self.main_text.insert(tk.END, log.formatted_message + os.linesep, log_to_tag(log))
        self.main_text.see(tk.END)
        self.main_text.config(state=tk.DISABLED)


def onAppCrash(
    etype: type[BaseException],
    exc: BaseException,
    tback: TracebackType | None,
):
    title, short_msg = universal_simplify_exception(exc)
    if tback is None:
        with suppress(Exception):
            import inspect
            # Get the current stack frames
            current_stack = inspect.stack()
            if current_stack:
                # Reverse the stack to have the order from caller to callee
                current_stack = current_stack[1:][::-1]
                fake_traceback = None
                for frame_info in current_stack:
                    frame = frame_info.frame
                    fake_traceback = TracebackType(fake_traceback, frame, frame.f_lasti, frame.f_lineno)
                exc = exc.with_traceback(fake_traceback)
                # Now exc has a traceback :)
                tback = exc.__traceback__
    RobustRootLogger().error("Unhandled exception caught.", exc_info=(etype, exc, tback))

    with suppress(Exception):
        root = tk.Tk()
        root.withdraw()  # Hide
        messagebox.showerror(title, short_msg)
        root.destroy()
    sys.exit(ExitCode.CRASH)


sys.excepthook = onAppCrash


def my_cleanup_function(app: App):
    """Prevents the patcher from running in the background after sys.exit is called."""
    print("Fully shutting down HoloPatcher...")
    terminate_main_process()
    app.root.destroy()


def main():
    app = App()
    app.root.mainloop()
    atexit.register(lambda: my_cleanup_function(app))

def is_running_from_temp():
    app_path = Path(sys.executable)
    temp_dir = tempfile.gettempdir()
    return str(app_path).startswith(temp_dir)

if __name__ == "__main__":
    if is_running_from_temp():
        messagebox.showerror("Error", "This application cannot be run from within a zip or temporary directory. Please extract it to a permanent location before running.")
        sys.exit("Exiting: Application was run from a temporary or zip directory.")
    main()<|MERGE_RESOLUTION|>--- conflicted
+++ resolved
@@ -27,7 +27,7 @@
     ttk,
 )
 from types import TracebackType
-from typing import TYPE_CHECKING, Any, NoReturn
+from typing import TYPE_CHECKING, NoReturn
 
 
 def is_frozen() -> bool:
@@ -56,13 +56,9 @@
     with suppress(Exception):
         update_sys_path(pathlib.Path(__file__).parents[1])
 
-<<<<<<< HEAD
+
 from holopatcher.config import CURRENT_VERSION
-=======
-
-from holopatcher.config import CURRENT_VERSION, getRemoteHolopatcherUpdateInfo, remoteVersionNewer
 from pykotor.common.misc import Game
->>>>>>> 180822aa
 from pykotor.common.stream import BinaryReader
 from pykotor.extract.file import ResourceIdentifier
 from pykotor.extract.installation import Installation
@@ -74,12 +70,7 @@
 from pykotor.tslpatcher.reader import ConfigReader, NamespaceReader
 from pykotor.tslpatcher.uninstall import ModUninstaller
 from utility.error_handling import universal_simplify_exception
-<<<<<<< HEAD
-from utility.logger_util import get_root_logger
-=======
 from utility.logger_util import RobustRootLogger
-from utility.misc import ProcessorArchitecture
->>>>>>> 180822aa
 from utility.string_util import striprtf
 from utility.system.os_helper import terminate_main_process, win_get_system32_dir
 from utility.system.path import Path
@@ -414,109 +405,6 @@
         if self.namespaces_combobox_state == 1:
             self.namespaces_combobox_state = 2  # no selection
 
-<<<<<<< HEAD
-=======
-    def check_for_updates(self):
-        try:
-            from utility.tkinter.updater import UpdateDialog
-            updateInfoData: dict[str, Any] | Exception = getRemoteHolopatcherUpdateInfo()
-            if isinstance(updateInfoData, Exception):
-                self._handle_general_exception(updateInfoData)
-                return
-            latest_version = updateInfoData["holopatcherLatestVersion"]
-            if remoteVersionNewer(CURRENT_VERSION, latest_version):
-                dialog = UpdateDialog(
-                    self.root,
-                    "Update Available",
-                    "A newer version of HoloPatcher is available, would you like to download it now?",
-                    ["Update", "Manual"],
-                )
-                if dialog.result == "Update":
-                    self._run_autoupdate(latest_version, updateInfoData)
-                elif dialog.result == "Manual":
-                    webbrowser.open_new(updateInfoData["holopatcherDownloadLink"])
-            else:
-                dialog = UpdateDialog(
-                    self.root,
-                    "No updates available.",
-                    f"You are already running the latest version of HoloPatcher ({VERSION_LABEL})",
-                    ["Reinstall"],
-                )
-                if dialog.result == "Reinstall":
-                    self._run_autoupdate(latest_version, updateInfoData)
-        except Exception as e:  # pylint: disable=W0718  # noqa: BLE001
-            self._handle_general_exception(e, title="Unable to fetch latest version")
-
-    def _run_autoupdate(
-        self,
-        latest_version: str,
-        remote_info: dict[str, Any],
-        *,
-        is_release: bool = True,
-    ):
-        from utility.tkinter.updater import run_tk_progress_dialog
-        from utility.updater.restarter import RestartStrategy
-        from utility.updater.update import AppUpdate
-        proc_arch = ProcessorArchitecture.from_os()
-        assert proc_arch == ProcessorArchitecture.from_python()
-        os_name = platform.system()
-        links: list[str] = []
-
-        is_release = True  # TODO(th3w1zard1): remove this line when the beta version direct links are ready.
-        if is_release:
-            links = remote_info["holopatcherDirectLinks"][os_name][proc_arch.value]
-        else:
-            links = remote_info["holopatcherBetaDirectLinks"][os_name][proc_arch.value]
-
-        progress_queue: Queue = Queue()
-        progress_dialog: Process = run_tk_progress_dialog(progress_queue, "HoloPatcher is updating and will restart shortly...")
-        def download_progress_hook(data: dict[str, Any], progress_queue: Queue = progress_queue):
-            progress_queue.put(data)
-
-        # Prepare the list of progress hooks with the method from ProgressDialog
-        progress_hooks = [download_progress_hook]
-        def exitapp(kill_self_here: bool):  # noqa: FBT001
-            packaged_data = {"action": "shutdown", "data": {}}
-            progress_queue.put(packaged_data)
-            progress_queue.put({"action": "shutdown"})
-            TkProgressDialog.monitor_and_terminate(progress_dialog)
-            if kill_self_here:
-                time.sleep(3)
-                self.root.destroy()
-                sys.exit(ExitCode.CLOSE_FOR_UPDATE_PROCESS)
-
-        def remove_second_dot(s: str) -> str:
-            if s.count(".") == 2:
-                # Find the index of the second dot
-                second_dot_index = s.find(".", s.find(".") + 1)
-                # Remove the second dot by slicing and concatenating
-                s = s[:second_dot_index] + s[second_dot_index + 1:]
-            return f"v{s}-patcher"
-
-        updater = AppUpdate(
-            links,
-            "HoloPatcher",
-            CURRENT_VERSION,
-            latest_version,
-            downloader=None,
-            progress_hooks=progress_hooks,
-            exithook=exitapp,
-            r_strategy=RestartStrategy.DEFAULT,
-            version_to_tag_parser=remove_second_dot
-        )
-        try:
-            progress_queue.put({"action": "update_status", "text": "Downloading update..."})
-            updater.download(background=False)
-            progress_queue.put({"action": "update_status", "text": "Restarting and Applying update..."})
-            updater.extract_restart()
-            progress_queue.put({"action": "update_status", "text": "Cleaning up..."})
-            updater.cleanup()
-        except Exception:  # noqa: BLE001
-            RobustRootLogger().critical("Auto-update had an unexpected error", exc_info=True)
-        #finally:
-        #    exitapp(True)
-
->>>>>>> 180822aa
     def execute_commandline(
         self,
         cmdline_args: Namespace,
@@ -543,12 +431,8 @@
         if not cmdline_args.console:
             self.hide_console()
 
-<<<<<<< HEAD
         self.one_shot: bool = False
-        num_cmdline_actions: int = sum([cmdline_args.install, cmdline_args.validate])
-=======
         num_cmdline_actions: int = sum([cmdline_args.install, cmdline_args.uninstall, cmdline_args.validate])
->>>>>>> 180822aa
         if num_cmdline_actions == 1:
             self._begin_oneshot(cmdline_args)
         elif num_cmdline_actions > 1:
@@ -1387,16 +1271,10 @@
         self.main_text.see(tk.END)
         self.main_text.config(state=tk.DISABLED)
         try:
-<<<<<<< HEAD
             installer = ModInstaller(namespace_mod_path, self.gamepaths2.get(), ini_file_path, self.logger)
-            self._execute_mod_install(installer, should_cancel_thread, progress_update_func)
-        except Exception as e:  # noqa: BLE001
-=======
-            installer = ModInstaller(namespace_mod_path, self.gamepaths.get(), ini_file_path, self.logger)
             installer.tslpatchdata_path = tslpatchdata_path
             self._execute_mod_install(installer, should_cancel_thread, update_progress_func)
         except Exception as e:  # pylint: disable=W0718  # noqa: BLE001
->>>>>>> 180822aa
             self._handle_exception_during_install(e)
         finally:
             self.set_state(state=False)
