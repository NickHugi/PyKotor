from __future__ import annotations

import base64
import contextlib
import ctypes
import json
import os
import pathlib
import sys
import tkinter as tk
import traceback
import webbrowser
from argparse import ArgumentParser, Namespace
from datetime import datetime, timedelta, timezone
from enum import IntEnum
from threading import Thread
from tkinter import filedialog, messagebox, ttk
from tkinter import font as tkfont
from typing import TYPE_CHECKING, NoReturn

if getattr(sys, "frozen", False) is False:
    def update_sys_path(path):
        working_dir = str(path)
        if working_dir in sys.path:
            sys.path.remove(working_dir)
        sys.path.append(working_dir)

    pykotor_path = pathlib.Path(__file__).parents[3] / "Libraries" / "PyKotor" / "src" / "pykotor"
    if pykotor_path.exists():
        update_sys_path(pykotor_path.parent)
    utility_path = pathlib.Path(__file__).parents[3] / "Libraries" / "Utility" / "src" / "utility"
    if utility_path.exists():
        update_sys_path(utility_path.parent)

from pykotor.common.misc import Game
from pykotor.tools.encoding import decode_bytes_with_fallbacks
from pykotor.tools.path import CaseAwarePath, find_kotor_paths_from_default
from pykotor.tslpatcher.logger import PatchLog, PatchLogger
from pykotor.tslpatcher.patcher import ModInstaller
from pykotor.tslpatcher.reader import ConfigReader, NamespaceReader
from pykotor.tslpatcher.uninstall import ModUninstaller
from utility.error_handling import universal_simplify_exception
from utility.path import Path
from utility.string import striprtf
from utility.tkinter.tooltip import ToolTip

if TYPE_CHECKING:

    from pykotor.tslpatcher.namespaces import PatcherNamespace

CURRENT_VERSION: tuple[int, ...] = (1, 4, 4)
VERSION_LABEL = f"v{'.'.join(map(str, CURRENT_VERSION))}"

class ExitCode(IntEnum):
    SUCCESS = 0
    UNKNOWN_STARTUP_ERROR = 1  # happens outside of our code
    NUMBER_OF_ARGS = 2
    NAMESPACES_INI_NOT_FOUND = 3
    NAMESPACE_INDEX_OUT_OF_RANGE = 4
    CHANGES_INI_NOT_FOUND = 5
    ABORT_INSTALL_UNSAFE = 6
    EXCEPTION_DURING_INSTALL = 7
    INSTALL_COMPLETED_WITH_ERRORS = 8


# Please be careful modifying this functionality as 3rd parties depend on this syntax.
def parse_args() -> Namespace:
    """Parses command line arguments.

    Args:
    ----
        parser: ArgumentParser - Argument parser object from the argparse library.
        kwargs: dict - Keyword arguments dictionary
        positional: list - Positional arguments list

    Returns:
    -------
        Namespace - Namespace containing parsed arguments

    Parses command line arguments and returns Namespace:
        - Creates ArgumentParser object to parse arguments
        - Adds supported arguments to parser
        - Parses arguments into kwargs and positional lists
        - Unifies positional and keyword args into kwargs Namespace.
    """
    parser = ArgumentParser(description="HoloPatcher CLI")

    # Positional arguments for the old syntax
    parser.add_argument("--game-dir", type=str, help="Path to game directory")
    parser.add_argument("--tslpatchdata", type=str, help="Path to tslpatchdata")
    parser.add_argument(
        "--namespace-option-index",
        type=int,
        help="Namespace option index",
    )
    parser.add_argument(
        "--console",
        action="store_true",
        help="Show the console when launching HoloPatcher.",
    )
    parser.add_argument("--uninstall", action="store_true", help="Uninstalls the selected mod.")
    parser.add_argument("--install", action="store_true", help="Starts an install immediately on launch.")
    parser.add_argument("--validate", action="store_true", help="Starts validation of the selected mod.")

    kwargs, positional = parser.parse_known_args()

    required_number_of_positional_args = 2
    max_positional_args = 3  # sourcery skip: move-assign

    # Unify positional args with the keyword args.
    number_of_positional_args = len(positional)
    if number_of_positional_args == required_number_of_positional_args:
        kwargs.game_dir = positional[0]
        kwargs.tslpatchdata = positional[1]
    if number_of_positional_args == max_positional_args:
        kwargs.namespace_option_index = positional[2]
    if kwargs.namespace_option_index:
        try:
            kwargs.namespace_option_index = int(kwargs.namespace_option_index)
        except ValueError:
            print("Invalid namespace_option_index. It should be an integer.")
            sys.exit(ExitCode.NAMESPACE_INDEX_OUT_OF_RANGE)

    return kwargs

class App(tk.Tk):
    def __init__(self):
        super().__init__()
        self.title(f"HoloPatcher {VERSION_LABEL}")
        self.set_window(width=400, height=500)

        self.install_running: bool = False
        self.mod_path: str = ""
        self.namespaces: list[PatcherNamespace] = []

        self.initialize_logger()
        self.initialize_top_menu()
        self.initialize_ui_controls()

        self.protocol("WM_DELETE_WINDOW", self.handle_exit_button)

        cmdline_args: Namespace = parse_args()
        self.open_mod(cmdline_args.tslpatchdata or Path.cwd())
        self.handle_commandline(cmdline_args)

    def set_window(self, width: int, height: int):
        # Get screen dimensions
        screen_width: int = self.winfo_screenwidth()
        screen_height: int = self.winfo_screenheight()

        # Calculate position to center the window
        x_position = int((screen_width / 2) - (width / 2))
        y_position = int((screen_height / 2) - (height / 2))

        # Set the dimensions and position
        self.geometry(f"{width}x{height}+{x_position}+{y_position}")
        self.resizable(width=False, height=False)

    def initialize_logger(self):
        self.logger = PatchLogger()
        self.logger.verbose_observable.subscribe(self.write_log)
        self.logger.note_observable.subscribe(self.write_log)
        self.logger.warning_observable.subscribe(self.write_log)
        self.logger.error_observable.subscribe(self.write_log)

    def initialize_top_menu(self):
        # Initialize top menu bar
        self.menu_bar = tk.Menu(self)
        self.config(menu=self.menu_bar)

<<<<<<< HEAD
        # Tools menu
        tools_menu = tk.Menu(self.menu_bar, tearoff=0)
        tools_menu.add_command(label="Validate INI", command=self.test_reader)
        tools_menu.add_command(label="Uninstall Mod / Restore Backup", command=self.uninstall_selected_mod)
        self.menu_bar.add_cascade(label="Tools", menu=tools_menu)

        # Help menu
        help_menu = tk.Menu(self.menu_bar, tearoff=0)
        self.menu_bar.add_cascade(label="Help", menu=help_menu)

        # DeadlyStream submenu
        deadlystream_menu = tk.Menu(help_menu, tearoff=0)
        deadlystream_menu.add_command(label="Discord", command=self.open_deadlystream_discord)
        deadlystream_menu.add_command(label="Website", command=self.open_deadlystream_website)
        help_menu.add_cascade(label="DeadlyStream", menu=deadlystream_menu)

        # Neocities submenu
        neocities_menu = tk.Menu(help_menu, tearoff=0)
        neocities_menu.add_command(label="Discord", command=self.open_neocities_discord)
        neocities_menu.add_command(label="Website", command=self.open_neocities_website)
        help_menu.add_cascade(label="KOTOR Community Portal", menu=neocities_menu)

        # PCGamingWiki submenu
        pcgamingwiki_menu = tk.Menu(help_menu, tearoff=0)
        pcgamingwiki_menu.add_command(label="KOTOR 1", command=self.open_pcgamingwiki_kotor1)
        pcgamingwiki_menu.add_command(label="KOTOR 2: TSL", command=self.open_pcgamingwiki_kotor2)
        help_menu.add_cascade(label="PCGamingWiki", menu=pcgamingwiki_menu)
=======
        # Version display - non-clickable
        version_label: str = f"v{'.'.join(map(str, CURRENT_VERSION))}"
        self.menu_bar.add_command(label=version_label)
        self.menu_bar.entryconfig(version_label, state="disabled")
>>>>>>> ee45e391

        # About menu
        about_menu = tk.Menu(self.menu_bar, tearoff=0)
        about_menu.add_command(label="Check for Updates", command=self.check_for_updates)
        about_menu.add_command(label="HoloPatcher Home", command=self.open_hp_homepage)
        about_menu.add_command(label="GitHub Source", command=self.open_github)
        self.menu_bar.add_cascade(label="About", menu=about_menu)

    def initialize_ui_controls(self):
        # Use grid layout for main window
        self.grid_rowconfigure(1, weight=1)
        self.grid_columnconfigure(0, weight=1)

        # Configure style for Combobox
        ttk.Style(self).configure("TCombobox", font=("Helvetica", 10), padding=4)

        # Top area for comboboxes and buttons
        top_frame: tk.Frame = tk.Frame(self)
        top_frame.grid(row=0, column=0, sticky="ew")
        top_frame.grid_columnconfigure(0, weight=1)  # Make comboboxes expand
        top_frame.grid_columnconfigure(1, weight=0)  # Keep buttons fixed size

        # Setup the namespaces/changes ini combobox (selected mod)
        self.namespaces_combobox: ttk.Combobox = ttk.Combobox(top_frame, state="readonly", style="TCombobox")
        self.namespaces_combobox.grid(row=0, column=0, padx=5, pady=2, sticky="ew")
        self.namespaces_combobox.set("Select the mod to install")
        ToolTip(self.namespaces_combobox, lambda: self.on_namespace_option_hover())
        self.namespaces_combobox.bind("<<ComboboxSelected>>", self.on_namespace_option_chosen)
        # Handle annoyances with Focus Events
        self.namespaces_combobox.bind("<FocusIn>", self.on_combobox_focus_in)
        self.namespaces_combobox.bind("<FocusOut>", self.on_combobox_focus_out)
        self.namespaces_combobox_state: int = 0
        # Browse for a tslpatcher mod
        self.browse_button: ttk.Button = ttk.Button(top_frame, text="Browse", command=self.open_mod)
        self.browse_button.grid(row=0, column=1, padx=5, pady=2, sticky="e")

        # Store all discovered KOTOR install paths
        self.gamepaths = ttk.Combobox(top_frame, style="TCombobox")
        self.gamepaths.set("Select your KOTOR directory path")
        self.gamepaths.grid(row=1, column=0, padx=5, pady=2, sticky="ew")
        self.gamepaths["values"] = [str(path) for game in find_kotor_paths_from_default().values() for path in game]
        self.gamepaths.bind("<<ComboboxSelected>>", self.on_gamepaths_chosen)
        # Browse for a KOTOR path
        self.gamepaths_browse_button = ttk.Button(top_frame, text="Browse", command=self.open_kotor)
        self.gamepaths_browse_button.grid(row=1, column=1, padx=5, pady=2, sticky="e")

        # Middle area for text and scrollbar
        text_frame = tk.Frame(self)
        text_frame.grid(row=1, column=0, sticky="nsew")
        text_frame.grid_rowconfigure(0, weight=1)
        text_frame.grid_columnconfigure(0, weight=1)

        # Configure the text
        self.main_text = tk.Text(text_frame, wrap=tk.WORD)
        self.main_text.grid(row=0, column=0, sticky="nsew")
        self.set_text_font(self.main_text)

        # Create scrollbar for main frame
        scrollbar = tk.Scrollbar(text_frame, command=self.main_text.yview)
        scrollbar.grid(row=0, column=1, sticky="ns")
        self.main_text.config(yscrollcommand=scrollbar.set)

        # Bottom area for buttons
        bottom_frame = tk.Frame(self)
        bottom_frame.grid(row=2, column=0, sticky="ew")

        self.exit_button = ttk.Button(bottom_frame, text="Exit", command=self.handle_exit_button)
        self.exit_button.pack(side="left", padx=5, pady=5)
        self.install_button = ttk.Button(bottom_frame, text="Install", command=self.begin_install)
        self.install_button.pack(side="right", padx=5, pady=5)

    def on_combobox_focus_in(self, event):
        if self.namespaces_combobox_state == 2: # no selection, fix the focus
            self.focus_set()
            self.namespaces_combobox_state = 0  # base status
        else:
            self.namespaces_combobox_state = 1  # combobox clicked

    def on_combobox_focus_out(self, event):
        if self.namespaces_combobox_state == 1:
            self.namespaces_combobox_state = 2  # no selection

    def check_for_updates(self):
        try:
            import requests
            req = requests.get("https://api.github.com/repos/NickHugi/PyKotor/contents/update_info.json", timeout=15)
            req.raise_for_status()
            file_data = req.json()
            base64_content = file_data["content"]
            decoded_content = base64.b64decode(base64_content)  # Correctly decoding the base64 content
            updateInfoData = json.loads(decoded_content.decode("utf-8"))

            new_version = tuple(map(int, str(updateInfoData["holopatcherLatestVersion"]).split(".")))
            if new_version > CURRENT_VERSION:
                if messagebox.askyesno(
                    "Update available",
                    "A newer version of HoloPatcher is available, would you like to download it now?",
                ):
                    webbrowser.open_new(updateInfoData["holopatcherDownloadLink"])
            else:
                messagebox.showinfo(
                    "No updates available.",
                    f"You are already running the latest version of HoloPatcher ({VERSION_LABEL})",
                )
        except Exception as e:  # noqa: BLE001
            messagebox.showerror(
                "Unable to fetch latest version.",
                (
                    f"{universal_simplify_exception(e)}\n"
                    "Check if you are connected to the internet."
                ),
            )
    def set_text_font(
        self,
        text_frame: tk.Text,
    ):
        font_obj = tkfont.Font(font=self.main_text.cget("font"))
        font_obj.configure(size=9)
        text_frame.configure(font=font_obj)

    def open_hp_homepage(self):
        webbrowser.open_new("https://deadlystream.com/files/file/2243-holopatcher")
    def open_github(self):
        webbrowser.open_new("https://github.com/NickHugi/PyKotor")
    def open_deadlystream_discord(self):
        webbrowser.open_new("https://discord.gg/nDkHXfc36s")
    def open_neocities_discord(self):
        webbrowser.open_new("https://discord.com/invite/kotor")
    def open_deadlystream_website(self):
        webbrowser.open_new("https://deadlystream.com")
    def open_neocities_website(self):
        webbrowser.open_new("https://kotor.neocities.org")
    def open_pcgamingwiki_kotor1(self):
        webbrowser.open_new("https://www.pcgamingwiki.com/wiki/Star_Wars:_Knights_of_the_Old_Republic")
    def open_pcgamingwiki_kotor2(self):
        webbrowser.open_new("https://www.pcgamingwiki.com/wiki/Star_Wars:_Knights_of_the_Old_Republic_II_-_The_Sith_Lords")

    def handle_commandline(self, cmdline_args: Namespace):
        """Handle command line arguments passed to the application.

        Args:
        ----
            cmdline_args: Namespace of command line arguments passed to the application.

        Processing Logic:
        ----------------
            - Open the specified game directory if provided
            - Set the selected namespace if namespace index is provided
            - Hide the console if not explicitly shown
            - Handle install/uninstall in console mode and exit
            - Set one_shot flag for install/uninstall operations
            - Begin install thread or call uninstall method and exit
        """
        if cmdline_args.game_dir:
            self.open_kotor(cmdline_args.game_dir)
        if cmdline_args.namespace_option_index:
            self.namespaces_combobox.set(self.namespaces_combobox["values"][cmdline_args.namespace_option_index])
        if not cmdline_args.console:
            self.hide_console()

        self.one_shot: bool = False
        if sum([cmdline_args.install, cmdline_args.uninstall, cmdline_args.validate]) == 1:
            self.one_shot = True
            self.withdraw()
            self.handle_console_mode()
            if cmdline_args.install:
                self.begin_install_thread()
            if cmdline_args.uninstall:
                self.uninstall_selected_mod()
            if cmdline_args.validate:
                self.test_reader()
            sys.exit()
        else:
            messagebox.showerror("Cannot run more than one of [--install, --uninstall, --validate]")
            sys.exit(ExitCode.NUMBER_OF_ARGS)

    def handle_console_mode(self):
        """Overrides message box functions for console mode. This is done for true CLI support.

        Args:
        ----
            self: The class instance.

        Processing Logic:
        ----------------
            - Replaces message box functions with print statements to display messages in the console.
            - Prompts the user for input and returns True/False for yes/no questions instead of opening a message box.
            - Allows message boxes to work as expected in console mode without GUI dependencies.
        """

        class MessageboxOverride:
            @staticmethod
            def showinfo(title, message):
                print(f"[Note] - {title}: {message}")

            @staticmethod
            def showwarning(title, message):
                print(f"[Warning] - {title}: {message}")

            @staticmethod
            def showerror(title, message):
                print(f"[Error] - {title}: {message}")

            @staticmethod
            def askyesno(title, message):
                """Console-based replacement for messagebox.askyesno and similar."""
                print(f"{title}\n{message}")
                while True:
                    response = input("(y/N)").lower().strip()
                    if response in ["yes", "y"]:
                        return True
                    if response in ["no", "n"]:
                        return False
                    print("Invalid input. Please enter 'yes' or 'no'")

        messagebox.showinfo = MessageboxOverride.showinfo  # type: ignore[assignment]
        messagebox.showwarning = MessageboxOverride.showwarning  # type: ignore[assignment]
        messagebox.showerror = MessageboxOverride.showerror  # type: ignore[assignment]
        # messagebox.askyesno = MessageboxOverride.askyesno
        # messagebox.askyesnocancel = MessageboxOverride.askyesno
        # messagebox.askretrycancel = MessageboxOverride.askyesno

    def hide_console(self):
        """Hide the console window in GUI mode."""
        # Windows
        if os.name == "nt":
            import ctypes

            ctypes.windll.user32.ShowWindow(ctypes.windll.kernel32.GetConsoleWindow(), 0)

    def uninstall_selected_mod(self):
        """Uninstalls the selected mod using the most recent backup folder created during the last install.

        Processing Logic:
        ----------------
            - Check if an install is already running
            - Get the selected namespace option
            - Check for valid namespace and game path
            - Get the backup folder path
            - Sort backup folders by date
            - Get the most recent backup folder
            - Check for required files in backup
            - Confirm uninstall with user
            - Delete existing files
            - Restore files from backup
            - Offer to delete restored backup.
        """
        if not self.preinstall_validate_chosen():
            return
        backup_parent_folder = Path(self.mod_path, "backup")
        if not backup_parent_folder.exists():
            messagebox.showerror(
                "Backup folder empty/missing.",
                f"Could not find backup folder '{backup_parent_folder}'{os.linesep*2}Are you sure the mod is installed?",
            )
            return
        self.clear_main_text()
        ModUninstaller(backup_parent_folder, Path(self.gamepaths.get()), self.logger).uninstall_selected_mod()

    def handle_exit_button(self):
        """Handle exit button click during installation.

        Processing Logic:
        ----------------
            - Check if installation is running
            - Display confirmation dialog and check response
            - Try stopping install thread gracefully
            - If stopping fails, force terminate install thread
            - Destroy window and exit with abort code.
        """
        if not self.install_running:
            sys.exit(ExitCode.SUCCESS)
        if not messagebox.askyesno(
            "Really cancel the current installation? ",
            "CONTINUING WILL BREAK YOUR GAME AND REQUIRE A FULL KOTOR REINSTALL!",
        ):
            return
        with contextlib.suppress(Exception):
            self.install_thread._stop()  # type: ignore[attr-defined]
            print("force terminate of install thread succeeded")
        with contextlib.suppress(Exception):
            ctypes.pythonapi.PyThreadState_SetAsyncExc(ctypes.c_long(self.install_thread.ident), ctypes.py_object(SystemExit))  # type: ignore[reportGeneralTypeIssues, arg-type]
        self.destroy()
        sys.exit(ExitCode.ABORT_INSTALL_UNSAFE)

    def on_gamepaths_chosen(self, event: tk.Event):
        """Adjust the combobox after a short delay."""
        self.after(10, lambda: self.move_cursor_to_end(event.widget))

    def move_cursor_to_end(self, combobox: ttk.Combobox):
        """Shows the rightmost portion of the specified combobox as that's the most relevant."""
        combobox.focus_set()
        position: int = len(combobox.get())
        combobox.icursor(position)
        combobox.xview(position)
        self.focus_set()

    def on_namespace_option_hover(self) -> str:
        namespace_option: PatcherNamespace | None = next(
            (x for x in self.namespaces if x.name == self.namespaces_combobox.get()),
            None,
        )
        return namespace_option.description if namespace_option else ""

    def on_namespace_option_chosen(self, event: tk.Event, config_reader: ConfigReader | None = None):
        """Handles the namespace option being chosen from the combobox.

        Args:
        ----
            self: The PatcherWindow instance
            event: The event object from the combobox

        Processes the chosen namespace option by:
            1. Finding the matching PatcherNamespace object
            2. Loading the changes.ini file path
            3. Extracting the game number if present
            4. Handling game paths if a game number is found
            5. Loading the info.rtf file as defined.
        """
        try:
            namespace_option: PatcherNamespace = next(x for x in self.namespaces if x.name == self.namespaces_combobox.get())
            changes_ini_path = CaseAwarePath(self.mod_path, "tslpatchdata", namespace_option.changes_filepath())
            reader: ConfigReader = config_reader or ConfigReader.from_filepath(changes_ini_path)
            reader.load_settings()
            game_number: int | None = reader.config.game_number
            if game_number:
                game = Game(game_number)
                self.gamepaths["values"] = [
                    str(path)
                    for game_key in ([game] + ([Game.K1] if game == Game.K2 else []))
                    for path in find_kotor_paths_from_default()[game_key]
                ]
            info_rtf = CaseAwarePath(self.mod_path, "tslpatchdata", namespace_option.rtf_filepath())
            if not info_rtf.exists():
                messagebox.showwarning("No info.rtf", "Could not load the rtf for this mod, file not found on disk.")
                return
            with info_rtf.open("rb") as f:
                data: bytes = f.read()
                rtf_text: str = decode_bytes_with_fallbacks(data)
                self.set_stripped_rtf_text(rtf_text)
        except Exception as e:  # noqa: BLE001
            error_name, msg = universal_simplify_exception(e)
            messagebox.showerror(
                error_name,
                f"An unexpected error occurred while loading the patcher namespace.{os.linesep*2}{msg}",
            )
        else:
            self.after(10, lambda: self.move_cursor_to_end(self.namespaces_combobox))

    def load_namespace(self, namespaces: list[PatcherNamespace], config_reader: ConfigReader | None = None):
        """Loads namespaces into the UI.

        Args:
        ----
            namespaces: List of PatcherNamespace objects
            config_reader: ConfigReader object or None

        Processing Logic:
        ----------------
            - Populates the namespaces combobox with the provided namespaces
            - Sets the first namespace as the selected option
            - Stores the namespaces for later use
            - Calls on_namespace_option_chosen to load initial config.
        """
        self.namespaces_combobox["values"] = namespaces
        self.namespaces_combobox.set(self.namespaces_combobox["values"][0])
        self.namespaces = namespaces
        self.on_namespace_option_chosen(tk.Event(), config_reader)

    def open_mod(self, default_directory_path_str: os.PathLike | str | None = None):
        """Opens a mod directory.

        Args:
        ----
            default_directory_path_str: The default directory path to open as a string or None. This is
                relevant when HoloPatcher is placed next to a 'tslpatchdata' folder containing the patcher files.
                This is also relevant when using the CLI.

        Processing Logic:
        ----------------
            - Gets the directory path from the argument or opens a file dialog
            - Loads namespaces from namespaces.ini or changes from changes.ini
                - If a changes.ini was loaded, build it as a single entry in a namespace.
            - Checks permissions of the mod folder
            - Handles errors opening the mod.
        """
        try:
            directory_path_str: os.PathLike | str = default_directory_path_str or filedialog.askdirectory()
            if not directory_path_str:
                return

            tslpatchdata_path = CaseAwarePath(directory_path_str, "tslpatchdata")
            # handle when a user selects 'tslpatchdata' instead of mod root
            if not tslpatchdata_path.exists() and tslpatchdata_path.parent.name.lower() == "tslpatchdata":
                tslpatchdata_path = tslpatchdata_path.parent

            self.mod_path = str(tslpatchdata_path.parent)
            namespace_path: CaseAwarePath = tslpatchdata_path / "namespaces.ini"
            changes_path: CaseAwarePath = tslpatchdata_path / "changes.ini"

            if namespace_path.exists():
                self.load_namespace(NamespaceReader.from_filepath(namespace_path))
            elif changes_path.exists():
                config_reader: ConfigReader = ConfigReader.from_filepath(changes_path)
                namespaces: list[PatcherNamespace] = [config_reader.config.as_namespace(changes_path)]
                self.load_namespace(namespaces, config_reader)
            else:
                self.mod_path = ""
                if not default_directory_path_str:  # don't show the error if the cwd was attempted
                    messagebox.showerror("Error", "Could not find a mod located at the given folder.")
                return

            if default_directory_path_str:
                self.browse_button.place_forget()

            self.check_access(tslpatchdata_path, recurse=True)
        except Exception as e:  # noqa: BLE001
            error_name, msg = universal_simplify_exception(e)
            messagebox.showerror(
                error_name,
                f"An unexpected error occurred while loading the mod info.{os.linesep*2}{msg}",
            )

<<<<<<< HEAD
    def open_kotor(self, default_kotor_dir_str=None):
=======
    def open_kotor(self, default_kotor_dir_str: os.PathLike | str | None = None) -> None:
>>>>>>> ee45e391
        """Opens the KOTOR directory.

        Args:
        ----
            default_kotor_dir_str: The default KOTOR directory path as a string. This is only relevant when using the CLI.

        Processing Logic:
        ----------------
            - Try to get the directory path from the default or by opening a file dialog
            - Check access permissions for the directory
            - Set the gamepaths config value and add path to list if not already present
            - Move cursor after a delay to end of dropdown
        """
        try:
            directory_path_str: os.PathLike | str = default_kotor_dir_str or filedialog.askdirectory()
            if not directory_path_str:
                return
            directory = CaseAwarePath(directory_path_str)
            self.check_access(directory)
            directory_str = str(directory)
            self.gamepaths.set(str(directory))
            if directory_str not in self.gamepaths["values"]:
                self.gamepaths["values"] = (*self.gamepaths["values"], directory_str)
            self.after(10, self.move_cursor_to_end)
        except Exception as e:  # noqa: BLE001
            error_name, msg = universal_simplify_exception(e)
            messagebox.showerror(
                error_name,
                f"An unexpected error occurred while loading the game directory.{os.linesep*2}{msg}",
            )

    def check_access(self, directory: Path, recurse=False) -> bool:
        """Check access to a directory.

        Args:
        ----
            directory (Path): Directory path to check access
            recurse (bool): Check access recursively if True

        Returns:
        -------
            bool: True if access is granted, False otherwise

        Processing Logic:
        ----------------
            - Check if directory has access
            - If no access, prompt user to automatically gain access
            - If access cannot be gained, show error
            - If no access after trying, prompt user to continue with an install anyway.
        """
        if directory.has_access(recurse):
            return True
        if (
            messagebox.askyesno(
                "Permission error",
                f"HoloPatcher does not have permissions to the path '{directory}', would you like to attempt to gain permission automatically?",
            )
            and not directory.gain_access()
        ):
            messagebox.showerror(
                "Could not gain permission!",
                "Please run HoloPatcher with elevated permissions, and ensure the selected folder exists and is writeable.",
            )
            return False
        if not directory.has_access(recurse):
            return messagebox.askyesno(
                "Unauthorized",
                (
                    f"HoloPatcher needs permissions to access this folder '{directory}'. {os.linesep}"
                    f"{os.linesep}"
                    f"Please ensure the necessary folders are writeable or rerun holopatcher with elevated privileges.{os.linesep}"
                    "Continue with an install anyway?"
                ),
            )
        return True

    def preinstall_validate_chosen(self) -> bool:
        """Validates prerequisites for starting an install.

        Args:
        ----
            self: The Installer object.

        Returns:
        -------
            bool: True if validation passed, False otherwise

        Processing Logic:
        ----------------
            - Check if a previous install is still running
            - Check if a mod path is selected
            - Check if a KOTOR install path is selected
            - Check write access to the KOTOR install directory.
        """

        def _if_missing(title, message):
            messagebox.showinfo(title, message)
            if self.one_shot:
                sys.exit(ExitCode.NUMBER_OF_ARGS)
            return False

        if self.install_running:
            messagebox.showinfo(
                "Install already running",
                "Wait for the previous task to finish.",
            )
            return False
        if not self.mod_path or not CaseAwarePath(self.mod_path).exists():
            return _if_missing(
                "No mod chosen",
                "Select your mod directory first.",
            )
        game_path = self.gamepaths.get()
        if not game_path or not CaseAwarePath(game_path).exists():
            return _if_missing(
                "No KOTOR directory chosen",
                "Select your KOTOR directory first.",
            )
        return self.check_access(Path(self.gamepaths.get()))

    def begin_install(self):
        """Starts the installation process in a background thread.

        Note: This function is not called when utilizing the CLI due to the thread creation - for passthrough purposes.

        Processing Logic:
        ----------------
            - Starts a new Thread to run the installation in the background
            - Catches any exceptions during thread start and displays error message
            - Exits program if exception occurs during installation thread start.

        """
        try:
            self.install_thread = Thread(target=self.begin_install_thread)
            self.install_thread.start()
        except Exception as e:  # noqa: BLE001
            error_name, msg = universal_simplify_exception(e)
            messagebox.showerror(
                error_name,
                f"An unexpected error occurred during the installation and the program was forced to exit.{os.linesep*2}{msg}",
            )
            sys.exit(ExitCode.EXCEPTION_DURING_INSTALL)

    def begin_install_thread(self):
        """Starts the mod installation thread. This function is called directly when utilizing the CLI.

        Args:
        ----
            self: The PatcherWindow instance

        Processing Logic:
        ----------------
            - Validate pre-install checks have passed
            - Get the selected namespace option
            - Get the path to the ini file
            - Create a ModInstaller instance
            - Try to execute the installation
            - Handle any exceptions during installation
            - Set the install status to not running.
        """
        if not self.preinstall_validate_chosen():
            return
        namespace_option: PatcherNamespace = next(x for x in self.namespaces if x.name == self.namespaces_combobox.get())
        ini_file_path = CaseAwarePath(self.mod_path, "tslpatchdata", namespace_option.changes_filepath())
        namespace_mod_path: CaseAwarePath = ini_file_path.parent

        self.clear_main_text()
        installer = ModInstaller(namespace_mod_path, self.gamepaths.get(), ini_file_path, self.logger)
        try:
            self._execute_mod_install(installer)
        except Exception as e:  # noqa: BLE001
            self._handle_exception_during_install(e)
        self.set_active_install(install_running=False)

    def test_reader(self):
        if not self.preinstall_validate_chosen():
            return
        namespace_option: PatcherNamespace = next(x for x in self.namespaces if x.name == self.namespaces_combobox.get())
        ini_file_path = CaseAwarePath(self.mod_path, "tslpatchdata", namespace_option.changes_filepath())

        self.set_active_install(install_running=True)
        self.clear_main_text()
        try:
            reader = ConfigReader.from_filepath(ini_file_path, self.logger)
            reader.load(reader.config)
        except Exception as e:  # noqa: BLE001
            messagebox.showerror(*universal_simplify_exception(e))
        self.set_active_install(install_running=False)

    def set_active_install(self, install_running: bool):
        """Sets the active install state.

        Args:
        ----
            install_running: Whether the install is running or not

        Processing Logic:
        ----------------
            - Sets the install_running attribute based on the install_running argument
            - Configures the state of relevant buttons to disabled if install is running, normal otherwise
            - Handles enabling/disabling buttons during install process.
        """
        if install_running:
            self.install_running = True
            self.install_button.config(state=tk.DISABLED)
            self.gamepaths_browse_button.config(state=tk.DISABLED)
            self.browse_button.config(state=tk.DISABLED)
        else:
            self.install_running = False
            self.initialize_logger()  # reset the errors/warnings etc
            self.install_button.config(state=tk.NORMAL)
            self.gamepaths_browse_button.config(state=tk.NORMAL)
            self.browse_button.config(state=tk.NORMAL)

    def clear_main_text(self):
        self.main_text.config(state=tk.NORMAL)
        self.main_text.delete(1.0, tk.END)
        self.main_text.config(state=tk.DISABLED)

    def _execute_mod_install(self, installer: ModInstaller):
        """Executes the mod installation.

        Args:
        ----
            installer: ModInstaller object containing installation logic.

        Processing Logic:
        ----------------
            1. Sets installation status to running
            2. Gets start time of installation
            3. Calls installer install method
            4. Calculates total installation time
            5. Logs installation details including errors, warnings and time
            6. Writes full install log to file
            7. Shows success or error message based on install result
            8. If CLI, exit regardless of success or error.
        """
        confirm_msg: str = installer.config().confirm_message.strip()
        if confirm_msg and not self.one_shot and confirm_msg != "N/A" and not messagebox.askokcancel("This mod requires confirmation", confirm_msg):
            return
        self.set_active_install(install_running=True)
        #profiler = cProfile.Profile()
        #profiler.enable()
        install_start_time: datetime = datetime.now(timezone.utc).astimezone()
        installer.install()
        total_install_time: timedelta = datetime.now(timezone.utc).astimezone() - install_start_time
        #profiler.disable()
        #profiler_output_file = Path("profiler_output.pstat").resolve()
        #profiler.dump_stats(str(profiler_output_file))

        days, remainder = divmod(total_install_time.total_seconds(), 24 * 60 * 60)
        hours, remainder = divmod(remainder, 60 * 60)
        minutes, seconds = divmod(remainder, 60)

        time_str = (
            f"{f'{int(days)} days, ' if days else ''}"
            f"{f'{int(hours)} hours, ' if hours else ''}"
            f"{f'{int(minutes)} minutes, ' if minutes or not (days or hours) else ''}"
            f"{int(seconds)} seconds"
        )

        num_errors: int = len(self.logger.errors)
        num_warnings: int = len(self.logger.warnings)
        self.logger.add_note(
            f"The installation is complete with {num_errors} errors and {num_warnings} warnings. "
            f"Total install time: {time_str}",
        )
        if num_errors > 0:
            messagebox.showerror(
                "Install completed with errors!",
                f"The install completed with {num_errors} errors and {num_warnings} warnings! The installation may not have been successful, check the logs for more details.{os.linesep*2}Total install time: {time_str}",
            )
            if self.one_shot:
                sys.exit(ExitCode.INSTALL_COMPLETED_WITH_ERRORS)
        elif num_warnings > 0:
            messagebox.showwarning(
                "Install completed with warnings",
                f"The install completed with {num_warnings} warnings! Review the logs for details. The script in the 'uninstall' folder of the mod directory will revert these changes.{os.linesep*2}Total install time: {time_str}",
            )
        else:
            messagebox.showinfo(
                "Install complete!",
                f"Check the logs for details for what has been done. Utilize the script in the 'uninstall' folder of the mod directory to revert these changes.{os.linesep*2}Total install time: {time_str}",
            )
            if self.one_shot:
                sys.exit(ExitCode.SUCCESS)

    @property
    def log_file_path(self) -> Path:
        return Path.pathify(self.mod_path) / "installlog.txt"

    def _handle_exception_during_install(self, e: Exception) -> NoReturn:
        """Handles exceptions during installation.

        Args:
        ----
            e: Exception - The exception raised

        Processing Logic:
        ----------------
            - Simplifies the exception for error name and message
            - Writes the error message to the log
            - Writes the full installer log to a file
            - Shows an error message box with the error name and message
            - Sets the install flag to False
            - Reraises the exception.
        """
        with self.log_file_path.open("a", encoding="utf-8") as log_file:
            log_file.write(f"{traceback.format_exc()}\n")
        error_name, msg = universal_simplify_exception(e)
        self.logger.add_error(f"{error_name}: {msg}{os.linesep}The installation was aborted with errors")
        messagebox.showerror(
            error_name,
            f"An unexpected error occurred during the installation and the installation was forced to terminate.{os.linesep*2}{msg}",
        )
        self.set_active_install(install_running=False)
        raise

<<<<<<< HEAD
    def filter_kotor_game_paths(self, game_number):
        """Determines what shows up in the gamepaths combobox, based on the LookupGameNumber setting."""
        game = Game(game_number)
        gamepaths_list: list[str] = [
            str(path)
            for game_key in ([game] + ([Game.K1] if game == Game.K2 else []))
            for path in find_kotor_paths_from_default()[game_key]
        ]
        self.gamepaths["values"] = gamepaths_list

    def set_stripped_rtf_text(self, rtf_text: str):
=======
    def set_stripped_rtf_text(self, rtf: TextIOWrapper) -> None:
>>>>>>> ee45e391
        """Strips the info.rtf of all RTF related text and displays it in the UI."""
        stripped_content: str = striprtf(rtf_text)
        self.main_text.config(state=tk.NORMAL)
        self.main_text.delete(1.0, tk.END)
        self.main_text.insert(tk.END, stripped_content)
        self.main_text.config(state=tk.DISABLED)

<<<<<<< HEAD
    def write_log(self, message: str):
=======
    def write_log(self, log: PatchLog) -> None:
>>>>>>> ee45e391
        """Writes a message to the log.

        Args:
        ----
            message (str): The message to write to the log.

        Processes the log message by:
            - Setting the description text widget to editable
            - Inserting the message plus a newline at the end of the text
            - Scrolling to the end of the text
            - Making the description text widget not editable again.
        """
        self.main_text.config(state=tk.NORMAL)
        self.main_text.insert(tk.END, log.formatted_message + os.linesep)
        self.main_text.see(tk.END)
        self.main_text.config(state=tk.DISABLED)
        with self.log_file_path.open("a", encoding="utf-8") as log_file:
            log_file.write(f"{log.formatted_message}\n")


def custom_excepthook(exc_type, exc_value, exc_traceback):
    """Custom exception hook to display errors in message box.

    When pyinstaller compiled in --console mode, this will match the same error message behavior of --noconsole.

    Args:
    ----
        exc_type: Exception type
        exc_value: Exception value
        exc_traceback: Exception traceback

    Processing Logic:
    ----------------
        - Format the exception using traceback
        - Create a hidden root Tk window
        - Show error message in message box
        - Destroy the root window.
    """
    error_msg = "".join(traceback.format_exception(exc_type, exc_value, exc_traceback))
    root = tk.Tk()
    root.withdraw()  # Hide the main window
    messagebox.showerror("Error", error_msg)
    root.destroy()


sys.excepthook = custom_excepthook


def main():
    app = App()
    app.mainloop()


if __name__ == "__main__":
    main()<|MERGE_RESOLUTION|>--- conflicted
+++ resolved
@@ -33,23 +33,23 @@
         update_sys_path(utility_path.parent)
 
 from pykotor.common.misc import Game
-from pykotor.tools.encoding import decode_bytes_with_fallbacks
 from pykotor.tools.path import CaseAwarePath, find_kotor_paths_from_default
 from pykotor.tslpatcher.logger import PatchLog, PatchLogger
 from pykotor.tslpatcher.patcher import ModInstaller
 from pykotor.tslpatcher.reader import ConfigReader, NamespaceReader
-from pykotor.tslpatcher.uninstall import ModUninstaller
+from tooltip import ToolTip
+from uninstall_mod import ModUninstaller
 from utility.error_handling import universal_simplify_exception
 from utility.path import Path
 from utility.string import striprtf
-from utility.tkinter.tooltip import ToolTip
 
 if TYPE_CHECKING:
+    from io import TextIOWrapper
 
     from pykotor.tslpatcher.namespaces import PatcherNamespace
 
-CURRENT_VERSION: tuple[int, ...] = (1, 4, 4)
-VERSION_LABEL = f"v{'.'.join(map(str, CURRENT_VERSION))}"
+CURRENT_VERSION: tuple[int, ...] = (1, 4, 3)
+
 
 class ExitCode(IntEnum):
     SUCCESS = 0
@@ -126,7 +126,7 @@
 class App(tk.Tk):
     def __init__(self):
         super().__init__()
-        self.title(f"HoloPatcher {VERSION_LABEL}")
+        self.title("HoloPatcher")
         self.set_window(width=400, height=500)
 
         self.install_running: bool = False
@@ -134,7 +134,7 @@
         self.namespaces: list[PatcherNamespace] = []
 
         self.initialize_logger()
-        self.initialize_top_menu()
+        self.initialize_ui_menu()
         self.initialize_ui_controls()
 
         self.protocol("WM_DELETE_WINDOW", self.handle_exit_button)
@@ -163,88 +163,67 @@
         self.logger.warning_observable.subscribe(self.write_log)
         self.logger.error_observable.subscribe(self.write_log)
 
-    def initialize_top_menu(self):
+    def initialize_ui_menu(self):
         # Initialize top menu bar
         self.menu_bar = tk.Menu(self)
         self.config(menu=self.menu_bar)
 
-<<<<<<< HEAD
-        # Tools menu
-        tools_menu = tk.Menu(self.menu_bar, tearoff=0)
-        tools_menu.add_command(label="Validate INI", command=self.test_reader)
-        tools_menu.add_command(label="Uninstall Mod / Restore Backup", command=self.uninstall_selected_mod)
-        self.menu_bar.add_cascade(label="Tools", menu=tools_menu)
-
-        # Help menu
-        help_menu = tk.Menu(self.menu_bar, tearoff=0)
-        self.menu_bar.add_cascade(label="Help", menu=help_menu)
-
-        # DeadlyStream submenu
-        deadlystream_menu = tk.Menu(help_menu, tearoff=0)
-        deadlystream_menu.add_command(label="Discord", command=self.open_deadlystream_discord)
-        deadlystream_menu.add_command(label="Website", command=self.open_deadlystream_website)
-        help_menu.add_cascade(label="DeadlyStream", menu=deadlystream_menu)
-
-        # Neocities submenu
-        neocities_menu = tk.Menu(help_menu, tearoff=0)
-        neocities_menu.add_command(label="Discord", command=self.open_neocities_discord)
-        neocities_menu.add_command(label="Website", command=self.open_neocities_website)
-        help_menu.add_cascade(label="KOTOR Community Portal", menu=neocities_menu)
-
-        # PCGamingWiki submenu
-        pcgamingwiki_menu = tk.Menu(help_menu, tearoff=0)
-        pcgamingwiki_menu.add_command(label="KOTOR 1", command=self.open_pcgamingwiki_kotor1)
-        pcgamingwiki_menu.add_command(label="KOTOR 2: TSL", command=self.open_pcgamingwiki_kotor2)
-        help_menu.add_cascade(label="PCGamingWiki", menu=pcgamingwiki_menu)
-=======
         # Version display - non-clickable
         version_label: str = f"v{'.'.join(map(str, CURRENT_VERSION))}"
         self.menu_bar.add_command(label=version_label)
         self.menu_bar.entryconfig(version_label, state="disabled")
->>>>>>> ee45e391
 
         # About menu
         about_menu = tk.Menu(self.menu_bar, tearoff=0)
+        self.menu_bar.add_cascade(label="About", menu=about_menu)
+
+        # Adding items to About menu
         about_menu.add_command(label="Check for Updates", command=self.check_for_updates)
-        about_menu.add_command(label="HoloPatcher Home", command=self.open_hp_homepage)
+        about_menu.add_command(label="Homepage", command=self.open_homepage)
         about_menu.add_command(label="GitHub Source", command=self.open_github)
-        self.menu_bar.add_cascade(label="About", menu=about_menu)
-
-    def initialize_ui_controls(self):
+
+        # Discord submenu
+        discord_menu = tk.Menu(about_menu, tearoff=0)
+        about_menu.add_cascade(label="Discord", menu=discord_menu)
+        discord_menu.add_command(label="DeadlyStream", command=self.open_deadlystream_discord)
+        discord_menu.add_command(label="r/kotor", command=self.open_kotor_discord)
+
+    def initialize_ui_controls(self) -> None:
         # Use grid layout for main window
         self.grid_rowconfigure(1, weight=1)
         self.grid_columnconfigure(0, weight=1)
 
         # Configure style for Combobox
-        ttk.Style(self).configure("TCombobox", font=("Helvetica", 10), padding=4)
+        style = ttk.Style(self)
+        style.configure("TCombobox", font=("Helvetica", 10), padding=4)
 
         # Top area for comboboxes and buttons
-        top_frame: tk.Frame = tk.Frame(self)
+        top_frame = tk.Frame(self)
         top_frame.grid(row=0, column=0, sticky="ew")
         top_frame.grid_columnconfigure(0, weight=1)  # Make comboboxes expand
         top_frame.grid_columnconfigure(1, weight=0)  # Keep buttons fixed size
 
-        # Setup the namespaces/changes ini combobox (selected mod)
-        self.namespaces_combobox: ttk.Combobox = ttk.Combobox(top_frame, state="readonly", style="TCombobox")
+        self.namespaces_combobox = ttk.Combobox(top_frame, state="readonly", style="TCombobox")
+        self.namespaces_combobox.set("Select the mod to install")
         self.namespaces_combobox.grid(row=0, column=0, padx=5, pady=2, sticky="ew")
-        self.namespaces_combobox.set("Select the mod to install")
-        ToolTip(self.namespaces_combobox, lambda: self.on_namespace_option_hover())
         self.namespaces_combobox.bind("<<ComboboxSelected>>", self.on_namespace_option_chosen)
-        # Handle annoyances with Focus Events
+
+        # used for handling focus events
         self.namespaces_combobox.bind("<FocusIn>", self.on_combobox_focus_in)
         self.namespaces_combobox.bind("<FocusOut>", self.on_combobox_focus_out)
-        self.namespaces_combobox_state: int = 0
-        # Browse for a tslpatcher mod
-        self.browse_button: ttk.Button = ttk.Button(top_frame, text="Browse", command=self.open_mod)
+        self.namespaces_combobox_state = 0
+
+        ToolTip(self.namespaces_combobox, lambda: self.on_namespace_option_hover())
+
+        self.browse_button = ttk.Button(top_frame, text="Browse", command=self.open_mod)
         self.browse_button.grid(row=0, column=1, padx=5, pady=2, sticky="e")
 
-        # Store all discovered KOTOR install paths
         self.gamepaths = ttk.Combobox(top_frame, style="TCombobox")
         self.gamepaths.set("Select your KOTOR directory path")
         self.gamepaths.grid(row=1, column=0, padx=5, pady=2, sticky="ew")
         self.gamepaths["values"] = [str(path) for game in find_kotor_paths_from_default().values() for path in game]
         self.gamepaths.bind("<<ComboboxSelected>>", self.on_gamepaths_chosen)
-        # Browse for a KOTOR path
+
         self.gamepaths_browse_button = ttk.Button(top_frame, text="Browse", command=self.open_kotor)
         self.gamepaths_browse_button.grid(row=1, column=1, padx=5, pady=2, sticky="e")
 
@@ -254,14 +233,15 @@
         text_frame.grid_rowconfigure(0, weight=1)
         text_frame.grid_columnconfigure(0, weight=1)
 
-        # Configure the text
         self.main_text = tk.Text(text_frame, wrap=tk.WORD)
+        font_obj = tkfont.Font(font=self.main_text.cget("font"))
+        font_obj.configure(size=9)
+        self.main_text.configure(font=font_obj)
         self.main_text.grid(row=0, column=0, sticky="nsew")
-        self.set_text_font(self.main_text)
-
-        # Create scrollbar for main frame
+
         scrollbar = tk.Scrollbar(text_frame, command=self.main_text.yview)
         scrollbar.grid(row=0, column=1, sticky="ns")
+
         self.main_text.config(yscrollcommand=scrollbar.set)
 
         # Bottom area for buttons
@@ -270,8 +250,15 @@
 
         self.exit_button = ttk.Button(bottom_frame, text="Exit", command=self.handle_exit_button)
         self.exit_button.pack(side="left", padx=5, pady=5)
+
+        self.uninstall_button = ttk.Button(bottom_frame, text="Uninstall", command=self.uninstall_selected_mod)
+        #self.uninstall_button.pack(side="right", padx=5, pady=5)
+
         self.install_button = ttk.Button(bottom_frame, text="Install", command=self.begin_install)
         self.install_button.pack(side="right", padx=5, pady=5)
+
+        self.testreader_button = ttk.Button(bottom_frame, text="Validate INI", command=self.test_reader)
+        self.testreader_button.pack(side="right", padx=5, pady=5)
 
     def on_combobox_focus_in(self, event):
         if self.namespaces_combobox_state == 2: # no selection, fix the focus
@@ -284,7 +271,7 @@
         if self.namespaces_combobox_state == 1:
             self.namespaces_combobox_state = 2  # no selection
 
-    def check_for_updates(self):
+    def check_for_updates(self) -> None:
         try:
             import requests
             req = requests.get("https://api.github.com/repos/NickHugi/PyKotor/contents/update_info.json", timeout=15)
@@ -304,42 +291,27 @@
             else:
                 messagebox.showinfo(
                     "No updates available.",
-                    f"You are already running the latest version of HoloPatcher ({VERSION_LABEL})",
+                    f"You are already running the latest version of HoloPatcher ({updateInfoData['holopatcherLatestVersion']})",
                 )
-        except Exception as e:  # noqa: BLE001
+        except Exception as e:
             messagebox.showerror(
                 "Unable to fetch latest version.",
                 (
-                    f"{universal_simplify_exception(e)}\n"
+                    f"Error: {e!r}\n"
                     "Check if you are connected to the internet."
                 ),
             )
-    def set_text_font(
-        self,
-        text_frame: tk.Text,
-    ):
-        font_obj = tkfont.Font(font=self.main_text.cget("font"))
-        font_obj.configure(size=9)
-        text_frame.configure(font=font_obj)
-
-    def open_hp_homepage(self):
+
+    def open_homepage(self):
         webbrowser.open_new("https://deadlystream.com/files/file/2243-holopatcher")
     def open_github(self):
         webbrowser.open_new("https://github.com/NickHugi/PyKotor")
     def open_deadlystream_discord(self):
-        webbrowser.open_new("https://discord.gg/nDkHXfc36s")
-    def open_neocities_discord(self):
+        webbrowser.open_new("https://discord.gg/HBwVCpAA")
+    def open_kotor_discord(self):
         webbrowser.open_new("https://discord.com/invite/kotor")
-    def open_deadlystream_website(self):
-        webbrowser.open_new("https://deadlystream.com")
-    def open_neocities_website(self):
-        webbrowser.open_new("https://kotor.neocities.org")
-    def open_pcgamingwiki_kotor1(self):
-        webbrowser.open_new("https://www.pcgamingwiki.com/wiki/Star_Wars:_Knights_of_the_Old_Republic")
-    def open_pcgamingwiki_kotor2(self):
-        webbrowser.open_new("https://www.pcgamingwiki.com/wiki/Star_Wars:_Knights_of_the_Old_Republic_II_-_The_Sith_Lords")
-
-    def handle_commandline(self, cmdline_args: Namespace):
+
+    def handle_commandline(self, cmdline_args: Namespace) -> None:
         """Handle command line arguments passed to the application.
 
         Args:
@@ -378,7 +350,7 @@
             messagebox.showerror("Cannot run more than one of [--install, --uninstall, --validate]")
             sys.exit(ExitCode.NUMBER_OF_ARGS)
 
-    def handle_console_mode(self):
+    def handle_console_mode(self) -> None:
         """Overrides message box functions for console mode. This is done for true CLI support.
 
         Args:
@@ -424,7 +396,7 @@
         # messagebox.askyesnocancel = MessageboxOverride.askyesno
         # messagebox.askretrycancel = MessageboxOverride.askyesno
 
-    def hide_console(self):
+    def hide_console(self) -> None:
         """Hide the console window in GUI mode."""
         # Windows
         if os.name == "nt":
@@ -432,7 +404,7 @@
 
             ctypes.windll.user32.ShowWindow(ctypes.windll.kernel32.GetConsoleWindow(), 0)
 
-    def uninstall_selected_mod(self):
+    def uninstall_selected_mod(self) -> None:
         """Uninstalls the selected mod using the most recent backup folder created during the last install.
 
         Processing Logic:
@@ -461,7 +433,7 @@
         self.clear_main_text()
         ModUninstaller(backup_parent_folder, Path(self.gamepaths.get()), self.logger).uninstall_selected_mod()
 
-    def handle_exit_button(self):
+    def handle_exit_button(self) -> None:
         """Handle exit button click during installation.
 
         Processing Logic:
@@ -487,11 +459,11 @@
         self.destroy()
         sys.exit(ExitCode.ABORT_INSTALL_UNSAFE)
 
-    def on_gamepaths_chosen(self, event: tk.Event):
+    def on_gamepaths_chosen(self, event: tk.Event) -> None:
         """Adjust the combobox after a short delay."""
         self.after(10, lambda: self.move_cursor_to_end(event.widget))
 
-    def move_cursor_to_end(self, combobox: ttk.Combobox):
+    def move_cursor_to_end(self, combobox: ttk.Combobox) -> None:
         """Shows the rightmost portion of the specified combobox as that's the most relevant."""
         combobox.focus_set()
         position: int = len(combobox.get())
@@ -506,7 +478,7 @@
         )
         return namespace_option.description if namespace_option else ""
 
-    def on_namespace_option_chosen(self, event: tk.Event, config_reader: ConfigReader | None = None):
+    def on_namespace_option_chosen(self, event: tk.Event, config_reader: ConfigReader | None = None) -> None:
         """Handles the namespace option being chosen from the combobox.
 
         Args:
@@ -538,10 +510,8 @@
             if not info_rtf.exists():
                 messagebox.showwarning("No info.rtf", "Could not load the rtf for this mod, file not found on disk.")
                 return
-            with info_rtf.open("rb") as f:
-                data: bytes = f.read()
-                rtf_text: str = decode_bytes_with_fallbacks(data)
-                self.set_stripped_rtf_text(rtf_text)
+            with info_rtf.open("r") as rtf:
+                self.set_stripped_rtf_text(rtf)
         except Exception as e:  # noqa: BLE001
             error_name, msg = universal_simplify_exception(e)
             messagebox.showerror(
@@ -551,7 +521,7 @@
         else:
             self.after(10, lambda: self.move_cursor_to_end(self.namespaces_combobox))
 
-    def load_namespace(self, namespaces: list[PatcherNamespace], config_reader: ConfigReader | None = None):
+    def load_namespace(self, namespaces: list[PatcherNamespace], config_reader: ConfigReader | None = None) -> None:
         """Loads namespaces into the UI.
 
         Args:
@@ -571,7 +541,7 @@
         self.namespaces = namespaces
         self.on_namespace_option_chosen(tk.Event(), config_reader)
 
-    def open_mod(self, default_directory_path_str: os.PathLike | str | None = None):
+    def open_mod(self, default_directory_path_str: os.PathLike | str | None = None) -> None:
         """Opens a mod directory.
 
         Args:
@@ -625,11 +595,7 @@
                 f"An unexpected error occurred while loading the mod info.{os.linesep*2}{msg}",
             )
 
-<<<<<<< HEAD
-    def open_kotor(self, default_kotor_dir_str=None):
-=======
     def open_kotor(self, default_kotor_dir_str: os.PathLike | str | None = None) -> None:
->>>>>>> ee45e391
         """Opens the KOTOR directory.
 
         Args:
@@ -750,7 +716,7 @@
             )
         return self.check_access(Path(self.gamepaths.get()))
 
-    def begin_install(self):
+    def begin_install(self) -> None:
         """Starts the installation process in a background thread.
 
         Note: This function is not called when utilizing the CLI due to the thread creation - for passthrough purposes.
@@ -773,7 +739,7 @@
             )
             sys.exit(ExitCode.EXCEPTION_DURING_INSTALL)
 
-    def begin_install_thread(self):
+    def begin_install_thread(self) -> None:
         """Starts the mod installation thread. This function is called directly when utilizing the CLI.
 
         Args:
@@ -804,7 +770,7 @@
             self._handle_exception_during_install(e)
         self.set_active_install(install_running=False)
 
-    def test_reader(self):
+    def test_reader(self) -> None:
         if not self.preinstall_validate_chosen():
             return
         namespace_option: PatcherNamespace = next(x for x in self.namespaces if x.name == self.namespaces_combobox.get())
@@ -819,7 +785,7 @@
             messagebox.showerror(*universal_simplify_exception(e))
         self.set_active_install(install_running=False)
 
-    def set_active_install(self, install_running: bool):
+    def set_active_install(self, install_running: bool) -> None:
         """Sets the active install state.
 
         Args:
@@ -835,21 +801,23 @@
         if install_running:
             self.install_running = True
             self.install_button.config(state=tk.DISABLED)
+            self.uninstall_button.config(state=tk.DISABLED)
             self.gamepaths_browse_button.config(state=tk.DISABLED)
             self.browse_button.config(state=tk.DISABLED)
         else:
             self.install_running = False
             self.initialize_logger()  # reset the errors/warnings etc
             self.install_button.config(state=tk.NORMAL)
+            self.uninstall_button.config(state=tk.NORMAL)
             self.gamepaths_browse_button.config(state=tk.NORMAL)
             self.browse_button.config(state=tk.NORMAL)
 
-    def clear_main_text(self):
+    def clear_main_text(self) -> None:
         self.main_text.config(state=tk.NORMAL)
         self.main_text.delete(1.0, tk.END)
         self.main_text.config(state=tk.DISABLED)
 
-    def _execute_mod_install(self, installer: ModInstaller):
+    def _execute_mod_install(self, installer: ModInstaller) -> None:
         """Executes the mod installation.
 
         Args:
@@ -867,9 +835,6 @@
             7. Shows success or error message based on install result
             8. If CLI, exit regardless of success or error.
         """
-        confirm_msg: str = installer.config().confirm_message.strip()
-        if confirm_msg and not self.one_shot and confirm_msg != "N/A" and not messagebox.askokcancel("This mod requires confirmation", confirm_msg):
-            return
         self.set_active_install(install_running=True)
         #profiler = cProfile.Profile()
         #profiler.enable()
@@ -948,33 +913,15 @@
         self.set_active_install(install_running=False)
         raise
 
-<<<<<<< HEAD
-    def filter_kotor_game_paths(self, game_number):
-        """Determines what shows up in the gamepaths combobox, based on the LookupGameNumber setting."""
-        game = Game(game_number)
-        gamepaths_list: list[str] = [
-            str(path)
-            for game_key in ([game] + ([Game.K1] if game == Game.K2 else []))
-            for path in find_kotor_paths_from_default()[game_key]
-        ]
-        self.gamepaths["values"] = gamepaths_list
-
-    def set_stripped_rtf_text(self, rtf_text: str):
-=======
     def set_stripped_rtf_text(self, rtf: TextIOWrapper) -> None:
->>>>>>> ee45e391
         """Strips the info.rtf of all RTF related text and displays it in the UI."""
-        stripped_content: str = striprtf(rtf_text)
+        stripped_content: str = striprtf(rtf.read())
         self.main_text.config(state=tk.NORMAL)
         self.main_text.delete(1.0, tk.END)
         self.main_text.insert(tk.END, stripped_content)
         self.main_text.config(state=tk.DISABLED)
 
-<<<<<<< HEAD
-    def write_log(self, message: str):
-=======
     def write_log(self, log: PatchLog) -> None:
->>>>>>> ee45e391
         """Writes a message to the log.
 
         Args:
@@ -995,7 +942,7 @@
             log_file.write(f"{log.formatted_message}\n")
 
 
-def custom_excepthook(exc_type, exc_value, exc_traceback):
+def custom_excepthook(exc_type, exc_value, exc_traceback) -> None:
     """Custom exception hook to display errors in message box.
 
     When pyinstaller compiled in --console mode, this will match the same error message behavior of --noconsole.
