[build-system]
requires = ["setuptools>=67.8.0,<70", "wheel"]
build-backend = "setuptools.build_meta"

[project]
name = "pykotor-workspace"
version = "1.0.0"
description = "PyKotor Workspace"
authors = [{name = "Benjamin Auquite", email = "halomastar@gmail.com"}, {name = "NickHugi"}]
readme = "README.md"
requires-python = ">=3.8"
dependencies = [
    "charset-normalizer>=2.0,<3.4",  # optional but recommended, auto-detect encoding of INI files
]
license = {text = "LGPL-3.0-or-later License"}
<<<<<<< HEAD
keywords = ["kotor", "library", "holo", "patcher", "pykotor", "star", "wars", "knights", "holopatcher", "tslpatcher"]

[tool.poetry]
name = "pykotor-workspace"
version = "1.0.0"
description = "PyKotor Workspace"
authors = ["Benjamin Auquite <halomastar@gmail.com>"]
readme = "README.md"
packages = [
    { include = "pykotor", from = "Libraries/PyKotor/src" },
    { include = "pykotorfont", from = "Libraries/PyKotorFont/src" },
    { include = "pykotorgl", from = "Libraries/PyKotorGL/src" },
    { include = "utility", from = "Libraries/Utility/src" },
=======
keywords = ["kotor", "library", "holocron", "toolset", "pykotor", "editor", "holopatcher", "tslpatcher"]
requires-python = ">= 3.8"
dependencies = []

[project.optional-dependencies]
dev = [
    "charset-normalizer>=2.0.0,<3.3.0; python_version<\"3.9\"",
    "charset-normalizer>=2.0.0; python_version>=\"3.9\"",
    "defusedxml>=0.7.1",
    "pycryptodome>=3.23.0",
    "astroid>=3.2.0,<3.5.0; python_version>=\"3.8\"",
    "autoflake>=2.3.1; python_version>=\"3.8\"",
    "iniconfig>=2.1.0; python_version>=\"3.8\"",
    "mypy>=1.0.0,<1.10.0; python_version>=\"3.8\"",
    "mypy-extensions>=1.1.0; python_version>=\"3.8\"",
    "pyflakes>=2.0.0,<3.4.0; python_version>=\"3.8\"",
    "pylint>=2.0.0,<3.3.9; python_version>=\"3.8\"",
    "pytest>=7.0.0,<8.0.0; python_version>=\"3.8\"",
    "pytest-html>=3.0.0,<4.0.0; python_version>=\"3.8\"",
    "pytest-metadata>=2.0.0,<3.0.0; python_version>=\"3.8\"",
    "pytest-xdist>=2.0.0,<3.8.0; python_version>=\"3.8\"",
    "ruff>=0.1.0,<0.4.0; python_version>=\"3.8\"",
    "snakeviz>=2.0.0,<2.2.2; python_version>=\"3.8\"",
    "types-pillow>=10.2.0.20240822; python_version>=\"3.8\"",
    "types-send2trash>=1.8.2.7; python_version>=\"3.8\"",
    "typing-extensions>=4.5.0,<4.9.0; python_version<\"3.9\"",
    "typing-extensions>=4.5.0; python_version>=\"3.9\"",
]
font = [
  "pillow>=9.5; python_implementation == 'CPython'",       # required for TXI/TGA fonts (CPython)
  "pillow>10,<11.1.0; python_implementation == 'PyPy'",    # required for TXI/TGA fonts (PyPy)
]
secure_xml = ["defusedxml~=0.7"]    # secure XML parsing
encodings = ["charset-normalizer>=2.0,<3.4"]  # used for localized string decodings
gl = [
  "django>2.1; os_name != 'nt'",
  "django>2.0; os_name == 'nt'",
  "numpy~=1.22",      # ( might need 1.22.2 )
  "PyOpenGL~=3.1",    # ( might need 3.1.6 )
  "PyGLM>=2.0,<2.8; python_implementation == 'CPython'",  # ( might need 2.5.7 )
>>>>>>> a334711b
]

[tool.poetry.dependencies]
python = "^3.8"
loggerplus = "^0.1.3"
pykotor = { path = "Libraries/PyKotor", develop = true }
utility = { path = "Libraries/Utility", develop = true }
pykotorfont = { path = "Libraries/PyKotorFont", develop = true, optional = true }
pykotorgl = { path = "Libraries/PyKotorGL", develop = true, optional = true }
holocrontoolset = { path = "Tools/HolocronToolset", develop = true, optional = true }
holopatcher = { path = "Tools/HoloPatcher", develop = true, optional = true }
kotor-diff = { path = "Tools/KotorDiff", develop = true, optional = true }
batch-patcher = { path = "Tools/BatchPatcher", develop = true, optional = true }
gui-converter = { path = "Tools/GuiConverter", develop = true, optional = true }

[tool.poetry.extras]
# Individual tool extras
holocrontoolset = ["holocrontoolset"]
holopatcher = ["holopatcher"]
kotor-diff = ["kotor-diff"]
batch-patcher = ["batch-patcher"]
gui-converter = ["gui-converter"]

# Convenience groups
all-tools = ["holocrontoolset", "holopatcher", "kotor-diff", "batch-patcher", "gui-converter"]
all-extensions = ["pykotorfont", "pykotorgl"]

[tool.poetry.group.dev.dependencies]
mypy = "*"
ruff = "*"
pylint = "*"
snakeviz = "*"
autoflake = "*"
pytest = "*"
pytest-xdist = "*"
pytest-html = "*"
pytest-cov = "*"
black = "*"
flake8 = "*"

[project.urls]
homepage = "https://github.com/th3w1zard1/PyKotor"
documentation = "https://github.com/th3w1zard1/PyKotor/blob/master/README.md"
repository = "https://github.com/th3w1zard1/PyKotor.git"
issues = "https://github.com/th3w1zard1/PyKotor/issues"
#Changelog = "https://github.com/th3w1zard1/PyKotor/blob/master/CHANGELOG.md"

[tool.poetry.urls]
homepage = "https://github.com/th3w1zard1/PyKotor"
documentation = "https://github.com/th3w1zard1/PyKotor/blob/master/README.md"
repository = "https://github.com/th3w1zard1/PyKotor.git"
issues = "https://github.com/th3w1zard1/PyKotor/issues"
#Changelog = "https://github.com/th3w1zard1/PyKotor/blob/master/CHANGELOG.md"

########################################################
## define only linter configurations below this point ##
########################################################

[tool.pyright.defineConstant]
PYQT5 = false
PYSIDE2 = false
PYQT6 = true
PYSIDE6 = false

[tool.black]
line-length = 175
skip-magic-trailing-comma = false
target-version = ['py38']
include = '\.pyi?$'
exclude = '''
/(
    \.git
| \.hg
| \.github
| \.mypy_cache
| \.tox
| \.venv
| venv
| _build
| buck-out
| build
| __pycache__
| dist
| nuitka_dist
| \.history
| \.idea
| \.chat
| \.ruff_cache
| \.trunk
| .mdx
| .mdl
)/
'''

[tool.pyright]
<<<<<<< HEAD
include = ["*.py"]
exclude = ["**/node_modules/**", "**/__pycache__/**", "**/build/**", "**/dist/**", "**/venv/**", "**/__pycache__/**"]
=======
extraPaths = [
    "Libraries/PyKotor/src",
    "Libraries/Utility/src"
]
>>>>>>> a334711b
reportMissingImports = true
reportMissingTypeStubs = false
pythonVersion = "3.8"
analyzeUnannotatedFunctions = true
deprecateTypingAliases = false

[tool.isort]
atomic = true
profile = "black"
line_length = 175
skip_gitignore = true
multi_line_output = 3

[tool.yapf]
column_limit = 175
ALLOW_SPLIT_BEFORE_DEFAULT_OR_NAMED_ASSIGNS = false
ALLOW_SPLIT_BEFORE_DICT_VALUE = false
DISABLE_SPLIT_LIST_WITH_COMMENT = true
INDENT_DICTIONARY_VALUE = true
join_multiple_lines = false
no_spaces_around_selected_binary_operators = "*,/"
split_before_dict_set_generator = true
split_before_expression_after_opening_paren = false
split_complex_comprehension = true
split_penalty_after_opening_bracket = 50
split_penalty_excess_character = 75                 # Lower penalty for going over the column limit
split_penalty_for_added_line_split = 100            # Discourage adding new line splits

[tool.ruff]
line-length = 175

# Enable preview features.
preview = false

fix = true
force-exclude = true
show-fixes = true
output-format = "grouped" # Group violations by containing file.
respect-gitignore = false

src = [
    "Libraries/PyKotor/src",
    "Libraries/PyKotorGL/src",
    "Libraries/PyKotorFont/src",
    "Libraries/Utility/src",
    "Tools/HolocronToolset/src",
    "Tools/BatchPatcher/src",
    "Tools/HoloPatcher/src",
    "Tools/KotorDiff/src",
    "Tools/GuiConverter/src",
    "tests",
]

[tool.ruff.lint]
external = ["V"]
task-tags = ["TODO", "FIXME", "HACK"]
exclude = [".venv", ".venv*"]
unfixable = [
    "F841",
    "ERA001",
    "N815",
    "RUF100", # Unused `noqa` directive
    #"UP035",  # replaces deprecated/outdated imports (we want to support older versions of python in the future)
    #"UP038",  # non-pep604-isinstance (python 3.10 syntax)
]
ignore = [
<<<<<<< HEAD
    # The following rules are too strict to be realistically used by ruff:
    "ANN002", # Checks that function *args arguments have type annotations.
    "ANN003", # Checks that function **kwargs arguments have type annotations.
    "ANN101", # Checks that instance method self arguments have type annotations.
    "ANN102", # Checks that class method cls arguments have type annotations.
    "ANN401", # Dynamically typed expressions (typing.Any) are disallowed in {name}
    "ANN204", # Missing return type annotation for special method
    "ARG002", # Unused method argument: `method`
    "COM812", # missing-trailing-comma
    "ERA001", # Found commented out code.
    #    "FBT001",   # Boolean positional arg in function definition
    #    "FBT002",   # Boolean default value in function definition
    "D100", # Missing docstring in public module
    "D101", # Missing docstring in public class
    "D102", # Missing docstring in public method
    "D103", # Missing docstring in public function
    "D104", # Missing docstring in public package
    "D105", # Missing docstring in magic method
    "D107", # Missing docstring in __init__
    "D205", # 1 blank line required between summary line and description
    #    "D213",     # Multi-line docstring summary should start at the second line
    #    "D400",     # First line should end with a period
    "D401", # First line of docstring should be in imperative mood
    "D413", # Missing blank line after last section 'xyz'
    #    "D403",     # First word of the first line should be capitalized: {} -> {}
    #    "D404",     # First word of the docstring should not be "This"
    "D417",    # Missing argument description in the docstring for {definition}: {name}
    "G004",    # Logging statement uses f'' string.
    "N802",    # Function name `screenToWorld` should be lowercase
    "N806",    # Variable `jumpToOffset` in function should be lowercase
    "N815",    # Variable `var` in class scope should not be mixedCase
    "PLR0904", # Too many public methods
    "RET504",  # Unnecessary assignment to `varname` before `return` statement
    "RUF100",  # Unused `noqa` directive (non-enabled: `PLC0415`)
    "T201",    # 'print' detected
    "TD001",   # Invalid TODO tag: `FIXME`
    "TRY003",  # Avoid specifying long messages outside the exception class
    "EM101",   # Exception must not use a string literal, assign to variable first
    "EM102",   # Exception must not use an f-string literal, assign to variable first
    "SIM108",  # Use ternary operator instead of 'if' 'else' block
    "SIM114",  # Combine `if` branches using logical `or` operator
    "S101",    # Use of `assert` detected.

    # The following are currently violated by the codebase.
    #    "D205",     # 1 blank line required between summary line and description
    #    "E402",     # Module level import not at top of file
    #    "FIX004",   # Line contains HACK, consider resolving the issue
    #    "PD901",    # df is a bad variable name. Be kinder to your future self.
    #    "PERF203",  # `try`-`except` within a loop incurs performance overhead
    #    "PLR0913",  # Too many arguments to function call (N > 5)
    #    "PLR2004",  # Magic value used in comparison, consider replacing X with a constant variable
    #    "S101",     # Use of assert detected
    #    "S314",     # Using `xml` to parse untrusted data is known to be vulnerable to XML attacks; use `defusedxml` equivalents
    #    "S605",     # Starting a process with a shell, possible injection detected
    #    "SLF001",   # Private member accessed
    #
    # According to ruff documentation, the following rules should be avoided when using its formatter:
    #
    #    "W191",     # tab-indentation
    #    "E111",     # indentation-with-invalid-multiple
    #    "E114",     # indentation-with-invalid-multiple-comment
    #    "E117",     # over-indented
    #    "D206",     # indent-with-spaces
    #    "D300",     # triple-single-quotes
    #    "Q000",     # bad-quotes-inline-string
    #    "Q001",     # bad-quotes-multiline-string
    #    "Q002",     # bad-quotes-docstring
    #    "Q003",     # avoidable-escaped-quote
    #    "COM812",   # missing-trailing-comma
    #    "COM819",   # prohibited-trailing-comma
=======
# The following rules are too strict to be realistically used by ruff:
    "ANN002",   # Checks that function *args arguments have type annotations.
    "ANN003",   # Checks that function **kwargs arguments have type annotations.
    "ANN101",   # Checks that instance method self arguments have type annotations.
    "ANN102",   # Checks that class method cls arguments have type annotations.
    "ANN204",   # Missing return type annotation for special method
    "ANN401",   # Dynamically typed expressions (typing.Any) are disallowed in {name}
    "ARG002",   # Unused method argument: `method`
    "BLE001",   # Do not catch blind exception: `Exception`
    "C901",     # Function is too complex
    "COM812",   # missing-trailing-comma
    "D100",     # Missing docstring in public module
    "D101",     # Missing docstring in public class
    "D102",     # Missing docstring in public method
    "D103",     # Missing docstring in public function
    "D104",     # Missing docstring in public package
    "D105",     # Missing docstring in magic method
    "D107",     # Missing docstring in __init__
    "D205",     # 1 blank line required between summary line and description
    "D401",     # First line of docstring should be in imperative mood
    "D413",     # Missing blank line after last section 'xyz'
    "D417",     # Missing argument description in the docstring for {definition}: {name}
    "EM101",    # Exception must not use a string literal, assign to variable first
    "EM102",    # Exception must not use an f-string literal, assign to variable first
    "ERA001",   # Found commented out code.
    "G004",     # Logging statement uses f'' string.
    "N802",     # Function name `screenToWorld` should be lowercase
    "N806",     # Variable `jumpToOffset` in function should be lowercase
    "N815",     # Variable `var` in class scope should not be mixedCase
    "PERF203",  # `try`-`except` within a loop incurs performance overhead
    "PLC0415",  # `import` should be at the top-level of a file
    "PLR0904",  # Too many public methods
    "PLR0911",  # Too many return statements
    "PLR0912",  # Too many branches
    "PLR0913",  # Too many arguments to function call (N > 5)
    "PLR0915",  # Too many statements
    "PLR2004",  # Magic value used in comparison, consider replacing X with a constant variable
    "RET504",   # Unnecessary assignment to `varname` before `return` statement
    "RUF100",   # Unused `noqa` directive (non-enabled: `PLC0415`)
    "S101",     # Use of `assert` detected.
    "SIM108",   # Use ternary operator instead of 'if' 'else' block
    "SIM114",   # Combine `if` branches using logical `or` operator
    "T201",     # 'print' detected
    "TD001",    # Invalid TODO tag: `FIXME`
    "TRY003",   # Avoid specifying long messages outside the exception class
#    "D213",     # Multi-line docstring summary should start at the second line
#    "D400",     # First line should end with a period
#    "D403",     # First word of the first line should be capitalized: {} -> {}
#    "D404",     # First word of the docstring should not be "This"
#    "FBT001",   # Boolean positional arg in function definition
#    "FBT002",   # Boolean default value in function definition

# The following are currently violated by the codebase.
#    "D205",     # 1 blank line required between summary line and description
#    "E402",     # Module level import not at top of file
#    "FIX004",   # Line contains HACK, consider resolving the issue
#    "PD901",    # df is a bad variable name. Be kinder to your future self.
#    "PLR2004",  # Magic value used in comparison, consider replacing X with a constant variable
#    "S101",     # Use of assert detected
#    "S314",     # Using `xml` to parse untrusted data is known to be vulnerable to XML attacks; use `defusedxml` equivalents
#    "S605",     # Starting a process with a shell, possible injection detected
#    "SLF001",   # Private member accessed
#
# According to ruff documentation, the following rules should be avoided when using its formatter:
#
#    "W191",     # tab-indentation
#    "E111",     # indentation-with-invalid-multiple
#    "E114",     # indentation-with-invalid-multiple-comment
#    "E117",     # over-indented
#    "D206",     # indent-with-spaces
#    "D300",     # triple-single-quotes
#    "Q000",     # bad-quotes-inline-string
#    "Q001",     # bad-quotes-multiline-string
#    "Q002",     # bad-quotes-docstring
#    "Q003",     # avoidable-escaped-quote
#    "COM812",   # missing-trailing-comma
#    "COM819",   # prohibited-trailing-comma
>>>>>>> a334711b
    "ISC001",
]

[tool.ruff.lint.per-file-ignores]
"*.pyi" = [
    "I002", # from __future__ import annotations
]
"tests/*.py" = ["ALL"]
".github/*py" = ["INP001"]
"__init__.py" = ["I001", "I002", "TID252", "F401"]
"globalsettings.py" = ["I001", "F401"]
"Tools/HolocronToolset/src/toolset/*.py" = [
    "FBT003",
    "N802",
    "N803",
    "N806",
    "A001",
]
"Tools/HolocronToolset/src/toolset/uic/*.py" = ["ALL"]
"resources_rc.py" = ["ALL"]
".mdx" = ["ALL"]
".mdl" = ["ALL"]
"pykotor/resource/formats/ncs/compiler/*.py" = ["ALL"]
"tests/results" = ["ALL"]

[tool.ruff.lint.flake8-pytest-style]
fixture-parentheses = false
mark-parentheses = false
parametrize-names-type = "list"
parametrize-values-row-type = "list"
parametrize-values-type = "list"                         # default
raises-require-match-for = ["requests.RequestException"]

[tool.ruff.lint.flake8-annotations]
ignore-fully-untyped = true
mypy-init-return = true
suppress-none-returning = true

[tool.ruff.lint.flake8-bandit]
check-typed-exception = true

[tool.ruff.lint.flake8-quotes]
docstring-quotes = "double"
inline-quotes = "double"
multiline-quotes = "double"

[tool.ruff.lint.flake8-tidy-imports]
ban-relative-imports = "all" # Disallow all relative imports.

[tool.ruff.lint.flake8-type-checking]
# Add quotes around type annotations, if doing so would allow an import to be moved into a type-checking block.
quote-annotations = true                         # Does nothing when from __future__ import annotations is used
exempt-modules = ["typing", "typing_extensions"]
strict = true

[tool.ruff.lint.flake8-unused-arguments]
ignore-variadic-names = true

[tool.ruff.lint.isort]
case-sensitive = true
force-wrap-aliases = false
combine-as-imports = true
lines-between-types = 1
required-imports = ["from __future__ import annotations"]

[tool.ruff.format]
indent-style = "space"
skip-magic-trailing-comma = false
line-ending = "auto"
preview = false

[tool.ruff.lint.pyupgrade]
keep-runtime-typing = false

[tool.mccabe]
max-complexity = 25

[tool.bandit]
exclude_dirs = ["tests"]
tests = ["B201", "B301"]
skips = ["B101", "B601"]

[tool.ruff.lint.pycodestyle]
max-doc-length = 200

[tool.ruff.lint.pydocstyle]
convention = "google"

[tool.style]
based_on_style = "google"
split_before_named_assigns = true
split_complex_comprehension = true
split_arguments_when_comma_terminated = true

[tool.pylintrc]
max-line-length = 200

[tool.pytest.ini_options]
log_cli = true
log_cli_level = "CRITICAL"
log_cli_format = "%(message)s"

log_file = "pytest.log"
log_file_level = "DEBUG"
log_file_format = "%(asctime)s [%(levelname)8s] %(message)s (%(filename)s:%(lineno)s)"
log_file_date_format = "%Y-%m-%d %H:%M:%S"<|MERGE_RESOLUTION|>--- conflicted
+++ resolved
@@ -3,31 +3,13 @@
 build-backend = "setuptools.build_meta"
 
 [project]
-name = "pykotor-workspace"
-version = "1.0.0"
-description = "PyKotor Workspace"
-authors = [{name = "Benjamin Auquite", email = "halomastar@gmail.com"}, {name = "NickHugi"}]
-readme = "README.md"
-requires-python = ">=3.8"
-dependencies = [
-    "charset-normalizer>=2.0,<3.4",  # optional but recommended, auto-detect encoding of INI files
-]
+name="PyKotor"
+version="1.7"
+description="Read, modify and write files used by KotOR's game engine."
+authors = [{name = "NickHugi"}]
+maintainers = [{name = "th3w1zard1", email = "halomastar@gmail.com"}]
+readme = {file = "README.md", content-type = "text/markdown"}
 license = {text = "LGPL-3.0-or-later License"}
-<<<<<<< HEAD
-keywords = ["kotor", "library", "holo", "patcher", "pykotor", "star", "wars", "knights", "holopatcher", "tslpatcher"]
-
-[tool.poetry]
-name = "pykotor-workspace"
-version = "1.0.0"
-description = "PyKotor Workspace"
-authors = ["Benjamin Auquite <halomastar@gmail.com>"]
-readme = "README.md"
-packages = [
-    { include = "pykotor", from = "Libraries/PyKotor/src" },
-    { include = "pykotorfont", from = "Libraries/PyKotorFont/src" },
-    { include = "pykotorgl", from = "Libraries/PyKotorGL/src" },
-    { include = "utility", from = "Libraries/Utility/src" },
-=======
 keywords = ["kotor", "library", "holocron", "toolset", "pykotor", "editor", "holopatcher", "tslpatcher"]
 requires-python = ">= 3.8"
 dependencies = []
@@ -68,7 +50,21 @@
   "numpy~=1.22",      # ( might need 1.22.2 )
   "PyOpenGL~=3.1",    # ( might need 3.1.6 )
   "PyGLM>=2.0,<2.8; python_implementation == 'CPython'",  # ( might need 2.5.7 )
->>>>>>> a334711b
+]
+license = {text = "LGPL-3.0-or-later License"}
+keywords = ["kotor", "library", "holo", "patcher", "pykotor", "star", "wars", "knights", "holopatcher", "tslpatcher"]
+
+[tool.poetry]
+name = "pykotor-workspace"
+version = "1.0.0"
+description = "PyKotor Workspace"
+authors = ["Benjamin Auquite <halomastar@gmail.com>"]
+readme = "README.md"
+packages = [
+    { include = "pykotor", from = "Libraries/PyKotor/src" },
+    { include = "pykotorfont", from = "Libraries/PyKotorFont/src" },
+    { include = "pykotorgl", from = "Libraries/PyKotorGL/src" },
+    { include = "utility", from = "Libraries/Utility/src" },
 ]
 
 [tool.poetry.dependencies]
@@ -164,15 +160,12 @@
 '''
 
 [tool.pyright]
-<<<<<<< HEAD
 include = ["*.py"]
 exclude = ["**/node_modules/**", "**/__pycache__/**", "**/build/**", "**/dist/**", "**/venv/**", "**/__pycache__/**"]
-=======
 extraPaths = [
     "Libraries/PyKotor/src",
     "Libraries/Utility/src"
 ]
->>>>>>> a334711b
 reportMissingImports = true
 reportMissingTypeStubs = false
 pythonVersion = "3.8"
@@ -239,78 +232,6 @@
     #"UP038",  # non-pep604-isinstance (python 3.10 syntax)
 ]
 ignore = [
-<<<<<<< HEAD
-    # The following rules are too strict to be realistically used by ruff:
-    "ANN002", # Checks that function *args arguments have type annotations.
-    "ANN003", # Checks that function **kwargs arguments have type annotations.
-    "ANN101", # Checks that instance method self arguments have type annotations.
-    "ANN102", # Checks that class method cls arguments have type annotations.
-    "ANN401", # Dynamically typed expressions (typing.Any) are disallowed in {name}
-    "ANN204", # Missing return type annotation for special method
-    "ARG002", # Unused method argument: `method`
-    "COM812", # missing-trailing-comma
-    "ERA001", # Found commented out code.
-    #    "FBT001",   # Boolean positional arg in function definition
-    #    "FBT002",   # Boolean default value in function definition
-    "D100", # Missing docstring in public module
-    "D101", # Missing docstring in public class
-    "D102", # Missing docstring in public method
-    "D103", # Missing docstring in public function
-    "D104", # Missing docstring in public package
-    "D105", # Missing docstring in magic method
-    "D107", # Missing docstring in __init__
-    "D205", # 1 blank line required between summary line and description
-    #    "D213",     # Multi-line docstring summary should start at the second line
-    #    "D400",     # First line should end with a period
-    "D401", # First line of docstring should be in imperative mood
-    "D413", # Missing blank line after last section 'xyz'
-    #    "D403",     # First word of the first line should be capitalized: {} -> {}
-    #    "D404",     # First word of the docstring should not be "This"
-    "D417",    # Missing argument description in the docstring for {definition}: {name}
-    "G004",    # Logging statement uses f'' string.
-    "N802",    # Function name `screenToWorld` should be lowercase
-    "N806",    # Variable `jumpToOffset` in function should be lowercase
-    "N815",    # Variable `var` in class scope should not be mixedCase
-    "PLR0904", # Too many public methods
-    "RET504",  # Unnecessary assignment to `varname` before `return` statement
-    "RUF100",  # Unused `noqa` directive (non-enabled: `PLC0415`)
-    "T201",    # 'print' detected
-    "TD001",   # Invalid TODO tag: `FIXME`
-    "TRY003",  # Avoid specifying long messages outside the exception class
-    "EM101",   # Exception must not use a string literal, assign to variable first
-    "EM102",   # Exception must not use an f-string literal, assign to variable first
-    "SIM108",  # Use ternary operator instead of 'if' 'else' block
-    "SIM114",  # Combine `if` branches using logical `or` operator
-    "S101",    # Use of `assert` detected.
-
-    # The following are currently violated by the codebase.
-    #    "D205",     # 1 blank line required between summary line and description
-    #    "E402",     # Module level import not at top of file
-    #    "FIX004",   # Line contains HACK, consider resolving the issue
-    #    "PD901",    # df is a bad variable name. Be kinder to your future self.
-    #    "PERF203",  # `try`-`except` within a loop incurs performance overhead
-    #    "PLR0913",  # Too many arguments to function call (N > 5)
-    #    "PLR2004",  # Magic value used in comparison, consider replacing X with a constant variable
-    #    "S101",     # Use of assert detected
-    #    "S314",     # Using `xml` to parse untrusted data is known to be vulnerable to XML attacks; use `defusedxml` equivalents
-    #    "S605",     # Starting a process with a shell, possible injection detected
-    #    "SLF001",   # Private member accessed
-    #
-    # According to ruff documentation, the following rules should be avoided when using its formatter:
-    #
-    #    "W191",     # tab-indentation
-    #    "E111",     # indentation-with-invalid-multiple
-    #    "E114",     # indentation-with-invalid-multiple-comment
-    #    "E117",     # over-indented
-    #    "D206",     # indent-with-spaces
-    #    "D300",     # triple-single-quotes
-    #    "Q000",     # bad-quotes-inline-string
-    #    "Q001",     # bad-quotes-multiline-string
-    #    "Q002",     # bad-quotes-docstring
-    #    "Q003",     # avoidable-escaped-quote
-    #    "COM812",   # missing-trailing-comma
-    #    "COM819",   # prohibited-trailing-comma
-=======
 # The following rules are too strict to be realistically used by ruff:
     "ANN002",   # Checks that function *args arguments have type annotations.
     "ANN003",   # Checks that function **kwargs arguments have type annotations.
@@ -388,7 +309,6 @@
 #    "Q003",     # avoidable-escaped-quote
 #    "COM812",   # missing-trailing-comma
 #    "COM819",   # prohibited-trailing-comma
->>>>>>> a334711b
     "ISC001",
 ]
 
