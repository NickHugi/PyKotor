from __future__ import annotations

import os
import pathlib
import sys
import unittest

THIS_SCRIPT_PATH = pathlib.Path(__file__).resolve()
PYKOTOR_PATH = THIS_SCRIPT_PATH.parents[2].joinpath("Libraries", "PyKotor", "src")
UTILITY_PATH = THIS_SCRIPT_PATH.parents[2].joinpath("Libraries", "Utility", "src")


def add_sys_path(p: pathlib.Path):
    working_dir = str(p)
    if working_dir not in sys.path:
        sys.path.append(working_dir)


if PYKOTOR_PATH.joinpath("pykotor").exists():
    add_sys_path(PYKOTOR_PATH)
if UTILITY_PATH.joinpath("utility").exists():
    add_sys_path(UTILITY_PATH)

from pykotor.tools.path import CaseAwarePath
from utility.system.path import Path, PosixPath, PurePath, PurePosixPath, PureWindowsPath, WindowsPath


class TestPathInheritance(unittest.TestCase):
    def test_path_attributes(self):
        self.assertIs(PureWindowsPath("mypath").__class__, PureWindowsPath)
        self.assertIs(PurePath("mypath").__class__, PurePosixPath if os.name == "posix" else PureWindowsPath)
        self.assertIs(PurePosixPath("mypath").__class__, PurePosixPath)
        if os.name == "nt":
            self.assertIs(WindowsPath("mypath").__class__, WindowsPath)
        else:
            self.assertIs(PosixPath("mypath").__class__, PosixPath)

        self.assertIs(Path("mypath").__class__, PosixPath if os.name == "posix" else WindowsPath)
        self.assertIs(CaseAwarePath("mypath").__class__, CaseAwarePath)
        self.assertIs(PureWindowsPath("mypath").__class__.__base__, PurePath)
        self.assertIs(PurePath("mypath").__class__.__base__, PurePath)
        self.assertIs(PurePosixPath("mypath").__class__.__base__, PurePath)
        if os.name == "nt":
            self.assertIs(WindowsPath("mypath").__class__.__base__, Path)
        else:
            self.assertIs(PosixPath("mypath").__class__.__base__, Path)
        self.assertIs(Path("mypath").__class__.__base__, Path)
        self.assertIs(CaseAwarePath("mypath").__class__.__base__, WindowsPath if os.name == "nt" else PosixPath)

<<<<<<< HEAD
=======
    def test_path_hashing(self):
        test_list = [Path("/mnt/c/Program Files (x86)/steam/steamapps/common/swkotor/saves")]
        if os.name == "posix":
            self.assertNotIn(Path("/MNT/c/Program FileS (x86)/steam/steamapps/common/swkotor/saves"), test_list)
        self.assertIn(Path("/mnt/c/Program Files (x86)/steam/steamapps/common/swkotor/saves"), test_list)

>>>>>>> 1566dd67
    def test_pure_windows_path_isinstance(self):
        self.assertIsInstance(PureWindowsPath("mypath"), PurePath)
        self.assertTrue(issubclass(PureWindowsPath, PurePath))

    @unittest.skipIf(os.name != "posix", "Test must be run on Posix os")
    def test_pure_posix_path_isinstance(self):
        self.assertIsInstance(PurePosixPath("mypath"), PurePath)
        self.assertTrue(issubclass(PurePosixPath, PurePath))

    def test_path_isinstance(self):
        self.assertIsInstance(Path("mypath"), PurePath)
        self.assertTrue(issubclass(Path, PurePath))

    @unittest.skipIf(os.name != "nt", "Test must be run on Windows os")
    def test_windows_path_isinstance(self):
        self.assertIsInstance(WindowsPath("mypath"), PurePath)
        self.assertTrue(issubclass(WindowsPath, PurePath))

    @unittest.skipIf(os.name != "posix", "Test must be run on Posix os")
    def test_posix_path_isinstance(self):
        self.assertIsInstance(PosixPath("mypath"), PurePath)
        self.assertTrue(issubclass(PosixPath, PurePath))

    @unittest.skipIf(os.name != "nt", "Test must be run on Windows os")
    def test_windows_path_isinstance_path(self):
        self.assertIsInstance(WindowsPath("mypath"), Path)
        self.assertTrue(issubclass(WindowsPath, Path))

    @unittest.skipIf(os.name != "posix", "Test must be run on Posix os")
    def test_posix_path_isinstance_path(self):
        self.assertIsInstance(PosixPath("mypath"), Path)
        self.assertTrue(issubclass(PosixPath, Path))

    @unittest.skipIf(os.name != "nt", "Test must be run on Windows os")
    def test_purepath_not_isinstance_windows_path(self):
        self.assertNotIsInstance(PurePath("mypath"), WindowsPath)
        self.assertFalse(issubclass(PurePath, WindowsPath))

    @unittest.skipIf(os.name != "posix", "Test must be run on Posix os")
    def test_purepath_not_isinstance_posix_path(self):
        self.assertNotIsInstance(PurePath("mypath"), PosixPath)
        self.assertFalse(issubclass(PurePath, PosixPath))

    def test_purepath_not_isinstance_path(self):
        self.assertNotIsInstance(PurePath("mypath"), Path)
        self.assertFalse(issubclass(PurePath, Path))

    def test_pathlib_pure_windows_path_isinstance(self):
        self.assertIsInstance(PureWindowsPath("mypath"), pathlib.PurePath)
        self.assertTrue(issubclass(PureWindowsPath, pathlib.PurePath))
        self.assertIsInstance(pathlib.PureWindowsPath("mypath"), PurePath)
        self.assertTrue(issubclass(pathlib.PureWindowsPath, PurePath))

    @unittest.skipIf(os.name != "posix", "Test must be run on Posix os")
    def test_pathlib_pure_posix_path_isinstance(self):
        self.assertIsInstance(PurePosixPath("mypath"), pathlib.PurePath)
        self.assertTrue(issubclass(PurePosixPath, pathlib.PurePath))
        self.assertIsInstance(pathlib.PurePosixPath("mypath"), PurePath)
        self.assertTrue(issubclass(pathlib.PurePosixPath, PurePath))

    def test_pathlib_path_isinstance(self):
        self.assertIsInstance(Path("mypath"), pathlib.PurePath)
        self.assertTrue(issubclass(Path, pathlib.PurePath))
        self.assertIsInstance(pathlib.Path("mypath"), PurePath)
        self.assertTrue(issubclass(pathlib.Path, PurePath))

    @unittest.skipIf(os.name != "nt", "Test must be run on Windows os")
    def test_pathlib_windows_path_isinstance(self):
        self.assertIsInstance(WindowsPath("mypath"), pathlib.PurePath)
        self.assertTrue(issubclass(WindowsPath, pathlib.PurePath))
        self.assertIsInstance(pathlib.WindowsPath("mypath"), PurePath)
        self.assertTrue(issubclass(pathlib.WindowsPath, PurePath))

    @unittest.skipIf(os.name != "posix", "Test must be run on Posix os")
    def test_pathlib_posix_path_isinstance(self):
        self.assertIsInstance(PosixPath("mypath"), pathlib.PurePath)
        self.assertTrue(issubclass(PosixPath, pathlib.PurePath))
        self.assertIsInstance(pathlib.PosixPath("mypath"), PurePath)
        self.assertTrue(issubclass(pathlib.PosixPath, PurePath))

    @unittest.skipIf(os.name != "nt", "Test must be run on Windows os")
    def test_pathlib_windows_path_isinstance_path(self):
        self.assertIsInstance(WindowsPath("mypath"), pathlib.Path)
        self.assertTrue(issubclass(WindowsPath, pathlib.Path))
        self.assertIsInstance(pathlib.WindowsPath("mypath"), Path)
        self.assertTrue(issubclass(pathlib.WindowsPath, Path))

    @unittest.skipIf(os.name != "posix", "Test must be run on Posix os")
    def test_pathlib_posix_path_isinstance_path(self):
        self.assertIsInstance(PosixPath("mypath"), pathlib.Path)
        self.assertTrue(issubclass(PosixPath, pathlib.Path))
        self.assertIsInstance(pathlib.PosixPath("mypath"), Path)
        self.assertTrue(issubclass(pathlib.PosixPath, Path))

    @unittest.skipIf(os.name != "nt", "Test must be run on Windows os")
    def test_pathlib_purepath_not_isinstance_windows_path(self):
        self.assertNotIsInstance(PurePath("mypath"), pathlib.WindowsPath)
        self.assertFalse(issubclass(PurePath, pathlib.WindowsPath))
        self.assertNotIsInstance(pathlib.PurePath("mypath"), WindowsPath)
        self.assertFalse(issubclass(pathlib.PurePath, WindowsPath))

    @unittest.skipIf(os.name != "posix", "Test must be run on Posix os")
    def test_pathlib_purepath_not_isinstance_posix_path(self):
        self.assertNotIsInstance(PurePath("mypath"), pathlib.PosixPath)
        self.assertFalse(issubclass(PurePath, pathlib.PosixPath))
        self.assertNotIsInstance(pathlib.PurePath("mypath"), PosixPath)
        self.assertFalse(issubclass(pathlib.PurePath, PosixPath))

    def test_pathlib_purepath_not_isinstance_path(self):
        self.assertNotIsInstance(PurePath("mypath"), pathlib.Path)
        self.assertFalse(issubclass(PurePath, pathlib.Path))
        self.assertNotIsInstance(pathlib.PurePath("mypath"), Path)
        self.assertFalse(issubclass(pathlib.PurePath, Path))


if __name__ == "__main__":
    unittest.main()<|MERGE_RESOLUTION|>--- conflicted
+++ resolved
@@ -47,15 +47,12 @@
         self.assertIs(Path("mypath").__class__.__base__, Path)
         self.assertIs(CaseAwarePath("mypath").__class__.__base__, WindowsPath if os.name == "nt" else PosixPath)
 
-<<<<<<< HEAD
-=======
     def test_path_hashing(self):
         test_list = [Path("/mnt/c/Program Files (x86)/steam/steamapps/common/swkotor/saves")]
         if os.name == "posix":
             self.assertNotIn(Path("/MNT/c/Program FileS (x86)/steam/steamapps/common/swkotor/saves"), test_list)
         self.assertIn(Path("/mnt/c/Program Files (x86)/steam/steamapps/common/swkotor/saves"), test_list)
 
->>>>>>> 1566dd67
     def test_pure_windows_path_isinstance(self):
         self.assertIsInstance(PureWindowsPath("mypath"), PurePath)
         self.assertTrue(issubclass(PureWindowsPath, PurePath))
