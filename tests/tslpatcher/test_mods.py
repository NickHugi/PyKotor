--- conflicted
+++ resolved
@@ -71,11 +71,7 @@
         dialog_tlk.add("Old1")
         dialog_tlk.add("Old2")
 
-<<<<<<< HEAD
-        dialog_tlk = read_tlk(config.execute_patch(bytes_tlk(dialog_tlk), memory))
-=======
         config.apply(dialog_tlk, memory)
->>>>>>> a8483987
 
         self.assertEqual(4, len(dialog_tlk))
         self.assertEqual("Append2", dialog_tlk.get(2).text)
@@ -101,11 +97,7 @@
         memory = PatcherMemory()
         config = Modifications2DA("")
         config.modifiers.append(ChangeRow2DA("", Target(TargetType.ROW_INDEX, 1), {"Col1": RowValueConstant("X")}))
-<<<<<<< HEAD
-        twoda = read_2da(config.execute_patch(bytes_2da(twoda), memory))
-=======
-        config.apply(twoda, memory)
->>>>>>> a8483987
+        config.apply(twoda, memory)
 
         self.assertEqual(["a", "X"], twoda.get_column("Col1"))
         self.assertEqual(["b", "e"], twoda.get_column("Col2"))
@@ -119,11 +111,7 @@
         memory = PatcherMemory()
         config = Modifications2DA("")
         config.modifiers.append(ChangeRow2DA("", Target(TargetType.ROW_LABEL, "1"), {"Col1": RowValueConstant("X")}))
-<<<<<<< HEAD
-        twoda = read_2da(config.execute_patch(bytes_2da(twoda), memory))
-=======
-        config.apply(twoda, memory)
->>>>>>> a8483987
+        config.apply(twoda, memory)
 
         self.assertEqual(["a", "X"], twoda.get_column("Col1"))
         self.assertEqual(["b", "e"], twoda.get_column("Col2"))
@@ -143,11 +131,7 @@
                 {"Col2": RowValueConstant("X")},
             )
         )
-<<<<<<< HEAD
-        twoda = read_2da(config.execute_patch(bytes_2da(twoda), memory))
-=======
-        config.apply(twoda, memory)
->>>>>>> a8483987
+        config.apply(twoda, memory)
 
         self.assertEqual(["a", "d"], twoda.get_column("label"))
         self.assertEqual(["b", "X"], twoda.get_column("Col2"))
@@ -181,11 +165,7 @@
         config = Modifications2DA("")
         config.modifiers.append(ChangeRow2DA("", Target(TargetType.ROW_INDEX, 0), {"Col1": RowValue2DAMemory(0)}))
         config.modifiers.append(ChangeRow2DA("", Target(TargetType.ROW_INDEX, 1), {"Col1": RowValue2DAMemory(1)}))
-<<<<<<< HEAD
-        twoda = read_2da(config.execute_patch(bytes_2da(twoda), memory))
-=======
-        config.apply(twoda, memory)
->>>>>>> a8483987
+        config.apply(twoda, memory)
 
         self.assertEqual(["mem0", "mem1"], twoda.get_column("Col1"))
         self.assertEqual(["b", "e"], twoda.get_column("Col2"))
@@ -200,11 +180,7 @@
         config = Modifications2DA("")
         config.modifiers.append(ChangeRow2DA("", Target(TargetType.ROW_INDEX, 0), {"Col1": RowValueHigh("Col1")}))
         config.modifiers.append(ChangeRow2DA("", Target(TargetType.ROW_INDEX, 0), {"Col2": RowValueHigh("Col2")}))
-<<<<<<< HEAD
-        twoda = read_2da(config.execute_patch(bytes_2da(twoda), memory))
-=======
-        config.apply(twoda, memory)
->>>>>>> a8483987
+        config.apply(twoda, memory)
 
         self.assertEqual(["3", "2"], twoda.get_column("Col1"))
         self.assertEqual(["5", "4"], twoda.get_column("Col2"))
@@ -225,11 +201,7 @@
                 store_2da={5: RowValueRowIndex()},
             )
         )
-<<<<<<< HEAD
-        twoda = read_2da(config.execute_patch(bytes_2da(twoda), memory))
-=======
-        config.apply(twoda, memory)
->>>>>>> a8483987
+        config.apply(twoda, memory)
 
         self.assertEqual(["a", "d"], twoda.get_column("Col1"))
         self.assertEqual(["b", "e"], twoda.get_column("Col2"))
@@ -251,11 +223,7 @@
                 store_2da={5: RowValueRowLabel()},
             )
         )
-<<<<<<< HEAD
-        twoda = read_2da(config.execute_patch(bytes_2da(twoda), memory))
-=======
-        config.apply(twoda, memory)
->>>>>>> a8483987
+        config.apply(twoda, memory)
 
         self.assertEqual(["a", "d"], twoda.get_column("Col1"))
         self.assertEqual(["b", "e"], twoda.get_column("Col2"))
@@ -277,11 +245,7 @@
                 store_2da={5: RowValueRowCell("label")},
             )
         )
-<<<<<<< HEAD
-        twoda = read_2da(config.execute_patch(bytes_2da(twoda), memory))
-=======
-        config.apply(twoda, memory)
->>>>>>> a8483987
+        config.apply(twoda, memory)
 
         self.assertEqual(["a", "d"], twoda.get_column("label"))
         self.assertEqual(["b", "e"], twoda.get_column("Col2"))
@@ -300,11 +264,7 @@
         config = Modifications2DA("")
         config.modifiers.append(AddRow2DA("", None, None, {}))
         config.modifiers.append(AddRow2DA("", None, None, {}))
-<<<<<<< HEAD
-        twoda = read_2da(config.execute_patch(bytes_2da(twoda), memory))
-=======
-        config.apply(twoda, memory)
->>>>>>> a8483987
+        config.apply(twoda, memory)
 
         self.assertEqual(3, twoda.get_height())
         self.assertEqual("0", twoda.get_label(0))
@@ -318,11 +278,7 @@
 
         config = Modifications2DA("")
         config.modifiers.append(AddRow2DA("", None, "r1", {}))
-<<<<<<< HEAD
-        twoda = read_2da(config.execute_patch(bytes_2da(twoda), memory))
-=======
-        config.apply(twoda, memory)
->>>>>>> a8483987
+        config.apply(twoda, memory)
 
         self.assertEqual(1, twoda.get_height())
         self.assertEqual("r1", twoda.get_label(0))
@@ -367,11 +323,7 @@
                 },
             )
         )
-<<<<<<< HEAD
-        twoda = read_2da(config.execute_patch(bytes_2da(twoda), memory))
-=======
-        config.apply(twoda, memory)
->>>>>>> a8483987
+        config.apply(twoda, memory)
 
         self.assertEqual(3, twoda.get_height())
         self.assertEqual("2", twoda.get_label(2))
@@ -400,11 +352,7 @@
                 },
             )
         )
-<<<<<<< HEAD
-        twoda = read_2da(config.execute_patch(bytes_2da(twoda), memory))
-=======
-        config.apply(twoda, memory)
->>>>>>> a8483987
+        config.apply(twoda, memory)
 
         self.assertEqual(3, twoda.get_height())
         self.assertEqual(["a", "d", "g"], twoda.get_column("Col1"))
@@ -453,11 +401,7 @@
                 },
             )
         )
-<<<<<<< HEAD
-        twoda = read_2da(config.execute_patch(bytes_2da(twoda), memory))
-=======
-        config.apply(twoda, memory)
->>>>>>> a8483987
+        config.apply(twoda, memory)
 
         self.assertEqual(4, twoda.get_height())
         self.assertEqual(["a", "d", "g", "j"], twoda.get_column("Col1"))
@@ -472,11 +416,7 @@
         memory = PatcherMemory()
         config = Modifications2DA("")
         config.modifiers.append(AddRow2DA("", "", "2", {"Col1": RowValueHigh("Col1")}))
-<<<<<<< HEAD
-        twoda = read_2da(config.execute_patch(bytes_2da(twoda), memory))
-=======
-        config.apply(twoda, memory)
->>>>>>> a8483987
+        config.apply(twoda, memory)
 
         self.assertEqual(["1", "2", "3"], twoda.get_column("Col1"))
 
@@ -490,11 +430,7 @@
         config = Modifications2DA("")
         config.modifiers.append(AddRow2DA("", None, "0", {"Col1": RowValueTLKMemory(0)}))
         config.modifiers.append(AddRow2DA("", None, "1", {"Col1": RowValueTLKMemory(1)}))
-<<<<<<< HEAD
-        twoda = read_2da(config.execute_patch(bytes_2da(twoda), memory))
-=======
-        config.apply(twoda, memory)
->>>>>>> a8483987
+        config.apply(twoda, memory)
 
         self.assertEqual(["5", "6"], twoda.get_column("Col1"))
 
@@ -508,11 +444,7 @@
         config = Modifications2DA("")
         config.modifiers.append(AddRow2DA("", None, "0", {"Col1": RowValue2DAMemory(0)}))
         config.modifiers.append(AddRow2DA("", None, "1", {"Col1": RowValue2DAMemory(1)}))
-<<<<<<< HEAD
-        twoda = read_2da(config.execute_patch(bytes_2da(twoda), memory))
-=======
-        config.apply(twoda, memory)
->>>>>>> a8483987
+        config.apply(twoda, memory)
 
         self.assertEqual(["5", "6"], twoda.get_column("Col1"))
 
@@ -540,11 +472,7 @@
                 store_2da={6: RowValueRowIndex()},
             )
         )
-<<<<<<< HEAD
-        twoda = read_2da(config.execute_patch(bytes_2da(twoda), memory))
-=======
-        config.apply(twoda, memory)
->>>>>>> a8483987
+        config.apply(twoda, memory)
 
         self.assertEqual(2, twoda.get_height())
         self.assertEqual(["X", "Y"], twoda.get_column("Col1"))
@@ -594,11 +522,7 @@
                 {"Col2": RowValueConstant("X")},
             )
         )
-<<<<<<< HEAD
-        twoda = read_2da(config.execute_patch(bytes_2da(twoda), memory))
-=======
-        config.apply(twoda, memory)
->>>>>>> a8483987
+        config.apply(twoda, memory)
 
         self.assertEqual(3, twoda.get_height())
         self.assertEqual(["a", "c", "c"], twoda.get_column("Col1"))
@@ -620,11 +544,7 @@
                 {"Col1": RowValueConstant("c"), "Col2": RowValueConstant("d")},
             )
         )
-<<<<<<< HEAD
-        twoda = read_2da(config.execute_patch(bytes_2da(twoda), memory))
-=======
-        config.apply(twoda, memory)
->>>>>>> a8483987
+        config.apply(twoda, memory)
 
         self.assertEqual(2, twoda.get_height())
         self.assertEqual("1", twoda.get_label(1))
@@ -647,11 +567,7 @@
                 {"Col1": RowValueConstant("a"), "Col2": RowValueConstant("X")},
             )
         )
-<<<<<<< HEAD
-        twoda = read_2da(config.execute_patch(bytes_2da(twoda), memory))
-=======
-        config.apply(twoda, memory)
->>>>>>> a8483987
+        config.apply(twoda, memory)
 
         self.assertEqual(1, twoda.get_height())
         self.assertEqual("0", twoda.get_label(0))
@@ -683,11 +599,7 @@
                 {"Col1": RowValueConstant("e"), "Col2": RowValueConstant("f")},
             )
         )
-<<<<<<< HEAD
-        twoda = read_2da(config.execute_patch(bytes_2da(twoda), memory))
-=======
-        config.apply(twoda, memory)
->>>>>>> a8483987
+        config.apply(twoda, memory)
 
         self.assertEqual(3, twoda.get_height())
         self.assertEqual("1", twoda.get_label(1))
@@ -704,11 +616,7 @@
 
         config = Modifications2DA("")
         config.modifiers.append(CopyRow2DA("", Target(TargetType.ROW_INDEX, 0), None, "r2", {}))
-<<<<<<< HEAD
-        twoda = read_2da(config.execute_patch(bytes_2da(twoda), memory))
-=======
-        config.apply(twoda, memory)
->>>>>>> a8483987
+        config.apply(twoda, memory)
 
         self.assertEqual("r2", twoda.get_label(2))
         self.assertEqual(["a", "c", "a"], twoda.get_column("Col1"))
@@ -731,11 +639,7 @@
                 {"Col2": RowValueHigh("Col2")},
             )
         )
-<<<<<<< HEAD
-        twoda = read_2da(config.execute_patch(bytes_2da(twoda), memory))
-=======
-        config.apply(twoda, memory)
->>>>>>> a8483987
+        config.apply(twoda, memory)
 
         self.assertEqual(3, twoda.get_height())
         self.assertEqual(["a", "c", "a"], twoda.get_column("Col1"))
@@ -759,11 +663,7 @@
                 {"Col2": RowValueTLKMemory(0)},
             )
         )
-<<<<<<< HEAD
-        twoda = read_2da(config.execute_patch(bytes_2da(twoda), memory))
-=======
-        config.apply(twoda, memory)
->>>>>>> a8483987
+        config.apply(twoda, memory)
 
         self.assertEqual(["a", "c", "a"], twoda.get_column("Col1"))
         self.assertEqual(["1", "2", "5"], twoda.get_column("Col2"))
@@ -786,11 +686,7 @@
                 {"Col2": RowValue2DAMemory(0)},
             )
         )
-<<<<<<< HEAD
-        twoda = read_2da(config.execute_patch(bytes_2da(twoda), memory))
-=======
-        config.apply(twoda, memory)
->>>>>>> a8483987
+        config.apply(twoda, memory)
 
         self.assertEqual(["a", "c", "a"], twoda.get_column("Col1"))
         self.assertEqual(["1", "2", "5"], twoda.get_column("Col2"))
@@ -813,11 +709,7 @@
                 store_2da={5: RowValueRowIndex()},
             )
         )
-<<<<<<< HEAD
-        twoda = read_2da(config.execute_patch(bytes_2da(twoda), memory))
-=======
-        config.apply(twoda, memory)
->>>>>>> a8483987
+        config.apply(twoda, memory)
 
         self.assertEqual(["a", "c", "a"], twoda.get_column("Col1"))
         self.assertEqual(["b", "d", "b"], twoda.get_column("Col2"))
@@ -835,11 +727,7 @@
 
         config = Modifications2DA("")
         config.modifiers.append(AddColumn2DA("", "Col3", "", {}, {}, {}))
-<<<<<<< HEAD
-        twoda = read_2da(config.execute_patch(bytes_2da(twoda), memory))
-=======
-        config.apply(twoda, memory)
->>>>>>> a8483987
+        config.apply(twoda, memory)
 
         self.assertEqual(["a", "c"], twoda.get_column("Col1"))
         self.assertEqual(["b", "d"], twoda.get_column("Col2"))
@@ -854,11 +742,7 @@
 
         config = Modifications2DA("")
         config.modifiers.append(AddColumn2DA("", "Col3", "X", {}, {}, {}))
-<<<<<<< HEAD
-        twoda = read_2da(config.execute_patch(bytes_2da(twoda), memory))
-=======
-        config.apply(twoda, memory)
->>>>>>> a8483987
+        config.apply(twoda, memory)
 
         self.assertEqual(["a", "c"], twoda.get_column("Col1"))
         self.assertEqual(["b", "d"], twoda.get_column("Col2"))
@@ -873,11 +757,7 @@
 
         config = Modifications2DA("")
         config.modifiers.append(AddColumn2DA("", "Col3", "", {0: RowValueConstant("X")}, {}, {}))
-<<<<<<< HEAD
-        twoda = read_2da(config.execute_patch(bytes_2da(twoda), memory))
-=======
-        config.apply(twoda, memory)
->>>>>>> a8483987
+        config.apply(twoda, memory)
 
         self.assertEqual(["a", "c"], twoda.get_column("Col1"))
         self.assertEqual(["b", "d"], twoda.get_column("Col2"))
@@ -893,11 +773,7 @@
 
         config = Modifications2DA("")
         config.modifiers.append(AddColumn2DA("", "Col3", "", {}, {"1": RowValue2DAMemory(5)}, {}))
-<<<<<<< HEAD
-        twoda = read_2da(config.execute_patch(bytes_2da(twoda), memory))
-=======
-        config.apply(twoda, memory)
->>>>>>> a8483987
+        config.apply(twoda, memory)
 
         self.assertEqual(["a", "c"], twoda.get_column("Col1"))
         self.assertEqual(["b", "d"], twoda.get_column("Col2"))
@@ -913,11 +789,7 @@
 
         config = Modifications2DA("")
         config.modifiers.append(AddColumn2DA("", "Col3", "", {}, {"1": RowValueTLKMemory(5)}, {}))
-<<<<<<< HEAD
-        twoda = read_2da(config.execute_patch(bytes_2da(twoda), memory))
-=======
-        config.apply(twoda, memory)
->>>>>>> a8483987
+        config.apply(twoda, memory)
 
         self.assertEqual(["a", "c"], twoda.get_column("Col1"))
         self.assertEqual(["b", "d"], twoda.get_column("Col2"))
@@ -941,11 +813,7 @@
                 store_2da={0: "I0"},
             )
         )
-<<<<<<< HEAD
-        twoda = read_2da(config.execute_patch(bytes_2da(twoda), memory))
-=======
-        config.apply(twoda, memory)
->>>>>>> a8483987
+        config.apply(twoda, memory)
 
         self.assertEqual(["a", "c"], twoda.get_column("Col1"))
         self.assertEqual(["b", "d"], twoda.get_column("Col2"))
@@ -970,11 +838,7 @@
                 store_2da={0: "L1"},
             )
         )
-<<<<<<< HEAD
-        twoda = read_2da(config.execute_patch(bytes_2da(twoda), memory))
-=======
-        config.apply(twoda, memory)
->>>>>>> a8483987
+        config.apply(twoda, memory)
 
         self.assertEqual(["a", "c"], twoda.get_column("Col1"))
         self.assertEqual(["b", "d"], twoda.get_column("Col2"))
