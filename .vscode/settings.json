--- conflicted
+++ resolved
@@ -25,14 +25,10 @@
     "./Libraries/PyKotorFont/src",
     "./Libraries/Utility/src",
   ],
-<<<<<<< HEAD
-  "git.autofetch": false,
-=======
   "remote.WSL.fileWatcher.polling": true,
   "files.watcherExclude": {
       "**/.git/**": true
   },
->>>>>>> 90e614ff
   "python.testing.autoTestDiscoverOnSaveEnabled": true,
   "python.testing.promptToConfigure": true,
   "python.testing.pytestEnabled": false,
@@ -72,7 +68,4 @@
     "--exclude='./.venv'",
     "--exclude='tests/results'"
   ],
-  "github-actions.workflows.pinned.workflows": [
-    ".github/workflows/publish_and_test_pykotor.yml"
-  ],
 }