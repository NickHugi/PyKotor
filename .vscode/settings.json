--- conflicted
+++ resolved
@@ -25,10 +25,7 @@
     "./Libraries/PyKotorFont/src",
     "./Libraries/Utility/src",
   ],
-<<<<<<< HEAD
   "python.testing.cwd": "${workspaceFolder}",
-=======
->>>>>>> 7179f7f4
   "python.testing.autoTestDiscoverOnSaveEnabled": true,
   "python.testing.promptToConfigure": true,
   "python.testing.pytestEnabled": false,
@@ -36,15 +33,9 @@
   "python.testing.unittestArgs": [
     "-v",
     "-s",
-<<<<<<< HEAD
-    "${workspaceFolder}/tests",
-    "-p",
-    "*test*.py",
-=======
     "./tests",
     "-p",
     "*test*.py"
->>>>>>> 7179f7f4
   ],
   "python.missingPackage.severity": "Information",
   "python.terminal.launchArgs": [
