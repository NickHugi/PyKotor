--- conflicted
+++ resolved
@@ -1,12 +1,6 @@
-<<<<<<< HEAD
-param (
-  [string]$venv_name = ".venv",
-  [switch]$noprompt
-=======
 param(
   [switch]$noprompt,
   [string]$venv_name = ".venv"
->>>>>>> 7179f7f4
 )
 $this_noprompt = $noprompt
 
@@ -16,17 +10,11 @@
 Write-Host "The path to the root directory is: $rootPath"
 
 Write-Host "Initializing python virtual environment..."
-<<<<<<< HEAD
-$this_noprompt_arg = if ($this_noprompt) {'-noprompt'} else {''}
-$venv_name_arg = if ($venv_name) {"-venv_name $venv_name"} else {''}
-. $rootPath/install_python_venv.ps1 $this_noprompt_arg $venv_name_arg
-=======
 if ($this_noprompt) {
     . $rootPath/install_python_venv.ps1 -noprompt -venv_name $venv_name
 } else {
     . $rootPath/install_python_venv.ps1 -venv_name $venv_name
 }
->>>>>>> 7179f7f4
 
 $current_working_dir = (Get-Location).Path
 Set-Location -LiteralPath (Resolve-Path -LiteralPath "$rootPath/Tools/HolocronToolset/src").Path
