--- conflicted
+++ resolved
@@ -83,12 +83,9 @@
         default   { & bash -c "brew install qt5 -q" }
     }
     . $pythonExePath -m pip install $qtApi qtpy -U --prefer-binary
-<<<<<<< HEAD
-=======
 
     brew install --quiet --force qt@5
 
->>>>>>> 6fff1dab
 } elseif ((Get-OS) -eq "Windows") {
     # Determine system architecture
     if ($env:PROCESSOR_ARCHITECTURE -eq "AMD64" -or $env:PROCESSOR_ARCHITEW6432 -eq "AMD64") {
@@ -117,11 +114,7 @@
     }
 
     # Set the Qt installation directory based on common environment variables or default to a local 'Qt' directory
-<<<<<<< HEAD
-    if ($null -ne $env:GITHUB_WORKSPACE -and (Test-Path $env:GITHUB_WORKSPACE)) {
-=======
     if ($null -ne $env:GITHUB_WORKSPACE -and (Test-Path -Path $env:GITHUB_WORKSPACE -ErrorAction SilentlyContinue)) {
->>>>>>> 6fff1dab
         $qtInstallPath = Join-Path $env:GITHUB_WORKSPACE "Qt"
         Write-Output "Aqt installation path set to GITHUB_WORKSPACE: $qtInstallPath"
     } elseif (Test-Path $env:USERPROFILE -ErrorAction SilentlyContinue) {
