--- conflicted
+++ resolved
@@ -63,19 +63,11 @@
     strategy:
       fail-fast: false  # Disable automatic cancellation of other jobs
       matrix:
-<<<<<<< HEAD
-        os: [windows-2019, ubuntu-20.04, macos-12]  # make sure you update the above one too.
-        python-version: ["3.8", "3.9", "3.10", "3.11", "3.12"]
-        architecture: ['x86', 'x64']
-        python_pypy: ['python', 'pypy']
-        qt_version: ['pyqt5', 'pyqt6', 'pyside2', 'pyside6']
-=======
         os: ${{ fromJson(needs.setup.outputs.os) }}
         python-version: ${{ fromJson(needs.setup.outputs.python-version) }}
         architecture: ${{ fromJson(needs.setup.outputs.architecture) }}
         python_pypy: ${{ fromJson(needs.setup.outputs.python-pypy) }}
-        #qt_version: ['pyqt5', 'pyqt6', 'pyside2', 'pyside6']
->>>>>>> 1566dd67
+        qt_version: ['pyqt5', 'pyqt6', 'pyside2', 'pyside6']
         include:
           - arch: x86
             vc_redist2015: "https://download.microsoft.com/download/9/3/F/93FCF1E7-E6A4-478B-96E7-D4B285925B00/vc_redist.x86.exe"
@@ -134,56 +126,6 @@
       with:
         python-version: ${{ env.PYTHON_VERSION }}
         architecture: ${{ matrix.architecture }}
-<<<<<<< HEAD
-
-    - name: Set up ${{ matrix.python_pypy }} ${{ matrix.python-version }} macOS
-      if: ${{ runner.os == 'macOS' }}
-      run: |  # warning: `brew link --overwrite python@ver` is unsafe on any non-virtualized macos.
-        echo "NONINTERACTIVE DEFAULT: $NONINTERACTIVE"
-        export NONINTERACTIVE=1
-        echo "NONINTERACTIVE NEW: $NONINTERACTIVE"
-        brew analytics on
-        brew update
-        if ( "${{ matrix.python-version }}" -ne "3.8" ) {  # not available I guess, will have to borrow the linux compilation code...
-          if ("${{ matrix.python_pypy}}" -eq "pypy") {
-            brew install pypy${{ matrix.python-version }} || brew link --overwrite pypy${{ matrix.python-version }}
-          } else {
-            brew install python@${{ matrix.python-version }} || brew link --overwrite python@${{ matrix.python-version }}
-          }
-        }
-      shell: pwsh
-
-    - name: Set up ${{ matrix.python_pypy }} ${{ matrix.python-version }} Linux  # macos too?
-      if: ${{ runner.os == 'Linux' && matrix.python_pypy == 'python' || runner.os == 'macOS' && matrix.python-version == '3.8' }}
-      run: |
-        if ("${{ runner.os }}" -eq "Linux") {
-          sudo apt-get update
-          sudo apt-get install build-essential zlib1g-dev libncurses5-dev libgdbm-dev libssl-dev libreadline-dev libffi-dev libsqlite3-dev libbz2-dev tk-dev -y
-          $pyVersion = switch ("${{ matrix.python-version }}") {
-            "3.7" { "3.7.17" }
-            "3.8" { "3.8.18" }
-            "3.9" { "3.9.18" }
-            "3.10" { "3.10.13" }
-            "3.11" { "3.11.8" }
-            "3.12" { "3.12.2" }
-          }
-        } elseif ("${{ runner.os }}" -eq "macOS") {
-          # Ensure Xcode Command Line Tools are installed?
-          # xcode-select --install 2>$null | Out-Null
-        }
-        Write-Output "Downloading ${{ matrix.python_pypy }} '$pyVersion'..."
-        Invoke-WebRequest -Uri https://www.python.org/ftp/python/$pyVersion/Python-$pyVersion.tgz -OutFile Python-$pyVersion.tgz
-        tar -xvf Python-$pyVersion.tgz
-        $current_working_dir = (Get-Location).Path
-        Set-Location -LiteralPath "Python-$pyVersion" -ErrorAction Stop
-        $env:LDFLAGS=""
-        sudo ./configure --enable-optimizations --with-ensurepip=install --enable-shared --disable-new-dtags
-        sudo make -j $(nproc)
-        sudo make altinstall
-        Set-Location -LiteralPath $current_working_dir
-      shell: pwsh
-=======
->>>>>>> 1566dd67
     
     - name: Reset APT sources to default
       if: ${{ runner.os == 'Linux' }}
@@ -407,14 +349,7 @@
         $upxDir = $env:UPX_DIR
         Write-Host "Using UPX directory at '$upxDir'"
         $output = ""
-<<<<<<< HEAD
-
-        . ./install_python_venv.ps1 -noprompt -venv_name .venv_toolset_${{ matrix.os }}_${{ matrix.python_pypy }}_${{ matrix.python-version }}_${{ matrix.architecture }}
-        $pythonExePath -m pip install ${{ matrix.qt_version }} -U --prefer-binary
-
-=======
         $env:PYTHONOPTIMIZE = "1"
->>>>>>> 1566dd67
         . ./compile/compile_toolset.ps1 -noprompt -venv_name .venv_toolset_${{ matrix.os }}_${{ matrix.python_pypy }}_${{ matrix.python-version }}_${{ matrix.architecture }} -upx_dir $upxDir 2>&1 | ForEach-Object {
           Write-Output $_.ToString()
           $output += $_.ToString() + "`n"
