--- conflicted
+++ resolved
@@ -18,11 +18,7 @@
       fail-fast: false  # Disable automatic cancellation of other jobs
       matrix:
         os: [windows-2019, ubuntu-20.04, macos-12]
-<<<<<<< HEAD
-        python-version: ['3.7', '3.8', '3.9', '3.10', '3.11', '3.12']
-=======
         python-version: ['3.8', '3.9', '3.10', '3.11', '3.12']
->>>>>>> 0ba6c788
         architecture: ['x86', 'x64']
         include:
           - arch: x86
@@ -191,91 +187,11 @@
         Start-Process $output -ArgumentList '/install', '/quiet', '/norestart' -Wait
         Remove-Item -Path $output
       shell: pwsh
-<<<<<<< HEAD
-
-    - name: Install HoloPatcher dependencies
-      if: ${{ success() || failure() }}
-      id: holopatcher_deps
-      run: |  # known pyinstaller versions that work with upx compressions, not all are available on all python versions.
-        $ErrorActionPreference = 'Stop'
-        try {
-          ./install_python_venv.ps1 -noprompt -venv_name .venv_holopatcher_${{ matrix.os }}_${{ matrix.python-version }}_${{ matrix.architecture }}
-          if ("${{ matrix.python-version }}" -eq "3.12") {
-            pip install "pyinstaller==5.13" --prefer-binary
-          } elseif ("${{ matrix.python-version }}" -eq "3.11") {
-            pip install "pyinstaller==5.6.1" --prefer-binary
-            pip install "pyinstaller==5.5" --prefer-binary
-          } else {
-            pip install "pyinstaller==5.4" --prefer-binary
-          }
-          $output = ""
-          ./compile/deps_holopatcher.ps1 -noprompt -venv_name .venv_holopatcher_${{ matrix.os }}_${{ matrix.python-version }}_${{ matrix.architecture }} 2>&1 | ForEach-Object {
-            Write-Output $_
-            $output += $_
-          }
-          if ($output -match 'ERROR:') {
-            Write-Error "Error in output"
-            Add-Content -Path $env:GITHUB_OUTPUT -Value "success=false"
-            exit 1
-          } else {
-            Add-Content -Path $env:GITHUB_OUTPUT -Value "success=true"
-          }
-        } catch {
-          Add-Content -Path $env:GITHUB_OUTPUT -Value "success=false"
-          exit 1
-        }
-      shell: pwsh
-    
-    - name: Compile HoloPatcher
-      if: ${{ steps.holopatcher_deps.outputs.success }} == 'true'
-      run: |
-        $upxDir = $env:UPX_DIR
-        Write-Host "Using UPX directory at '$upxDir'"
-        $output = ""
-        ./compile/compile_holopatcher.ps1 -noprompt -venv_name .venv_holopatcher_${{ matrix.os }}_${{ matrix.python-version }}_${{ matrix.architecture }} -upx_dir $upxDir 2>&1 | ForEach-Object {
-          Write-Output $_
-          $output += $_
-        }
-        $warningCount = ($output -match 'WARNING: Library not found: could not resolve').Count
-        if ($output -match 'ERROR:') {
-          Write-Error "Error in output"
-          Add-Content -Path $env:GITHUB_OUTPUT -Value "success=false"
-          exit 1
-        } elseif ($warningCount -ge 3) {
-          Write-Output "Many library not found warnings raised, pyinstaller was probably unsuccessful."
-          Add-Content -Path $env:GITHUB_OUTPUT -Value "success=false"
-          exit 1
-        } else {
-          Add-Content -Path $env:GITHUB_OUTPUT -Value "success=true"
-        }
-      shell: pwsh
-=======
->>>>>>> 0ba6c788
 
     - name: Install Holocron Toolset dependencies
       if: ${{ success() || failure() }}
       id: toolset_deps
       run: |  # known pyinstaller versions that work with upx compressions, not all are available on all python versions.
-<<<<<<< HEAD
-        $ErrorActionPreference = 'Stop'
-        try {
-          ./install_python_venv.ps1 -noprompt -venv_name .venv_toolset_${{ matrix.os }}_${{ matrix.python-version }}_${{ matrix.architecture }}
-          if ("${{ matrix.python-version }}" -eq "3.12") {
-            pip install "pyinstaller==5.13" --prefer-binary
-          } elseif ("${{ matrix.python-version }}" -eq "3.11") {
-            pip install "pyinstaller==5.6.1" --prefer-binary
-            pip install "pyinstaller==5.5" --prefer-binary
-          } else {
-            pip install "pyinstaller==5.4" --prefer-binary
-          }
-          $output = ""
-          ./compile/deps_toolset.ps1 -noprompt -venv_name .venv_toolset_${{ matrix.os }}_${{ matrix.python-version }}_${{ matrix.architecture }} 2>&1 | ForEach-Object {
-            Write-Output $_
-            $output += $_
-          }
-          if ($output -match 'ERROR:') {
-            Write-Error "Error in output"
-=======
         try {
           ./install_python_venv.ps1 -noprompt -venv_name .venv_toolset_${{ matrix.os }}_${{ matrix.python-version }}_${{ matrix.architecture }}
           python -m pip install --upgrade pip
@@ -302,7 +218,6 @@
           }
           if ($errorLines.Count -gt 0) {
             $errorLines | ForEach-Object { Write-Error $_ }
->>>>>>> 0ba6c788
             Add-Content -Path $env:GITHUB_OUTPUT -Value "success=false"
             exit 1
           } else {
@@ -315,28 +230,12 @@
       shell: pwsh
 
     - name: Compile Holocron Toolset
-<<<<<<< HEAD
-      if: ${{ steps.toolset_deps.outputs.success }} == 'true'
-=======
       if: ${{ (success() || failure()) && steps.toolset_deps.outputs.success == 'true' }}
->>>>>>> 0ba6c788
       run: |
         $upxDir = $env:UPX_DIR
         Write-Host "Using UPX directory at '$upxDir'"
         $output = ""
         ./compile/compile_toolset.ps1 -noprompt -venv_name .venv_toolset_${{ matrix.os }}_${{ matrix.python-version }}_${{ matrix.architecture }} -upx_dir $upxDir 2>&1 | ForEach-Object {
-<<<<<<< HEAD
-          Write-Output $_
-          $output += $_
-        }
-        $warningCount = ($output -match 'WARNING: Library not found: could not resolve').Count
-        if ($output -match 'ERROR:') {
-          Write-Error "Error in output"
-          Add-Content -Path $env:GITHUB_OUTPUT -Value "success=false"
-          exit 1
-        } elseif ($warningCount -ge 3) {
-          Write-Output "Many library not found warnings raised, pyinstaller was probably unsuccessful."
-=======
           Write-Output $_.ToString()
           $output += $_.ToString() + "`n"
           if($_ -match 'ERROR:') {
@@ -358,7 +257,6 @@
           exit 1
         } elseif ($warningCount -ge 3) {
           Write-Output "Many 'library not found' warnings raised, pyinstaller was probably unsuccessful."
->>>>>>> 0ba6c788
           Add-Content -Path $env:GITHUB_OUTPUT -Value "success=false"
           exit 1
         } else {
@@ -368,8 +266,6 @@
       env:
         UPX_DIR: ${{ env.UPX_DIR }}
 
-<<<<<<< HEAD
-=======
     - name: Install HoloPatcher dependencies
       if: ${{ success() || failure() }}
       id: holopatcher_deps
@@ -446,31 +342,10 @@
         }
       shell: pwsh
 
->>>>>>> 0ba6c788
     - name: Install BatchPatcher dependencies
       if: ${{ success() || failure() }}
       id: batchpatcher_deps
       run: |  # known pyinstaller versions that work with upx compressions, not all are available on all python versions.
-<<<<<<< HEAD
-        $ErrorActionPreference = 'Stop'
-        try {
-          ./install_python_venv.ps1 -noprompt -venv_name .venv_batchpatcher_${{ matrix.os }}_${{ matrix.python-version }}_${{ matrix.architecture }}
-          if ("${{ matrix.python-version }}" -eq "3.12") {
-            pip install "pyinstaller==5.13" --prefer-binary
-          } elseif ("${{ matrix.python-version }}" -eq "3.11") {
-            pip install "pyinstaller==5.6.1" --prefer-binary
-            pip install "pyinstaller==5.5" --prefer-binary
-          } else {
-            pip install "pyinstaller==5.4" --prefer-binary
-          }
-          $output = ""
-          ./compile/deps_batchpatcher.ps1 -noprompt -venv_name .venv_batchpatcher_${{ matrix.os }}_${{ matrix.python-version }}_${{ matrix.architecture }} 2>&1 | ForEach-Object {
-            Write-Output $_
-            $output += $_
-          }
-          if ($output -match 'ERROR:') {
-            Write-Error "Error in output"
-=======
         try {
           ./install_python_venv.ps1 -noprompt -venv_name .venv_batchpatcher_${{ matrix.os }}_${{ matrix.python-version }}_${{ matrix.architecture }}
           python -m pip install --upgrade pip
@@ -497,7 +372,6 @@
           }
           if ($errorLines.Count -gt 0) {
             $errorLines | ForEach-Object { Write-Error $_ }
->>>>>>> 0ba6c788
             Add-Content -Path $env:GITHUB_OUTPUT -Value "success=false"
             exit 1
           } else {
@@ -510,28 +384,12 @@
       shell: pwsh
 
     - name: Compile BatchPatcher
-<<<<<<< HEAD
-      if: ${{ steps.batchpatcher_deps.outputs.success }} == 'true'
-=======
       if: ${{ (success() || failure()) && steps.batchpatcher_deps.outputs.success == 'true' }}
->>>>>>> 0ba6c788
       run: |
         $upxDir = $env:UPX_DIR
         Write-Host "Using UPX directory at '$upxDir'"
         $output = ""
         ./compile/compile_batchpatcher.ps1 -noprompt -venv_name .venv_batchpatcher_${{ matrix.os }}_${{ matrix.python-version }}_${{ matrix.architecture }} -upx_dir $upxDir 2>&1 | ForEach-Object {
-<<<<<<< HEAD
-          Write-Output $_
-          $output += $_
-        }
-        $warningCount = ($output -match 'WARNING: Library not found: could not resolve').Count
-        if ($output -match 'ERROR:') {
-          Write-Error "Error in output"
-          Add-Content -Path $env:GITHUB_OUTPUT -Value "success=false"
-          exit 1
-        } elseif ($warningCount -ge 3) {
-          Write-Output "Many library not found warnings raised, pyinstaller was probably unsuccessful."
-=======
           Write-Output $_.ToString()
           $output += $_.ToString() + "`n"
           if($_ -match 'ERROR:') {
@@ -553,7 +411,6 @@
           exit 1
         } elseif ($warningCount -ge 3) {
           Write-Output "Many 'library not found' warnings raised, pyinstaller was probably unsuccessful."
->>>>>>> 0ba6c788
           Add-Content -Path $env:GITHUB_OUTPUT -Value "success=false"
           exit 1
         } else {
@@ -567,15 +424,6 @@
         $upxDir = $env:UPX_DIR
         Write-Host "Using UPX directory at '$upxDir'"
         ./install_python_venv.ps1 -noprompt -venv_name .venv_kotordiff_${{ matrix.os }}_${{ matrix.python-version }}_${{ matrix.architecture }}
-<<<<<<< HEAD
-        if ("${{ matrix.python-version }}" -eq "3.12") {
-          pip install "pyinstaller==5.13" --prefer-binary
-        } elseif ("${{ matrix.python-version }}" -eq "3.11") {
-          pip install "pyinstaller==5.6.1" --prefer-binary
-          pip install "pyinstaller==5.5" --prefer-binary
-        } else {
-          pip install "pyinstaller==5.4" --prefer-binary
-=======
         python -m pip install --upgrade pip
         if ("${{ runner.os }}" -eq "Windows") {
           if ("${{ matrix.python-version }}" -eq "3.12") {
@@ -588,23 +436,10 @@
           }
         } else {
           pip install pyinstaller -U --prefer-binary
->>>>>>> 0ba6c788
         }
         pip install -r Tools/KotorDiff/requirements.txt --prefer-binary
         $output = ""
         ./compile/compile_kotordiff.ps1 -noprompt -venv_name .venv_kotordiff_${{ matrix.os }}_${{ matrix.python-version }}_${{ matrix.architecture }} -upx_dir $upxDir 2>&1 | ForEach-Object {
-<<<<<<< HEAD
-          Write-Output $_
-          $output += $_
-        }
-        $warningCount = ($output -match 'WARNING: Library not found: could not resolve').Count
-        if ($output -match 'ERROR:') {
-          Write-Error "Error in output"
-          Add-Content -Path $env:GITHUB_OUTPUT -Value "success=false"
-          exit 1
-        } elseif ($warningCount -ge 3) {
-          Write-Output "Many library not found warnings raised, pyinstaller was probably unsuccessful."
-=======
           Write-Output $_.ToString()
           $output += $_.ToString() + "`n"
           if($_ -match 'ERROR:') {
@@ -626,7 +461,6 @@
           exit 1
         } elseif ($warningCount -ge 3) {
           Write-Output "Many 'library not found' warnings raised, pyinstaller was probably unsuccessful."
->>>>>>> 0ba6c788
           Add-Content -Path $env:GITHUB_OUTPUT -Value "success=false"
           exit 1
         } else {
@@ -640,28 +474,6 @@
         $upxDir = $env:UPX_DIR
         Write-Host "Using UPX directory at '$upxDir'"
         ./install_python_venv.ps1 -noprompt -venv_name .venv_guiduplicator_${{ matrix.os }}_${{ matrix.python-version }}_${{ matrix.architecture }}
-<<<<<<< HEAD
-        if ("${{ matrix.python-version }}" -eq "3.12") {
-          pip install "pyinstaller==5.13" --prefer-binary
-        } elseif ("${{ matrix.python-version }}" -eq "3.11") {
-          pip install "pyinstaller==5.6.1" --prefer-binary
-          pip install "pyinstaller==5.5" --prefer-binary
-        } else {
-          pip install "pyinstaller==5.4" --prefer-binary
-        }
-        pip install -r Tools/GuiDuplicator/requirements.txt --prefer-binary
-        ./compile/compile_gui_duplicator.ps1 -noprompt -venv_name .venv_guiduplicator_${{ matrix.os }}_${{ matrix.python-version }}_${{ matrix.architecture }} -upx_dir $upxDir 2>&1 | ForEach-Object {
-          Write-Output $_
-          $output += $_
-        }
-        $warningCount = ($output -match 'WARNING: Library not found: could not resolve').Count
-        if ($output -match 'ERROR:') {
-          Write-Error "Error in output"
-          Add-Content -Path $env:GITHUB_OUTPUT -Value "success=false"
-          exit 1
-        } elseif ($warningCount -ge 3) {
-          Write-Output "Many library not found warnings raised, pyinstaller was probably unsuccessful."
-=======
         python -m pip install --upgrade pip
         if ("${{ runner.os }}" -eq "Windows") {
           if ("${{ matrix.python-version }}" -eq "3.12") {
@@ -698,7 +510,6 @@
           exit 1
         } elseif ($warningCount -ge 3) {
           Write-Output "Many 'library not found' warnings raised, pyinstaller was probably unsuccessful."
->>>>>>> 0ba6c788
           Add-Content -Path $env:GITHUB_OUTPUT -Value "success=false"
           exit 1
         } else {
@@ -944,11 +755,7 @@
           New-Item -ItemType Directory -Force -Path $testsResultsCommitPath -ErrorAction SilentlyContinue
 
           $OS_NAMES = @("windows-2019", "ubuntu-20.04", "macos-12")
-<<<<<<< HEAD
-          $PYTHON_VERSIONS = @('3.7', '3.8', '3.9', '3.10', '3.11', '3.12')
-=======
           $PYTHON_VERSIONS = @('3.8', '3.9', '3.10', '3.11', '3.12')
->>>>>>> 0ba6c788
           $ARCHITECTURES = @('x86', 'x64')
 
           $artifact_reports_dir = "./all_pytest_reports"
@@ -960,8 +767,6 @@
           }
           Remove-Item -Path $artifact_reports_dir -Recurse -Force -ErrorAction SilentlyContinue
 
-<<<<<<< HEAD
-=======
           git fetch origin $branchName
           git add $testsResultsPath --force
           # Checking if there are newer commits on the remote branch than the commit that triggered the workflow
@@ -973,7 +778,6 @@
           git push --force-with-lease origin HEAD:${{ github.ref_name }}
           $commitSHA = git rev-parse HEAD
 
->>>>>>> 0ba6c788
           $testResults = @{}
 
           Get-ChildItem $testsResultsCommitPath -Recurse -Filter pytest_report.xml | ForEach-Object {
@@ -1069,18 +873,10 @@
           Set-Content -Path $ReadmePath -Value $ReadmeContent
           git fetch origin $branchName
           git add $ReadmePath
-<<<<<<< HEAD
-          git add $testsResultsPath --force
-=======
->>>>>>> 0ba6c788
           # Checking if there are newer commits on the remote branch than the commit that triggered the workflow
           if (git log "${{ github.sha }}"..origin/$branchName --oneline) {
               Write-Error "Newer commits are present on the remote branch, cannot update readme"
               exit 1
           }
-<<<<<<< HEAD
-          git commit -m "Add test results/Update README.md status badges."
-=======
           git commit -m "Update README.md status badges."
->>>>>>> 0ba6c788
           git push --force-with-lease origin HEAD:${{ github.ref_name }}