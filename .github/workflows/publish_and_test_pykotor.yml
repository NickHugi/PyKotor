--- conflicted
+++ resolved
@@ -594,12 +594,7 @@
           Write-Output "here: '$here_dirpath'"
           $packagedArtifactsPath = Join-Path -Path $here_dirpath -ChildPath "packaged_artifacts"
           New-Item -ItemType Directory -Force -Path $packagedArtifactsPath
-<<<<<<< HEAD
-          $artifactNames = New-Object 'System.Collections.Generic.HashSet[string]'
-          
-=======
-
->>>>>>> 419fbbb8
+
           # Navigate to the directory with downloaded artifacts
           Set-Location -Path "published_workflow_builds"
           Get-ChildItem -Recurse -Path "." -Directory | ForEach-Object { Write-Output $_.FullName }
@@ -656,20 +651,8 @@
                   tar -czf "$osSpecificArchivePath" -C "$toolExeParentDirPath" $toolFileName
                 }
               } else {
-<<<<<<< HEAD
-                $outerArchiveName = "$osSpecificZipPath.zip"
-                zip -r -9 "$outerArchiveName" "$fullPath"
-              }
-              Write-Output "Compressed '$fullPath' and saved to '$outerArchiveName'"
-              chmod 777 -R "$outerArchiveName"
-              
-              $item = Get-Item -Path $outerZipPath -ErrorAction SilentlyContinue
-              if ($item -ne $null) {
-                $artifactNames.Add($item.BaseName)
-=======
                 $osSpecificArchivePath = "$osSpecificArchivePath.zip"
                 zip -r -9 "$osSpecificArchivePath" $toolFileName
->>>>>>> 419fbbb8
               }
               Pop-Location
               Write-Output ("Pop-Location to return to $(Get-Location) (was pushed to '$toolExeParentDirPath')")
