name: Compile and Test PyKotor

concurrency:
  group: ${{ github.workflow }}-${{ github.ref }}
  cancel-in-progress: true

on:
  - push
  - workflow_dispatch

permissions:
  contents: write

jobs:
  build:
    runs-on: ${{ matrix.os }}
    strategy:
      fail-fast: false  # Disable automatic cancellation of other jobs
      matrix:
        os: [windows-2019, ubuntu-20.04, macos-12]
        python-version: ['3.8', '3.9', '3.10', '3.11', '3.12']
        architecture: ['x86', 'x64']
        include:
          - arch: x86
            vc_redist2015: "https://download.microsoft.com/download/9/3/F/93FCF1E7-E6A4-478B-96E7-D4B285925B00/vc_redist.x86.exe"
            vc_redist-latest: "https://aka.ms/vs/17/release/vc_redist.x86.exe"
            vc_redist2019: "https://aka.ms/vs/17/release/vc_redist.x86.exe"
          - arch: x64
            vc_redist2015: "https://download.microsoft.com/download/9/3/F/93FCF1E7-E6A4-478B-96E7-D4B285925B00/vc_redist.x64.exe"
            vc_redist-latest: "https://aka.ms/vs/17/release/vc_redist.x64.exe"
            vc_redist2019: "https://aka.ms/vs/17/release/vc_redist.x64.exe"
        exclude:
          # unix x86 is definitely not supported.
          - os: ubuntu-20.04
            architecture: x86
          - os: macos-12
            architecture: x86
    outputs:
      matrix-os: ${{ toJson(matrix.os) }}
      matrix-python-version: ${{ toJson(matrix.python-version) }}

    steps:
    - uses: actions/checkout@v4
    - name: Set up Python ${{ matrix.python-version }}
      if: ${{ runner.os != 'macOS' }}
      uses: actions/setup-python@v5
      with:
        python-version: ${{ matrix.python-version }}
        architecture: ${{ matrix.architecture }}

    - name: Set up Python macOS
      if: ${{ runner.os == 'macOS' }}
      run: |  # warning: `brew link --overwrite python@ver` is unsafe on any non-virtualized macos.
        echo "NONINTERACTIVE DEFAULT: $NONINTERACTIVE"
        export NONINTERACTIVE=1
        echo "NONINTERACTIVE NEW: $NONINTERACTIVE"
        brew analytics on
        brew update
        brew install python@${{ matrix.python-version }} || brew link --overwrite python@${{ matrix.python-version }}
    
    - name: Reset APT sources to default
      if: ${{ runner.os == 'Linux' }}
      run: |
        echo "Resetting APT sources to default Ubuntu repositories"
        sudo rm /etc/apt/sources.list
        echo "deb http://archive.ubuntu.com/ubuntu $(lsb_release -cs) main restricted universe multiverse" | sudo tee -a /etc/apt/sources.list
        echo "deb http://archive.ubuntu.com/ubuntu $(lsb_release -cs)-updates main restricted universe multiverse" | sudo tee -a /etc/apt/sources.list
        echo "deb http://archive.ubuntu.com/ubuntu $(lsb_release -cs)-backports main restricted universe multiverse" | sudo tee -a /etc/apt/sources.list
        echo "deb http://security.ubuntu.com/ubuntu $(lsb_release -cs)-security main restricted universe multiverse" | sudo tee -a /etc/apt/sources.list
        sudo apt-get update -y

    - name: Setup python venvs
      run: |  # create the venv early to work around an issue with the matrix runners' concurrency
        $pythonExeName = "python"
        if ("${{ runner.os }}" -ne "Windows")
        {
          $pythonExeName = "python${{ matrix.python-version }}"
        }
        & $pythonExeName -m venv .venv_${{ matrix.os }}_${{ matrix.python-version }}_${{ matrix.architecture }}
        & $pythonExeName -m venv .venv_holopatcher_${{ matrix.os }}_${{ matrix.python-version }}_${{ matrix.architecture }}
        & $pythonExeName -m venv .venv_toolset_${{ matrix.os }}_${{ matrix.python-version }}_${{ matrix.architecture }}
        & $pythonExeName -m venv .venv_guiduplicator_${{ matrix.os }}_${{ matrix.python-version }}_${{ matrix.architecture }}
        & $pythonExeName -m venv .venv_kotordiff_${{ matrix.os }}_${{ matrix.python-version }}_${{ matrix.architecture }}
        & $pythonExeName -m venv .venv_batchpatcher_${{ matrix.os }}_${{ matrix.python-version }}_${{ matrix.architecture }}
      shell: pwsh

    - name: Set UPX download URL
      # upx docs express that crashes are happening on ventura and above with upx, don't use on mac.
      if: runner.os != 'macOS'
      id: upx_setup
      run: |
        $build = "no"
        $archiveName = ""
        if ("${{ runner.os }}" -eq "Windows") {
          if ("${{ matrix.architecture }}" -eq "x86") {
            $archiveName = "upx-4.2.2-win32.zip"
          } else {
            $archiveName = "upx-4.2.2-win64.zip"
          }
        } elseif ("${{ runner.os }}" -eq "Linux") {
          $archiveName = "upx-4.2.2-amd64_linux.tar.xz"
        } elseif ("${{ runner.os }}" -eq "macOS") {
          $build = "yes"
          $archiveName = "upx-4.2.2-src.tar.xz"
        }
        $url = "https://github.com/upx/upx/releases/download/v4.2.2/$archiveName"
    
        # Write to the GITHUB_OUTPUT environment file
        Add-Content -Path $env:GITHUB_OUTPUT -Value "build=$build"
        Add-Content -Path $env:GITHUB_OUTPUT -Value "url=$url"
        Add-Content -Path $env:GITHUB_OUTPUT -Value "archiveName=$archiveName"
      shell: pwsh

    - name: Download and prepare UPX
      if: runner.os != 'macOS'
      run: |        
        $ext = "${{ runner.os }}" -eq "Windows" ? "zip" : "tar.xz"
        $url = "${{ steps.upx_setup.outputs.url }}"
        $archiveName = "${{ steps.upx_setup.outputs.archiveName }}"
        $outputPath = "upx-dir"

        # Use Invoke-WebRequest or curl depending on the OS
        if ("${{ runner.os }}" -eq "Windows") {
          Invoke-WebRequest -Uri $url -OutFile $archiveName
        } elseif ("${{ runner.os }}" -eq "Linux") {
          curl -L $url -o $archiveName
        }
        
        New-Item -ItemType Directory -Force -Path "upx-dir" -ErrorAction SilentlyContinue
        if ("${{ runner.os }}" -ne "macOS") {
          if ($ext -eq "zip") {
            $fileNameWithoutExtension = [System.IO.Path]::GetFileNameWithoutExtension($archiveName)
            Expand-Archive -Path $archiveName -DestinationPath "temp_folder_upx"
            # Ensure upx-dir exists; create it if it doesn't
            if (-not (Test-Path -Path "upx-dir")) {
                New-Item -ItemType Directory -Path "upx-dir"
            }
            Get-ChildItem -Path "temp_folder_upx/$fileNameWithoutExtension" -Recurse | Move-Item -Destination "upx-dir"
            Remove-Item "temp_folder_upx" -Recurse -Force -ErrorAction SilentlyContinue
          } else {
            tar -xvf $archiveName --strip-components=1 -C "upx-dir"
          }
    
          Remove-Item $archiveName # Clean up downloaded archive
        }
      shell: pwsh

    - name: Set UPX directory path
      if: runner.os != 'macOS'
      id: upx_dir
      run: |
        $upx_dir = "./upx-dir"
        $upx_dir = $([System.IO.Path]::GetFullPath('./upx-dir'))
        Dir -Recurse $upx_dir | Get-Childitem
        echo "UPX_DIR=$upx_dir" | Out-File -FilePath $env:GITHUB_ENV -Append
        Write-Output "UPX_DIR set to '$upx_dir'"
      shell: pwsh

    - name: Install Visual Studio 2015 C++ Redistributable
      if: runner.os == 'Windows'
      run: |
        $url = "${{ matrix.vc_redist2015 }}"
        $output = "vc_redist.exe"
        Invoke-WebRequest -Uri $url -OutFile $output
        Start-Process $output -ArgumentList '/install', '/quiet', '/norestart' -Wait
        Remove-Item -Path $output
        #choco install vcredist2015 -y
      shell: pwsh

    - name: Install Visual Studio 2019 C++ Redistributable
      if: runner.os == 'Windows'
      run: |
        $url = "${{ matrix.vc_redist2019 }}"
        $output = "vc_redist.exe"
        Invoke-WebRequest -Uri $url -OutFile $output
        Start-Process $output -ArgumentList '/install', '/quiet', '/norestart' -Wait
        Remove-Item -Path $output
        #choco install vcredist2019 -y
      shell: pwsh

    - name: Install Visual Studio latest C++ Redistributable
      if: runner.os == 'Windows'
      run: |
        $url = "${{ matrix.vc_redist-latest }}"
        $output = "vc_redist.exe"
        Invoke-WebRequest -Uri $url -OutFile $output
        Start-Process $output -ArgumentList '/install', '/quiet', '/norestart' -Wait
        Remove-Item -Path $output
      shell: pwsh

    - name: Install Holocron Toolset dependencies
      if: ${{ success() || failure() }}
      id: toolset_deps
      run: |  # known pyinstaller versions that work with upx compressions, not all are available on all python versions.
        try {
          ./install_python_venv.ps1 -noprompt -venv_name .venv_toolset_${{ matrix.os }}_${{ matrix.python-version }}_${{ matrix.architecture }}
          python -m pip install --upgrade pip
          if ("${{ runner.os }}" -eq "Windows") {
            if ("${{ matrix.python-version }}" -eq "3.12") {
              pip install "pyinstaller==5.13" --prefer-binary
            } elseif ("${{ matrix.python-version }}" -eq "3.11") {
              pip install "pyinstaller==5.6.1" --prefer-binary
              pip install "pyinstaller==5.5" --prefer-binary
            } else {
              pip install "pyinstaller==5.4" --prefer-binary
            }
          } else {
            pip install pyinstaller -U --prefer-binary
          }
          $output = ""
<<<<<<< HEAD
          ./compile/deps_holopatcher.ps1 -noprompt -venv_name .venv_holopatcher_${{ matrix.os }}_${{ matrix.python-version }}_${{ matrix.architecture }} 2>&1 | ForEach-Object {
            Write-Output $_
            $output += $_
=======
          $errorLines = @()
          ./compile/deps_toolset.ps1 -noprompt -venv_name .venv_toolset_${{ matrix.os }}_${{ matrix.python-version }}_${{ matrix.architecture }} 2>&1 | ForEach-Object {
            Write-Output $_.ToString()
            $output += $_.ToString() + "`n"
            if($_ -match 'ERROR:') {
              $errorLines += $_.ToString()
            }
>>>>>>> 1b9b41fa
          }
          if ($errorLines.Count -gt 0) {
            $errorLines | ForEach-Object { Write-Error $_ }
            Add-Content -Path $env:GITHUB_OUTPUT -Value "success=false"
            exit 1
          } else {
            Add-Content -Path $env:GITHUB_OUTPUT -Value "success=true"
          }
        } catch {
          Add-Content -Path $env:GITHUB_OUTPUT -Value "success=false"
          exit 1
        }
      shell: pwsh

    - name: Compile Holocron Toolset
      if: ${{ (success() || failure()) && steps.toolset_deps.outputs.success == 'true' }}
      run: |
        $upxDir = $env:UPX_DIR
        Write-Host "Using UPX directory at '$upxDir'"
        $output = ""
<<<<<<< HEAD
        ./compile/compile_holopatcher.ps1 -noprompt -venv_name .venv_holopatcher_${{ matrix.os }}_${{ matrix.python-version }}_${{ matrix.architecture }} -upx_dir $upxDir 2>&1 | ForEach-Object {
          Write-Output $_
          $output += $_
=======
        ./compile/compile_toolset.ps1 -noprompt -venv_name .venv_toolset_${{ matrix.os }}_${{ matrix.python-version }}_${{ matrix.architecture }} -upx_dir $upxDir 2>&1 | ForEach-Object {
          Write-Output $_.ToString()
          $output += $_.ToString() + "`n"
          if($_ -match 'ERROR:') {
            $errorLines += $_.ToString()
          }
        }
        $warningCount = 0
        $output -split "`n" | ForEach-Object {
            if ($_ -match 'WARNING: Library not found: could not resolve' -or
                $_ -match 'WARNING: Cannot find ' -or
                $_ -match 'WARNING: lib not found:' -or
                $_ -match 'WARNING: Tcl modules directory') {
                $warningCount++
            }
>>>>>>> 1b9b41fa
        }
        if ($errorLines.Count -gt 0) {
          $errorLines | ForEach-Object { Write-Error $_ }
          Add-Content -Path $env:GITHUB_OUTPUT -Value "success=false"
          exit 1
        } elseif ($warningCount -ge 3) {
          Write-Output "Many 'library not found' warnings raised, pyinstaller was probably unsuccessful."
          Add-Content -Path $env:GITHUB_OUTPUT -Value "success=false"
          exit 1
        } else {
          Add-Content -Path $env:GITHUB_OUTPUT -Value "success=true"
        }
      shell: pwsh
      env:
        UPX_DIR: ${{ env.UPX_DIR }}

    - name: Install HoloPatcher dependencies
      if: ${{ success() || failure() }}
      id: holopatcher_deps
      run: |  # known pyinstaller versions that work with upx compressions, not all are available on all python versions.
        try {
          ./install_python_venv.ps1 -noprompt -venv_name .venv_holopatcher_${{ matrix.os }}_${{ matrix.python-version }}_${{ matrix.architecture }}
          python -m pip install --upgrade pip
          if ("${{ runner.os }}" -eq "Windows") {
            if ("${{ matrix.python-version }}" -eq "3.12") {
              pip install "pyinstaller==5.13" --prefer-binary
            } elseif ("${{ matrix.python-version }}" -eq "3.11") {
              pip install "pyinstaller==5.6.1" --prefer-binary
              pip install "pyinstaller==5.5" --prefer-binary
            } else {
              pip install "pyinstaller==5.4" --prefer-binary
            }
          } else {
            pip install pyinstaller -U --prefer-binary
          }
          $output = ""
<<<<<<< HEAD
          ./compile/deps_toolset.ps1 -noprompt -venv_name .venv_toolset_${{ matrix.os }}_${{ matrix.python-version }}_${{ matrix.architecture }} 2>&1 | ForEach-Object {
            Write-Output $_
            $output += $_
=======
          $errorLines = @()
          ./compile/deps_holopatcher.ps1 -noprompt -venv_name .venv_holopatcher_${{ matrix.os }}_${{ matrix.python-version }}_${{ matrix.architecture }} 2>&1 | ForEach-Object {
            Write-Output $_.ToString()
            $output += $_.ToString() + "`n"
            if($_ -match 'ERROR:') {
              $errorLines += $_.ToString()
            }
>>>>>>> 1b9b41fa
          }
          if ($errorLines.Count -gt 0) {
            $errorLines | ForEach-Object { Write-Error $_ }
            Add-Content -Path $env:GITHUB_OUTPUT -Value "success=false"
            exit 1
          } else {
            Add-Content -Path $env:GITHUB_OUTPUT -Value "success=true"
          }
        } catch {
          Add-Content -Path $env:GITHUB_OUTPUT -Value "success=false"
          exit 1
        }
      shell: pwsh
    
    - name: Compile HoloPatcher
      if: ${{ (success() || failure()) && steps.holopatcher_deps.outputs.success == 'true' }}
      run: |
        $upxDir = $env:UPX_DIR
        Write-Host "Using UPX directory at '$upxDir'"
        $output = ""
<<<<<<< HEAD
        ./compile/compile_toolset.ps1 -noprompt -venv_name .venv_toolset_${{ matrix.os }}_${{ matrix.python-version }}_${{ matrix.architecture }} -upx_dir $upxDir 2>&1 | ForEach-Object {
          Write-Output $_
          $output += $_
=======
        ./compile/compile_holopatcher.ps1 -noprompt -venv_name .venv_holopatcher_${{ matrix.os }}_${{ matrix.python-version }}_${{ matrix.architecture }} -upx_dir $upxDir 2>&1 | ForEach-Object {
          Write-Output $_.ToString()
          $output += $_.ToString() + "`n"
          if($_ -match 'ERROR:') {
            $errorLines += $_.ToString()
          }
>>>>>>> 1b9b41fa
        }
        $warningCount = 0
        $output -split "`n" | ForEach-Object {
            if ($_ -match 'WARNING: Library not found: could not resolve' -or
                $_ -match 'WARNING: Cannot find ' -or
                $_ -match 'WARNING: lib not found:' -or
                $_ -match 'WARNING: Tcl modules directory') {
                $warningCount++
            }
        }
        if ($errorLines.Count -gt 0) {
          $errorLines | ForEach-Object { Write-Error $_ }
          Add-Content -Path $env:GITHUB_OUTPUT -Value "success=false"
          exit 1
        } elseif ($warningCount -ge 3) {
          Write-Output "Many 'library not found' warnings raised, pyinstaller was probably unsuccessful."
          Add-Content -Path $env:GITHUB_OUTPUT -Value "success=false"
          exit 1
        } else {
          Add-Content -Path $env:GITHUB_OUTPUT -Value "success=true"
        }
      shell: pwsh

    - name: Install BatchPatcher dependencies
      if: ${{ success() || failure() }}
      id: batchpatcher_deps
      run: |  # known pyinstaller versions that work with upx compressions, not all are available on all python versions.
        try {
          ./install_python_venv.ps1 -noprompt -venv_name .venv_batchpatcher_${{ matrix.os }}_${{ matrix.python-version }}_${{ matrix.architecture }}
          python -m pip install --upgrade pip
          if ("${{ runner.os }}" -eq "Windows") {
            if ("${{ matrix.python-version }}" -eq "3.12") {
              pip install "pyinstaller==5.13" --prefer-binary
            } elseif ("${{ matrix.python-version }}" -eq "3.11") {
              pip install "pyinstaller==5.6.1" --prefer-binary
              pip install "pyinstaller==5.5" --prefer-binary
            } else {
              pip install "pyinstaller==5.4" --prefer-binary
            }
          } else {
            pip install pyinstaller -U --prefer-binary
          }
          $output = ""
          $errorLines = @()
          ./compile/deps_batchpatcher.ps1 -noprompt -venv_name .venv_batchpatcher_${{ matrix.os }}_${{ matrix.python-version }}_${{ matrix.architecture }} 2>&1 | ForEach-Object {
<<<<<<< HEAD
            Write-Output $_
            $output += $_
=======
            Write-Output $_.ToString()
            $output += $_.ToString() + "`n"
            if($_ -match 'ERROR:') {
              $errorLines += $_.ToString()
            }
>>>>>>> 1b9b41fa
          }
          if ($errorLines.Count -gt 0) {
            $errorLines | ForEach-Object { Write-Error $_ }
            Add-Content -Path $env:GITHUB_OUTPUT -Value "success=false"
            exit 1
          } else {
            Add-Content -Path $env:GITHUB_OUTPUT -Value "success=true"
          }
        } catch {
          Add-Content -Path $env:GITHUB_OUTPUT -Value "success=false"
          exit 1
        }
      shell: pwsh

    - name: Compile BatchPatcher
      if: ${{ (success() || failure()) && steps.batchpatcher_deps.outputs.success == 'true' }}
      run: |
        $upxDir = $env:UPX_DIR
        Write-Host "Using UPX directory at '$upxDir'"
        $output = ""
        ./compile/compile_batchpatcher.ps1 -noprompt -venv_name .venv_batchpatcher_${{ matrix.os }}_${{ matrix.python-version }}_${{ matrix.architecture }} -upx_dir $upxDir 2>&1 | ForEach-Object {
<<<<<<< HEAD
          Write-Output $_
          $output += $_
=======
          Write-Output $_.ToString()
          $output += $_.ToString() + "`n"
          if($_ -match 'ERROR:') {
            $errorLines += $_.ToString()
          }
        }
        $warningCount = 0
        $output -split "`n" | ForEach-Object {
            if ($_ -match 'WARNING: Library not found: could not resolve' -or
                $_ -match 'WARNING: Cannot find ' -or
                $_ -match 'WARNING: lib not found:' -or
                $_ -match 'WARNING: Tcl modules directory') {
                $warningCount++
            }
>>>>>>> 1b9b41fa
        }
        if ($errorLines.Count -gt 0) {
          $errorLines | ForEach-Object { Write-Error $_ }
          Add-Content -Path $env:GITHUB_OUTPUT -Value "success=false"
          exit 1
        } elseif ($warningCount -ge 3) {
          Write-Output "Many 'library not found' warnings raised, pyinstaller was probably unsuccessful."
          Add-Content -Path $env:GITHUB_OUTPUT -Value "success=false"
          exit 1
        } else {
          Add-Content -Path $env:GITHUB_OUTPUT -Value "success=true"
        }
      shell: pwsh

    - name: Compile KotorDiff
      if: ${{ success() || failure() }}
      run: |
        $upxDir = $env:UPX_DIR
        Write-Host "Using UPX directory at '$upxDir'"
        ./install_python_venv.ps1 -noprompt -venv_name .venv_kotordiff_${{ matrix.os }}_${{ matrix.python-version }}_${{ matrix.architecture }}
        python -m pip install --upgrade pip
        if ("${{ runner.os }}" -eq "Windows") {
          if ("${{ matrix.python-version }}" -eq "3.12") {
            pip install "pyinstaller==5.13" --prefer-binary
          } elseif ("${{ matrix.python-version }}" -eq "3.11") {
            pip install "pyinstaller==5.6.1" --prefer-binary
            pip install "pyinstaller==5.5" --prefer-binary
          } else {
            pip install "pyinstaller==5.4" --prefer-binary
          }
        } else {
          pip install pyinstaller -U --prefer-binary
        }
        pip install -r Tools/KotorDiff/requirements.txt --prefer-binary
        $output = ""
        ./compile/compile_kotordiff.ps1 -noprompt -venv_name .venv_kotordiff_${{ matrix.os }}_${{ matrix.python-version }}_${{ matrix.architecture }} -upx_dir $upxDir 2>&1 | ForEach-Object {
<<<<<<< HEAD
          Write-Output $_
          $output += $_
=======
          Write-Output $_.ToString()
          $output += $_.ToString() + "`n"
          if($_ -match 'ERROR:') {
            $errorLines += $_.ToString()
          }
>>>>>>> 1b9b41fa
        }
        $warningCount = 0
        $output -split "`n" | ForEach-Object {
            if ($_ -match 'WARNING: Library not found: could not resolve' -or
                $_ -match 'WARNING: Cannot find ' -or
                $_ -match 'WARNING: lib not found:' -or
                $_ -match 'WARNING: Tcl modules directory') {
                $warningCount++
            }
        }
        if ($errorLines.Count -gt 0) {
          $errorLines | ForEach-Object { Write-Error $_ }
          Add-Content -Path $env:GITHUB_OUTPUT -Value "success=false"
          exit 1
        } elseif ($warningCount -ge 3) {
          Write-Output "Many 'library not found' warnings raised, pyinstaller was probably unsuccessful."
          Add-Content -Path $env:GITHUB_OUTPUT -Value "success=false"
          exit 1
        } else {
          Add-Content -Path $env:GITHUB_OUTPUT -Value "success=true"
        }
      shell: pwsh

    - name: Compile GUIDuplicator
      if: ${{ success() || failure() }}
      run: |
        $upxDir = $env:UPX_DIR
        Write-Host "Using UPX directory at '$upxDir'"
        ./install_python_venv.ps1 -noprompt -venv_name .venv_guiduplicator_${{ matrix.os }}_${{ matrix.python-version }}_${{ matrix.architecture }}
        python -m pip install --upgrade pip
        if ("${{ runner.os }}" -eq "Windows") {
          if ("${{ matrix.python-version }}" -eq "3.12") {
            pip install "pyinstaller==5.13" --prefer-binary
          } elseif ("${{ matrix.python-version }}" -eq "3.11") {
            pip install "pyinstaller==5.6.1" --prefer-binary
            pip install "pyinstaller==5.5" --prefer-binary
          } else {
            pip install "pyinstaller==5.4" --prefer-binary
          }
        } else {
          pip install pyinstaller -U --prefer-binary
        }
        pip install -r Tools/GuiDuplicator/requirements.txt --prefer-binary
        $output = ""
        ./compile/compile_gui_duplicator.ps1 -noprompt -venv_name .venv_guiduplicator_${{ matrix.os }}_${{ matrix.python-version }}_${{ matrix.architecture }} -upx_dir $upxDir 2>&1 | ForEach-Object {
<<<<<<< HEAD
          Write-Output $_
          $output += $_
=======
          Write-Output $_.ToString()
          if($_ -match 'ERROR:') {
            $errorLines += $_.ToString()
          }
>>>>>>> 1b9b41fa
        }
        $warningCount = 0
        $output -split "`n" | ForEach-Object {
            if ($_ -match 'WARNING: Library not found: could not resolve' -or
                $_ -match 'WARNING: Cannot find ' -or
                $_ -match 'WARNING: lib not found:' -or
                $_ -match 'WARNING: Tcl modules directory') {
                $warningCount++
            }
        }
        if ($errorLines.Count -gt 0) {
          $errorLines | ForEach-Object { Write-Error $_ }
          Add-Content -Path $env:GITHUB_OUTPUT -Value "success=false"
          exit 1
        } elseif ($warningCount -ge 3) {
          Write-Output "Many 'library not found' warnings raised, pyinstaller was probably unsuccessful."
          Add-Content -Path $env:GITHUB_OUTPUT -Value "success=false"
          exit 1
        } else {
          Add-Content -Path $env:GITHUB_OUTPUT -Value "success=true"
        }
      shell: pwsh

    - name: Upload compiled binaries
      if: ${{ success() || failure() }}
      uses: actions/upload-artifact@v4
      with:
        name: publish_${{ matrix.os }}_${{ matrix.python-version }}_${{ matrix.architecture }}
        path: ./dist/**
        retention-days: 90

    - name: Install MinGW with GCC on Windows
      if: runner.os == 'Windows' && matrix.python-version == '3.13.0-alpha.4'
      run: |
        choco install mingw -y
        $mingwPath = Get-ChildItem -Path C:\, D:\, B:\ -Filter mingw64 -Recurse -ErrorAction SilentlyContinue -Directory | Select-Object -First 1 -ExpandProperty FullName
        if (-not $mingwPath) { throw "MinGW installation not found" }
        $binPath = Join-Path -Path $mingwPath -ChildPath "bin"
        echo "$binPath" | Out-File -FilePath $env:GITHUB_PATH -Encoding utf8 -Append
      shell: pwsh

    - name: Install development packages
      if: ${{ success() || failure() }}
      run: |
        ./install_python_venv.ps1 -noprompt -venv_name .venv_${{ matrix.os }}_${{ matrix.python-version }}_${{ matrix.architecture }}
        python -m pip install --upgrade pip
        if ($env:python_version -eq "3.7") {
          pip install -r requirements-dev-py37.txt --prefer-binary
        }
        elseif ($env:python_version -ne "3.13.0-alpha.4" -and "${{ runner.os }}" -ne "Linux" -and "${{ runner.os }}" -ne "macOS") {
          pip install -r requirements-dev.txt --prefer-binary
        }
        else {
          pip install -r requirements-dev-py313.txt --prefer-binary
        }
      shell: pwsh

    - name: Run all unittests/pytests
      if: ${{ success() || failure() }}
      run: |
        ./install_python_venv.ps1 -noprompt -venv_name .venv_${{ matrix.os }}_${{ matrix.python-version }}_${{ matrix.architecture }}
        python -m pytest tests -v -ra -o log_cli=true --capture=no --junitxml=pytest_report.xml --html=pytest_report.html --self-contained-html --tb=no --continue-on-collection-errors
      shell: pwsh
      continue-on-error: true

    - name: Upload Pytest Reports
      if: ${{ success() || failure() }}
      uses: actions/upload-artifact@v4
      with:
        name: pytest_report_${{ matrix.os }}_${{ matrix.python-version }}_${{ matrix.architecture }}
        path: |
          pytest_report.html
          pytest_report.xml
          retention-days: 90

  package:  # The goal of this job is to repackage by toolname, rather than all tools by os_pyversion_arch
    needs: build  # do not start this job until all 'build' jobs complete
    if: ${{ success() || failure() }}
    runs-on: ubuntu-latest
    outputs:
      filesToArchive: ${{ steps.set-matrix.outputs.matrixJson }}
    steps:
      - name: Download all artifacts
        uses: actions/download-artifact@v4
        with:
          path: published_workflow_builds/
          pattern: publish_*

      - name: Re-package artifacts by Python version and architecture
        shell: pwsh
        run: |
          $here_dirpath = (Get-Location)
          Write-Output "here: '$here_dirpath'"
          $packagedArtifactsPath = "$here_dirpath/packaged_artifacts"
          New-Item -ItemType Directory -Force -Path $packagedArtifactsPath
          $artifactNames = New-Object 'System.Collections.Generic.HashSet[string]'
          
          # Navigate to the directory with downloaded artifacts
          Set-Location -Path "published_workflow_builds"
          Get-ChildItem -Recurse -Path "." -Directory | ForEach-Object { Write-Output $_.FullName }
          
          # Extract each published artifact and repackage
          Get-ChildItem -Filter "publish_*" | ForEach-Object {
            $matrixPackagePath = $_.FullName
            Write-Output "Found matrix package '$matrixPackagePath'"
            Get-ChildItem -Recurse -Path "." -Directory | ForEach-Object { Write-Output $_.FullName }
            $os, $pythonVersion, $architecture = $_.BaseName -replace '^publish_', '' -split '_'
          
            # Dynamic identification and repackaging
            Get-ChildItem -Path $matrixPackagePath | ForEach-Object {
              $fullPath = $_.FullName
              $fileBaseName = [IO.Path]::GetFileNameWithoutExtension($_.Name) + "`_$architecture"
              $fileExtension = $_.Extension
              $outerArchiveName = "$fileBaseName`_$pythonVersion"
              Write-Output "outerArchiveName '$outerArchiveName'"
              $outerZipPath = $packagedArtifactsPath + "/" + $outerArchiveName
              Write-Output "outerZipPath '$outerZipPath'"
              New-Item -ItemType Directory -Force -Path $outerZipPath
              $osSpecificZipName = "$fileBaseName`_$os"
              Write-Output "osSpecificZipName '$osSpecificZipName'"
              $osSpecificZipPath = $outerZipPath + "/" + $osSpecificZipName
              Write-Output "osSpecificZipPath '$osSpecificZipPath'"
          
              # Archive the tool by os identifier.
              chmod 777 -R $fullPath
              if ((-not $fileExtension) -or (-not $fileExtension.Trim()) -or ($fileExtension.ToLower().Trim() -eq ".app")) {
                $outerArchiveName = "$osSpecificZipPath.tar.gz"
                # Check if the path is a directory or a file
                if (Test-Path $fullPath -PathType Container) {
                    # It's a directory, archive the entire directory
                    tar -czf "$outerArchiveName" -C "$fullPath" .
                } else {
                    # It's a file, archive the file specifically
                    # Determine the parent directory and the file name
                    $parentDir = Split-Path -Parent $fullPath
                    $fileName = Split-Path -Leaf $fullPath
                    tar -czf "$outerArchiveName" -C "$parentDir" "$fileName"
                }
              } else {
                $outerArchiveName = "$osSpecificZipPath.zip"
                zip -r -9 "$outerArchiveName" "$fullPath"
              }
              Write-Output "Compressed '$fullPath' and saved to '$outerArchiveName'"
              chmod 777 -R "$outerArchiveName"
              
              $item = Get-Item -Path $outerZipPath -ErrorAction SilentlyContinue
              if ($item -ne $null) {
                $artifactNames.Add($item.BaseName)
              }
            }
          }
          
          # Save artifact names to a file
          $artifactNames | Out-File -FilePath "../artifact-names.txt" -Encoding UTF8
          
          # Navigate back to the root of the workspace
          Set-Location -Path "../"

      - name: Generate matrix for uploading
        if: ${{ success() || failure() }}
        id: set-matrix
        shell: pwsh
        run: |
          $artifactNames = Get-Content 'artifact-names.txt' -ReadCount 0
      
          # Initialize an array to hold the artifact names directly
          $matrixArray = @()
      
          foreach ($name in $artifactNames) {
            if (-not [string]::IsNullOrEmpty($name)) {
              Write-Host "Processing artifact name: $name"
              # Trim the name and add directly to the array
              $matrixArray += $name.trim()
            }
          }
      
          # Convert the array directly to JSON
          $jsonMatrix = $matrixArray | ConvertTo-Json -Depth 5 -Compress

          # Use a single line of JSON for the matrix to avoid issues
          $singleLineJsonMatrix = $jsonMatrix -replace "`r", ""
          $singleLineJsonMatrix = $singleLineJsonMatrix -replace "`n", ""
          Write-Host "Matrix JSON:"
          Write-Host $singleLineJsonMatrix
      
          echo "matrixJson<<EOF" >> $env:GITHUB_OUTPUT
          echo $singleLineJsonMatrix >> $env:GITHUB_OUTPUT
          echo "EOF" >> $env:GITHUB_OUTPUT

      - name: Upload all repackages for next job
        if: ${{ success() || failure() }}
        uses: actions/upload-artifact@v4
        with:
          name: all_tool_dists_onearchive
          path: packaged_artifacts/**
          retention-days: 1  # only used for the next job.
          compression-level: 0

  upload:
    needs: package
    if: ${{ success() || failure() }}
    runs-on: ubuntu-latest
    strategy:
      fail-fast: false
      matrix:
        artifactb: ${{ fromJson(needs.package.outputs.filesToArchive) }}
    steps:
      - name: Download repackages from package job
        if: ${{ success() || failure() }}
        uses: actions/download-artifact@v4
        with:
          path: all_tool_dists_onearchive
          pattern: all_tool_dists*

      - name: Upload re-packaged artifact
        if: ${{ success() || failure() }}
        uses: actions/upload-artifact@v4
        with:
          name: ${{ matrix.artifactb }}
          path: all_tool_dists_onearchive/all_tool_dists_onearchive/${{ matrix.artifactb }}
          compression-level: 9
          if-no-files-found: error

  add-test-result-status-badges:
    needs: build  # do not start this job until all 'build' jobs complete
    if: ${{ success() || failure() }}
    runs-on: ubuntu-latest
    concurrency: 
      group: add-test-status-badges-${{ github.ref }}
      cancel-in-progress: true
    steps:
      - name: Checkout code
        uses: actions/checkout@v4

      - name: Download all artifacts
        uses: actions/download-artifact@v4
        with:
          path: all_pytest_reports
          pattern: pytest_report_*

      - name: Extract and update README with custom test status badges
        shell: pwsh
        run: |
          # Git configuration and commit
          git config --global user.name "GitHub Action"
          git config --global user.email "action@github.com"

          # Determine the branch that triggered the workflow
          $branchName = "${{ github.ref_name }}"
          $repository_owner = "${{ github.repository_owner }}"
          $repository = "${{ github.repository }}"
          $commitSHA = "${{ github.sha }}"

          $testsResultsPath = "tests/results"
          $testsResultsCommitPath = $testsResultsPath + "/$commitSHA"
          Remove-Item -Path $testsResultsPath -Recurse -Force -ErrorAction SilentlyContinue
          New-Item -ItemType Directory -Force -Path $testsResultsCommitPath -ErrorAction SilentlyContinue

          $OS_NAMES = @("windows-2019", "ubuntu-20.04", "macos-12")
          $PYTHON_VERSIONS = @('3.8', '3.9', '3.10', '3.11', '3.12')
          $ARCHITECTURES = @('x86', 'x64')

          $artifact_reports_dir = "./all_pytest_reports"
          New-Item -ItemType Directory -Force -Path $artifact_reports_dir -ErrorAction SilentlyContinue
          #Dir -Recurse $artifact_reports_dir | Get-Childitem
          Get-ChildItem $artifact_reports_dir | ForEach-Object {
            Write-Output "Moving $($_.FullName) to $testsResultsCommitPath..."
            Move-Item -LiteralPath $_.FullName -Destination $testsResultsCommitPath
          }
          Remove-Item -Path $artifact_reports_dir -Recurse -Force -ErrorAction SilentlyContinue

          git fetch origin $branchName
          git add $testsResultsPath --force
          # Checking if there are newer commits on the remote branch than the commit that triggered the workflow
          if (git log "${{ github.sha }}"..origin/$branchName --oneline) {
              Write-Error "Newer commits are present on the remote branch, cannot update readme"
              exit 1
          }
          git commit -m "Add test results"
          git push --force-with-lease origin HEAD:${{ github.ref_name }}
          $commitSHA = git rev-parse HEAD

          $testResults = @{}

          Get-ChildItem $testsResultsCommitPath -Recurse -Filter pytest_report.xml | ForEach-Object {
            [xml]$TestResultsXml = Get-Content $_.FullName
            $totalTests = [int]$TestResultsXml.testsuites.testsuite.tests
            $failedTests = [int]$TestResultsXml.testsuites.testsuite.failures
            $errors = [int]$TestResultsXml.testsuites.testsuite.errors
            $passedTests = $totalTests - $failedTests - $errors

            $resultFilePathHtml = $_.FullName -replace '\.xml$', '.html'
            $relHtmlFilePath = Resolve-Path -Path $resultFilePathHtml -Relative
            if ($relHtmlFilePath.StartsWith(".\") -or $relHtmlFilePath.StartsWith("./")) {
              $cleanRelHtmlFilePath = $relHtmlFilePath.Substring(2)
            } else {
              $cleanRelHtmlFilePath = $relHtmlFilePath
            }
            $DetailsURL = "https://github.com/$repository/blob/$commitSHA/$cleanRelHtmlFilePath"
            $key = $_.Directory.Name.Replace('pytest_report_', '').Replace('_', '-')
            Write-Host "KEY FOUND: '$key'"

            $testResults[$key] = @{
              Passed = $passedTests
              Failed = $failedTests + $errors
              Total  = $totalTests
              DetailsURL = $DetailsURL
            }
          }

          $ReadmePath = "./README.md"
          $ReadmeContent = Get-Content $ReadmePath -Raw

          $WindowsBadgeContent = ""
          $LinuxBadgeContent = ""
          $MacOSBadgeContent = ""

          $windowsBadgesStartPlaceholder = "<!-- WINDOWS-BADGES-START -->"
          $windowsBadgesEndPlaceholder = "<!-- WINDOWS-BADGES-END -->"
          $linuxBadgesStartPlaceholder = "<!-- LINUX-BADGES-START -->"
          $linuxBadgesEndPlaceholder = "<!-- LINUX-BADGES-END -->"
          $macosBadgesStartPlaceholder = "<!-- MACOS-BADGES-START -->"
          $macosBadgesEndPlaceholder = "<!-- MACOS-BADGES-END -->"

          function Replace-BadgeContent {
            param (
              [string]$readmeContent,
              [string]$badgeContent,
              [string]$startPlaceholder,
              [string]$endPlaceholder
            )

            $pattern = [regex]::Escape($startPlaceholder) + "(.|\n)*?" + [regex]::Escape($endPlaceholder)
            $replacement = $startPlaceholder + "`n" + $badgeContent + "`n" + $endPlaceholder
            return $readmeContent -replace $pattern, $replacement
          }

          foreach ($OS in $OS_NAMES) {
            foreach ($PYTHON_VERSION in $PYTHON_VERSIONS) {
              foreach ($ARCH in $ARCHITECTURES) {
                if ($OS -ne "windows-2019" -and $ARCH -eq "x86") {
                  continue  # no x86 support for unix.
                }
                $key = "$OS-$PYTHON_VERSION-$ARCH"
                $shortKey = "$PYTHON_VERSION-$ARCH"
                if ($testResults.ContainsKey($key)) {
                    $passedTests = $testResults[$key]['Passed']
                    $failedTests = $testResults[$key]['Failed']
                    $DetailsURL = $testResults[$key]['DetailsURL']
                    # Encode the label to replace spaces with underscores and URI-encode other special characters
                    $encodedKey = [System.Web.HttpUtility]::UrlEncode($shortKey.Replace(' ', '_').Replace('-', '--'))
                    $BadgeURLPassed = "https://img.shields.io/badge/${encodedKey}_Passed-${passedTests}-brightgreen"
                    $BadgeMarkdown = '[![' + $key + '](https://img.shields.io/badge/build-' + $encodedKey + '_Passing_' + $passedTests + '-brightgreen?style=plastic&logo=simple-icons&logoColor=%23FF5e34&label=' + $failedTests + '&labelColor=%23c71818&color=%232f991a)](' + $DetailsURL + ')'
                } else {
                    Write-Host "No test results for '$key', must have failed, generating 'Build Failed' badge..."
                    $encodedKey = [System.Web.HttpUtility]::UrlEncode($shortKey.Replace(' ', '_').Replace('-', '--'))
                    $BadgeURLBuildFailed = "https://img.shields.io/badge/${encodedKey}_Build_Failed-lightgrey"
                    $DetailsURL = "https://github.com/$repository/actions/runs/${{ github.run_id }}"
                    $BadgeMarkdown = "[![$shortKey-Build_Failed]($BadgeURLBuildFailed)]($DetailsURL)"
                }

                switch ($OS) {
                    "windows-2019" { $WindowsBadgeContent += $BadgeMarkdown + "`n" }
                    "ubuntu-20.04" { $LinuxBadgeContent += $BadgeMarkdown + "`n" }
                    "macos-12" { $MacOSBadgeContent += $BadgeMarkdown + "`n" }
                }
              }
            }
          }

          $ReadmeContent = Replace-BadgeContent -readmeContent $ReadmeContent -badgeContent $WindowsBadgeContent.TrimEnd() -startPlaceholder $windowsBadgesStartPlaceholder -endPlaceholder $windowsBadgesEndPlaceholder
          $ReadmeContent = Replace-BadgeContent -readmeContent $ReadmeContent -badgeContent $LinuxBadgeContent.TrimEnd() -startPlaceholder $linuxBadgesStartPlaceholder -endPlaceholder $linuxBadgesEndPlaceholder
          $ReadmeContent = Replace-BadgeContent -readmeContent $ReadmeContent -badgeContent $MacOSBadgeContent.TrimEnd() -startPlaceholder $macosBadgesStartPlaceholder -endPlaceholder $macosBadgesEndPlaceholder

          Set-Content -Path $ReadmePath -Value $ReadmeContent
          git fetch origin $branchName
          git add $ReadmePath
          # Checking if there are newer commits on the remote branch than the commit that triggered the workflow
          if (git log "${{ github.sha }}"..origin/$branchName --oneline) {
              Write-Error "Newer commits are present on the remote branch, cannot update readme"
              exit 1
          }
          git commit -m "Update README.md status badges."
          git push --force-with-lease origin HEAD:${{ github.ref_name }}<|MERGE_RESOLUTION|>--- conflicted
+++ resolved
@@ -208,11 +208,6 @@
             pip install pyinstaller -U --prefer-binary
           }
           $output = ""
-<<<<<<< HEAD
-          ./compile/deps_holopatcher.ps1 -noprompt -venv_name .venv_holopatcher_${{ matrix.os }}_${{ matrix.python-version }}_${{ matrix.architecture }} 2>&1 | ForEach-Object {
-            Write-Output $_
-            $output += $_
-=======
           $errorLines = @()
           ./compile/deps_toolset.ps1 -noprompt -venv_name .venv_toolset_${{ matrix.os }}_${{ matrix.python-version }}_${{ matrix.architecture }} 2>&1 | ForEach-Object {
             Write-Output $_.ToString()
@@ -220,7 +215,6 @@
             if($_ -match 'ERROR:') {
               $errorLines += $_.ToString()
             }
->>>>>>> 1b9b41fa
           }
           if ($errorLines.Count -gt 0) {
             $errorLines | ForEach-Object { Write-Error $_ }
@@ -241,11 +235,6 @@
         $upxDir = $env:UPX_DIR
         Write-Host "Using UPX directory at '$upxDir'"
         $output = ""
-<<<<<<< HEAD
-        ./compile/compile_holopatcher.ps1 -noprompt -venv_name .venv_holopatcher_${{ matrix.os }}_${{ matrix.python-version }}_${{ matrix.architecture }} -upx_dir $upxDir 2>&1 | ForEach-Object {
-          Write-Output $_
-          $output += $_
-=======
         ./compile/compile_toolset.ps1 -noprompt -venv_name .venv_toolset_${{ matrix.os }}_${{ matrix.python-version }}_${{ matrix.architecture }} -upx_dir $upxDir 2>&1 | ForEach-Object {
           Write-Output $_.ToString()
           $output += $_.ToString() + "`n"
@@ -261,7 +250,6 @@
                 $_ -match 'WARNING: Tcl modules directory') {
                 $warningCount++
             }
->>>>>>> 1b9b41fa
         }
         if ($errorLines.Count -gt 0) {
           $errorLines | ForEach-Object { Write-Error $_ }
@@ -298,11 +286,6 @@
             pip install pyinstaller -U --prefer-binary
           }
           $output = ""
-<<<<<<< HEAD
-          ./compile/deps_toolset.ps1 -noprompt -venv_name .venv_toolset_${{ matrix.os }}_${{ matrix.python-version }}_${{ matrix.architecture }} 2>&1 | ForEach-Object {
-            Write-Output $_
-            $output += $_
-=======
           $errorLines = @()
           ./compile/deps_holopatcher.ps1 -noprompt -venv_name .venv_holopatcher_${{ matrix.os }}_${{ matrix.python-version }}_${{ matrix.architecture }} 2>&1 | ForEach-Object {
             Write-Output $_.ToString()
@@ -310,7 +293,6 @@
             if($_ -match 'ERROR:') {
               $errorLines += $_.ToString()
             }
->>>>>>> 1b9b41fa
           }
           if ($errorLines.Count -gt 0) {
             $errorLines | ForEach-Object { Write-Error $_ }
@@ -331,18 +313,12 @@
         $upxDir = $env:UPX_DIR
         Write-Host "Using UPX directory at '$upxDir'"
         $output = ""
-<<<<<<< HEAD
-        ./compile/compile_toolset.ps1 -noprompt -venv_name .venv_toolset_${{ matrix.os }}_${{ matrix.python-version }}_${{ matrix.architecture }} -upx_dir $upxDir 2>&1 | ForEach-Object {
-          Write-Output $_
-          $output += $_
-=======
         ./compile/compile_holopatcher.ps1 -noprompt -venv_name .venv_holopatcher_${{ matrix.os }}_${{ matrix.python-version }}_${{ matrix.architecture }} -upx_dir $upxDir 2>&1 | ForEach-Object {
           Write-Output $_.ToString()
           $output += $_.ToString() + "`n"
           if($_ -match 'ERROR:') {
             $errorLines += $_.ToString()
           }
->>>>>>> 1b9b41fa
         }
         $warningCount = 0
         $output -split "`n" | ForEach-Object {
@@ -388,16 +364,11 @@
           $output = ""
           $errorLines = @()
           ./compile/deps_batchpatcher.ps1 -noprompt -venv_name .venv_batchpatcher_${{ matrix.os }}_${{ matrix.python-version }}_${{ matrix.architecture }} 2>&1 | ForEach-Object {
-<<<<<<< HEAD
-            Write-Output $_
-            $output += $_
-=======
             Write-Output $_.ToString()
             $output += $_.ToString() + "`n"
             if($_ -match 'ERROR:') {
               $errorLines += $_.ToString()
             }
->>>>>>> 1b9b41fa
           }
           if ($errorLines.Count -gt 0) {
             $errorLines | ForEach-Object { Write-Error $_ }
@@ -419,10 +390,6 @@
         Write-Host "Using UPX directory at '$upxDir'"
         $output = ""
         ./compile/compile_batchpatcher.ps1 -noprompt -venv_name .venv_batchpatcher_${{ matrix.os }}_${{ matrix.python-version }}_${{ matrix.architecture }} -upx_dir $upxDir 2>&1 | ForEach-Object {
-<<<<<<< HEAD
-          Write-Output $_
-          $output += $_
-=======
           Write-Output $_.ToString()
           $output += $_.ToString() + "`n"
           if($_ -match 'ERROR:') {
@@ -437,7 +404,6 @@
                 $_ -match 'WARNING: Tcl modules directory') {
                 $warningCount++
             }
->>>>>>> 1b9b41fa
         }
         if ($errorLines.Count -gt 0) {
           $errorLines | ForEach-Object { Write-Error $_ }
@@ -474,16 +440,11 @@
         pip install -r Tools/KotorDiff/requirements.txt --prefer-binary
         $output = ""
         ./compile/compile_kotordiff.ps1 -noprompt -venv_name .venv_kotordiff_${{ matrix.os }}_${{ matrix.python-version }}_${{ matrix.architecture }} -upx_dir $upxDir 2>&1 | ForEach-Object {
-<<<<<<< HEAD
-          Write-Output $_
-          $output += $_
-=======
           Write-Output $_.ToString()
           $output += $_.ToString() + "`n"
           if($_ -match 'ERROR:') {
             $errorLines += $_.ToString()
           }
->>>>>>> 1b9b41fa
         }
         $warningCount = 0
         $output -split "`n" | ForEach-Object {
@@ -529,15 +490,10 @@
         pip install -r Tools/GuiDuplicator/requirements.txt --prefer-binary
         $output = ""
         ./compile/compile_gui_duplicator.ps1 -noprompt -venv_name .venv_guiduplicator_${{ matrix.os }}_${{ matrix.python-version }}_${{ matrix.architecture }} -upx_dir $upxDir 2>&1 | ForEach-Object {
-<<<<<<< HEAD
-          Write-Output $_
-          $output += $_
-=======
           Write-Output $_.ToString()
           if($_ -match 'ERROR:') {
             $errorLines += $_.ToString()
           }
->>>>>>> 1b9b41fa
         }
         $warningCount = 0
         $output -split "`n" | ForEach-Object {
