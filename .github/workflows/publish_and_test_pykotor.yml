name: Compile and Test PyKotor

concurrency:
  group: ${{ github.workflow }}-${{ github.ref }}
  cancel-in-progress: true

env:
  OS_RUNNERS_JSON: '["windows-2019", "ubuntu-20.04", "macos-12"]'
  PYTHON_VERSIONS_JSON: '["3.8", "3.9", "3.10", "3.11", "3.12"]'
  ARCHITECTURES_JSON: '["x86", "x64"]'
  UPX_VERSION: '4.2.2'
  
on:
  - push
  - workflow_dispatch

permissions:
  contents: write

jobs:
  build:
    runs-on: ${{ matrix.os }}
    strategy:
      fail-fast: false  # Disable automatic cancellation of other jobs
      matrix:
        os: [windows-2019, ubuntu-20.04, macos-12]  # make sure you update the above one too.
        python-version: ['3.8', '3.9', '3.10', '3.11', '3.12']
        architecture: ['x86', 'x64']
        include:
          - arch: x86
            vc_redist2015: "https://download.microsoft.com/download/9/3/F/93FCF1E7-E6A4-478B-96E7-D4B285925B00/vc_redist.x86.exe"
            vc_redist-latest: "https://aka.ms/vs/17/release/vc_redist.x86.exe"
            vc_redist2019: "https://aka.ms/vs/17/release/vc_redist.x86.exe"
          - arch: x64
            vc_redist2015: "https://download.microsoft.com/download/9/3/F/93FCF1E7-E6A4-478B-96E7-D4B285925B00/vc_redist.x64.exe"
            vc_redist-latest: "https://aka.ms/vs/17/release/vc_redist.x64.exe"
            vc_redist2019: "https://aka.ms/vs/17/release/vc_redist.x64.exe"
        exclude:
          # unix x86 is definitely not supported.
          - os: ubuntu-20.04
            architecture: x86
          - os: macos-12
            architecture: x86
    outputs:
      matrix-os: ${{ toJson(matrix.os) }}
      matrix-python-version: ${{ toJson(matrix.python-version) }}

    steps:
    - uses: actions/checkout@v4
    - name: Set up Python ${{ matrix.python-version }}
      if: ${{ runner.os != 'macOS' && runner.os != 'Linux' }}
      uses: actions/setup-python@v5
      with:
        python-version: ${{ matrix.python-version }}
        architecture: ${{ matrix.architecture }}

    - name: Set up Python ${{ matrix.python-version }} macOS
      if: ${{ runner.os == 'macOS' }}
      run: |  # warning: `brew link --overwrite python@ver` is unsafe on any non-virtualized macos.
        echo "NONINTERACTIVE DEFAULT: $NONINTERACTIVE"
        export NONINTERACTIVE=1
        echo "NONINTERACTIVE NEW: $NONINTERACTIVE"
        brew analytics on
        brew update
        brew install python@${{ matrix.python-version }} || brew link --overwrite python@${{ matrix.python-version }}

    - name: Set up Python ${{ matrix.python-version }} Linux  # macos too?
      if: ${{ runner.os == 'Linux' }}
      run: |
        sudo apt-get update
        sudo apt-get install build-essential zlib1g-dev libncurses5-dev libgdbm-dev libssl-dev libreadline-dev libffi-dev libsqlite3-dev libbz2-dev tk-dev -y
        $pyVersion = switch ("${{ matrix.python-version }}") {
          "3.7" { "3.7.17" }
          "3.8" { "3.8.18" }
          "3.9" { "3.9.18" }
          "3.10" { "3.10.13" }
          "3.11" { "3.11.8" }
          "3.12" { "3.12.2" }
        }
        Write-Output "Downloading python '$pyVersion'..."
        Invoke-WebRequest -Uri https://www.python.org/ftp/python/$pyVersion/Python-$pyVersion.tgz -OutFile Python-$pyVersion.tgz
        tar -xvf Python-$pyVersion.tgz
        $current_working_dir = (Get-Location).Path
        Set-Location -LiteralPath "Python-$pyVersion" -ErrorAction Stop
        $env:LDFLAGS="-Wl,-rpath=/usr/local/lib"
        sudo ./configure --enable-optimizations --with-ensurepip=install --enable-shared --disable-new-dtags
        sudo make -j $(nproc)
        sudo make altinstall
        Set-Location -LiteralPath $current_working_dir
      shell: pwsh
    
    - name: Reset APT sources to default
      if: ${{ runner.os == 'Linux' }}
      run: |
        echo "Resetting APT sources to default Ubuntu repositories"
        sudo rm /etc/apt/sources.list
        echo "deb http://archive.ubuntu.com/ubuntu $(lsb_release -cs) main restricted universe multiverse" | sudo tee -a /etc/apt/sources.list
        echo "deb http://archive.ubuntu.com/ubuntu $(lsb_release -cs)-updates main restricted universe multiverse" | sudo tee -a /etc/apt/sources.list
        echo "deb http://archive.ubuntu.com/ubuntu $(lsb_release -cs)-backports main restricted universe multiverse" | sudo tee -a /etc/apt/sources.list
        echo "deb http://security.ubuntu.com/ubuntu $(lsb_release -cs)-security main restricted universe multiverse" | sudo tee -a /etc/apt/sources.list
        sudo apt-get update -y

    - name: Setup python venvs
      run: |  # create the venv early to work around an issue with the matrix runners' concurrency
        $pythonExeName = "python"
        if ("${{ runner.os }}" -ne "Windows")
        {
          $pythonExeName = "python${{ matrix.python-version }}"
          # LD_LIBRARY_PATH must be updated. However this won't be permanent, just long enough to create the venv.
          $env:LD_LIBRARY_PATH = "/usr/local/lib:$env:LD_LIBRARY_PATH"
        }
        & $pythonExeName -m venv .venv_${{ matrix.os }}_${{ matrix.python-version }}_${{ matrix.architecture }}
        & $pythonExeName -m venv .venv_holopatcher_${{ matrix.os }}_${{ matrix.python-version }}_${{ matrix.architecture }}
        & $pythonExeName -m venv .venv_toolset_${{ matrix.os }}_${{ matrix.python-version }}_${{ matrix.architecture }}
        & $pythonExeName -m venv .venv_guiduplicator_${{ matrix.os }}_${{ matrix.python-version }}_${{ matrix.architecture }}
        & $pythonExeName -m venv .venv_kotordiff_${{ matrix.os }}_${{ matrix.python-version }}_${{ matrix.architecture }}
        & $pythonExeName -m venv .venv_batchpatcher_${{ matrix.os }}_${{ matrix.python-version }}_${{ matrix.architecture }}
      shell: pwsh

    - name: Set UPX download URL
      # upx docs express that crashes are happening on ventura and above with upx, don't use on mac.
      if: runner.os != 'macOS'
      id: upx_setup
      run: |
        $build = "no"
        $archiveName = ""
        if ("${{ runner.os }}" -eq "Windows") {
          if ("${{ matrix.architecture }}" -eq "x86") {
            $archiveName = "upx-${{ env.UPX_VERSION }}-win32.zip"
          } else {
            $archiveName = "upx-${{ env.UPX_VERSION }}-win64.zip"
          }
        } elseif ("${{ runner.os }}" -eq "Linux") {
          $archiveName = "upx-${{ env.UPX_VERSION }}-amd64_linux.tar.xz"
        } elseif ("${{ runner.os }}" -eq "macOS") {
          $build = "yes"
          $archiveName = "upx-${{ env.UPX_VERSION }}-src.tar.xz"
        }
        $url = "https://github.com/upx/upx/releases/download/v${{ env.UPX_VERSION }}/$archiveName"
    
        # Write to the GITHUB_OUTPUT environment file
        Add-Content -Path $env:GITHUB_OUTPUT -Value "build=$build"
        Add-Content -Path $env:GITHUB_OUTPUT -Value "url=$url"
        Add-Content -Path $env:GITHUB_OUTPUT -Value "archiveName=$archiveName"
      shell: pwsh

    - name: Download and prepare UPX
      if: runner.os != 'macOS'
      run: |        
        $ext = "${{ runner.os }}" -eq "Windows" ? "zip" : "tar.xz"
        $url = "${{ steps.upx_setup.outputs.url }}"
        $archiveName = "${{ steps.upx_setup.outputs.archiveName }}"
        $outputPath = "upx-dir"

        # Use Invoke-WebRequest or curl depending on the OS
        if ("${{ runner.os }}" -eq "Windows") {
          Invoke-WebRequest -Uri $url -OutFile $archiveName
        } elseif ("${{ runner.os }}" -eq "Linux") {
          curl -L $url -o $archiveName
        }
        
        New-Item -ItemType Directory -Force -Path "upx-dir" -ErrorAction SilentlyContinue
        if ("${{ runner.os }}" -ne "macOS") {
          if ($ext -eq "zip") {
            $fileNameWithoutExtension = [System.IO.Path]::GetFileNameWithoutExtension($archiveName)
            Expand-Archive -Path $archiveName -DestinationPath "temp_folder_upx"
            # Ensure upx-dir exists; create it if it doesn't
            if (-not (Test-Path -Path "upx-dir")) {
                New-Item -ItemType Directory -Path "upx-dir"
            }
            Get-ChildItem -Path "temp_folder_upx/$fileNameWithoutExtension" -Recurse | Move-Item -Destination "upx-dir"
            Remove-Item "temp_folder_upx" -Recurse -Force -ErrorAction SilentlyContinue
          } else {
            tar -xvf $archiveName --strip-components=1 -C "upx-dir"
          }
    
          Remove-Item $archiveName # Clean up downloaded archive
        }
      shell: pwsh

    - name: Set UPX directory path
      if: runner.os != 'macOS'
      id: upx_dir
      run: |
        $upx_dir = "./upx-dir"
        $upx_dir = $([System.IO.Path]::GetFullPath('./upx-dir'))
        Dir -Recurse $upx_dir | Get-Childitem
        echo "UPX_DIR=$upx_dir" | Out-File -FilePath $env:GITHUB_ENV -Append
        Write-Output "UPX_DIR set to '$upx_dir'"
      shell: pwsh

    - name: Install Visual Studio 2015 C++ Redistributable
      if: runner.os == 'Windows'
      run: |
        $url = "${{ matrix.vc_redist2015 }}"
        $output = "vc_redist.exe"
        Invoke-WebRequest -Uri $url -OutFile $output
        Start-Process $output -ArgumentList '/install', '/quiet', '/norestart' -Wait
        Remove-Item -Path $output
        #choco install vcredist2015 -y
      shell: pwsh

    - name: Install Visual Studio 2019 C++ Redistributable
      if: runner.os == 'Windows'
      run: |
        $url = "${{ matrix.vc_redist2019 }}"
        $output = "vc_redist.exe"
        Invoke-WebRequest -Uri $url -OutFile $output
        Start-Process $output -ArgumentList '/install', '/quiet', '/norestart' -Wait
        Remove-Item -Path $output
        #choco install vcredist2019 -y
      shell: pwsh

    - name: Install Visual Studio latest C++ Redistributable
      if: runner.os == 'Windows'
      run: |
        $url = "${{ matrix.vc_redist-latest }}"
        $output = "vc_redist.exe"
        Invoke-WebRequest -Uri $url -OutFile $output
        Start-Process $output -ArgumentList '/install', '/quiet', '/norestart' -Wait
        Remove-Item -Path $output
      shell: pwsh

    - name: Install Holocron Toolset dependencies
      if: ${{ success() || failure() }}
      id: toolset_deps
      run: |  # known pyinstaller versions that work with upx compressions, not all are available on all python versions.
        try {
          ./install_python_venv.ps1 -noprompt -venv_name .venv_toolset_${{ matrix.os }}_${{ matrix.python-version }}_${{ matrix.architecture }}
          python -m pip install --upgrade pip
          if ("${{ runner.os }}" -eq "Windows") {
            if ("${{ matrix.python-version }}" -eq "3.12") {
              pip install pyinstaller --prefer-binary -U
            } elseif ("${{ matrix.python-version }}" -eq "3.11") {
              pip install "pyinstaller==5.13.2" --prefer-binary
            } else {
              pip install "pyinstaller==5.4" --prefer-binary
            }
          } else {
            pip install pyinstaller -U --prefer-binary
          }
          $output = ""
          $errorLines = @()
          ./compile/deps_toolset.ps1 -noprompt -venv_name .venv_toolset_${{ matrix.os }}_${{ matrix.python-version }}_${{ matrix.architecture }} 2>&1 | ForEach-Object {
            Write-Output $_.ToString()
            $output += $_.ToString() + "`n"
            if($_ -match 'ERROR:') {
              $errorLines += $_.ToString()
            }
          }
          if ($errorLines.Count -gt 0) {
            $errorLines | ForEach-Object { Write-Error $_ }
            Add-Content -Path $env:GITHUB_OUTPUT -Value "success=false"
            exit 1
          } else {
            Add-Content -Path $env:GITHUB_OUTPUT -Value "success=true"
          }
        } catch {
          Add-Content -Path $env:GITHUB_OUTPUT -Value "success=false"
          exit 1
        }
      shell: pwsh

    - name: HolocronToolset - Adjust RPATH for shared libraries in the virtual environment
      if: ${{ (success() || failure()) && runner.os == 'Disabled_Linux' && steps.toolset_deps.outputs.success == 'true' }}
      run: |
        ./install_python_venv.ps1 -noprompt -venv_name .venv_toolset_${{ matrix.os }}_${{ matrix.python-version }}_${{ matrix.architecture }}
        # Ensure patchelf is installed
        sudo apt-get update && sudo apt-get install -y patchelf

        # Find the virtual environment's site-packages directory
        $venvPath = $env:VIRTUAL_ENV
        Write-Host "Virtual environment path: $venvPath"
        
        # Dynamically find the Python version directory inside the venv
        $pythonLibPath = Get-ChildItem -Path "$venvPath/lib" | Where-Object { $_.PSIsContainer } | Select-Object -First 1
        $sitePackagesPath = Join-Path -Path $pythonLibPath.FullName -ChildPath "site-packages"
        
        Write-Host "Site-packages path: $sitePackagesPath"

        # Use patchelf to adjust RPATH for all shared libraries in the virtual environment
        Get-ChildItem -Path $sitePackagesPath -Filter *.so -Recurse | ForEach-Object {
          $libPath = $_.FullName
          Write-Host "Patching $libPath"
          sudo patchelf --set-rpath '$ORIGIN' $libPath
        }
      shell: pwsh

    - name: Compile Holocron Toolset
<<<<<<< HEAD
      if: ${{ (success() || failure()) && (steps.toolset_deps.outputs.success == 'true' || runner.os == 'macOS') }}
=======
      if: ${{ (success() || failure()) && steps.toolset_deps.outputs.success == 'true' || runner.os == 'macOS' }}
>>>>>>> 90e614ff
      run: |
        $upxDir = $env:UPX_DIR
        Write-Host "Using UPX directory at '$upxDir'"
        $output = ""
        ./compile/compile_toolset.ps1 -noprompt -venv_name .venv_toolset_${{ matrix.os }}_${{ matrix.python-version }}_${{ matrix.architecture }} -upx_dir $upxDir 2>&1 | ForEach-Object {
          Write-Output $_.ToString()
          $output += $_.ToString() + "`n"
          if($_ -match 'ERROR:') {
            $errorLines += $_.ToString()
          }
        }
        $warningCount = 0
        $output -split "`n" | ForEach-Object {
            if ($_ -match 'WARNING: Library not found: could not resolve' -or
                $_ -match 'WARNING: Cannot find ' -or
                $_ -match 'WARNING: lib not found:' -or
                $_ -match 'WARNING: Tcl modules directory' -or
                $_ -match 'WARNING: Failed to upx strip') {
                $warningCount++
            }
        }
        if ($errorLines.Count -gt 0) {
          $errorLines | ForEach-Object { Write-Error $_ }
          Add-Content -Path $env:GITHUB_OUTPUT -Value "success=false"
          exit 1
        } elseif ($warningCount -ge 3) {
          Write-Output "Many 'library not found' warnings raised, pyinstaller was probably unsuccessful."
          Add-Content -Path $env:GITHUB_OUTPUT -Value "success=false"
          exit 1
        } else {
          Add-Content -Path $env:GITHUB_OUTPUT -Value "success=true"
        }
      shell: pwsh
      env:
        UPX_DIR: ${{ env.UPX_DIR }}

    - name: HolocronToolset - Create Static Binary
      if: ${{ (success() || failure()) && runner.os == 'Disabled_Linux' && steps.toolset_deps.outputs.success == 'true' }}
      run: |
        ./install_python_venv.ps1 -noprompt -venv_name .venv_toolset_${{ matrix.os }}_${{ matrix.python-version }}_${{ matrix.architecture }}
        python -m pip install staticx
        staticx ./dist/HolocronToolset ./dist/HolocronToolset-static
        # Rename the static binary for clarity and consistency
        Write-Output "./dist/HolocronToolset-static  --> ./dist/HolocronToolset"
        Move-Item -LiteralPath ./dist/HolocronToolset-static -Destination ./dist/HolocronToolset -Force
      shell: pwsh

    - name: Install HoloPatcher dependencies
      if: ${{ success() || failure() }}
      id: holopatcher_deps
      run: |  # known pyinstaller versions that work with upx compressions, not all are available on all python versions.
        try {
          ./install_python_venv.ps1 -noprompt -venv_name .venv_holopatcher_${{ matrix.os }}_${{ matrix.python-version }}_${{ matrix.architecture }}
          python -m pip install --upgrade pip
          if ("${{ runner.os }}" -eq "Windows") {
            if ("${{ matrix.python-version }}" -eq "3.12") {
              pip install "pyinstaller==5.13.2" --prefer-binary
            } elseif ("${{ matrix.python-version }}" -eq "3.11") {
              pip install "pyinstaller==5.13.2" --prefer-binary
            } else {
              pip install "pyinstaller==5.4" --prefer-binary
            }
          } else {
            pip install pyinstaller -U --prefer-binary
          }
          $output = ""
          $errorLines = @()
          ./compile/deps_holopatcher.ps1 -noprompt -venv_name .venv_holopatcher_${{ matrix.os }}_${{ matrix.python-version }}_${{ matrix.architecture }} 2>&1 | ForEach-Object {
            Write-Output $_.ToString()
            $output += $_.ToString() + "`n"
            if($_ -match 'ERROR:') {
              $errorLines += $_.ToString()
            }
          }
          if ($errorLines.Count -gt 0) {
            $errorLines | ForEach-Object { Write-Error $_ }
            Add-Content -Path $env:GITHUB_OUTPUT -Value "success=false"
            exit 1
          } else {
            Add-Content -Path $env:GITHUB_OUTPUT -Value "success=true"
          }
        } catch {
          Add-Content -Path $env:GITHUB_OUTPUT -Value "success=false"
          exit 1
        }
      shell: pwsh

    - name: HoloPatcher - Adjust RPATH for shared libraries in the virtual environment
      if: ${{ (success() || failure()) && runner.os == 'Disabled_Linux' && steps.holopatcher_deps.outputs.success == 'true' }}
      run: |
        ./install_python_venv.ps1 -noprompt -venv_name .venv_holopatcher_${{ matrix.os }}_${{ matrix.python-version }}_${{ matrix.architecture }}
        # Ensure patchelf is installed
        sudo apt-get update && sudo apt-get install -y patchelf

        # Find the virtual environment's site-packages directory
        $venvPath = $env:VIRTUAL_ENV
        Write-Host "Virtual environment path: $venvPath"
        
        # Dynamically find the Python version directory inside the venv
        $pythonLibPath = Get-ChildItem -Path "$venvPath/lib" | Where-Object { $_.PSIsContainer } | Select-Object -First 1
        $sitePackagesPath = Join-Path -Path $pythonLibPath.FullName -ChildPath "site-packages"
        
        Write-Host "Site-packages path: $sitePackagesPath"

        # Use patchelf to adjust RPATH for all shared libraries in the virtual environment
        Get-ChildItem -Path $sitePackagesPath -Filter *.so -Recurse | ForEach-Object {
          $libPath = $_.FullName
          Write-Host "Patching $libPath"
          sudo patchelf --set-rpath '$ORIGIN' $libPath
        }
      shell: pwsh
    
    - name: Compile HoloPatcher
      if: ${{ (success() || failure()) && steps.holopatcher_deps.outputs.success == 'true' }}
      run: |
        $upxDir = $env:UPX_DIR
        Write-Host "Using UPX directory at '$upxDir'"
        $output = ""
        ./compile/compile_holopatcher.ps1 -noprompt -venv_name .venv_holopatcher_${{ matrix.os }}_${{ matrix.python-version }}_${{ matrix.architecture }} -upx_dir $upxDir 2>&1 | ForEach-Object {
          Write-Output $_.ToString()
          $output += $_.ToString() + "`n"
          if($_ -match 'ERROR:') {
            $errorLines += $_.ToString()
          }
        }
        $warningCount = 0
        $output -split "`n" | ForEach-Object {
            if ($_ -match 'WARNING: Library not found: could not resolve' -or
                $_ -match 'WARNING: Cannot find ' -or
                $_ -match 'WARNING: lib not found:' -or
                $_ -match 'WARNING: Tcl modules directory' -or
                $_ -match 'WARNING: Failed to upx strip') {
                $warningCount++
            }
        }
        if ($errorLines.Count -gt 0) {
          $errorLines | ForEach-Object { Write-Error $_ }
          Add-Content -Path $env:GITHUB_OUTPUT -Value "success=false"
          exit 1
        } elseif ($warningCount -ge 3) {
          Write-Output "Many 'library not found' warnings raised, pyinstaller was probably unsuccessful."
          Add-Content -Path $env:GITHUB_OUTPUT -Value "success=false"
          exit 1
        } else {
          Add-Content -Path $env:GITHUB_OUTPUT -Value "success=true"
        }
      shell: pwsh

    - name: HoloPatcher - Create Static Binary
      if: ${{ (success() || failure()) && runner.os == 'Disabled_Linux' && steps.holopatcher_deps.outputs.success == 'true' }}
      run: |
        ./install_python_venv.ps1 -noprompt -venv_name .venv_holopatcher_${{ matrix.os }}_${{ matrix.python-version }}_${{ matrix.architecture }}
        python -m pip install staticx
        staticx ./dist/HoloPatcher ./dist/HoloPatcher-static
        # Rename the static binary for clarity and consistency
        Write-Output "./dist/HoloPatcher-static  --> ./dist/HoloPatcher"
        Move-Item -LiteralPath ./dist/HoloPatcher-static -Destination ./dist/HoloPatcher -Force
      shell: pwsh

    - name: Install BatchPatcher dependencies
      if: ${{ success() || failure() }}
      id: batchpatcher_deps
      run: |  # known pyinstaller versions that work with upx compressions, not all are available on all python versions.
        try {
          ./install_python_venv.ps1 -noprompt -venv_name .venv_batchpatcher_${{ matrix.os }}_${{ matrix.python-version }}_${{ matrix.architecture }}
          python -m pip install --upgrade pip
          if ("${{ runner.os }}" -eq "Windows") {
            if ("${{ matrix.python-version }}" -eq "3.12") {
              pip install pyinstaller --prefer-binary -U
            } elseif ("${{ matrix.python-version }}" -eq "3.11") {
              pip install "pyinstaller==5.13.2" --prefer-binary
            } else {
              pip install "pyinstaller==5.4" --prefer-binary
            }
          } else {
            pip install pyinstaller -U --prefer-binary
          }
          $output = ""
          $errorLines = @()
          ./compile/deps_batchpatcher.ps1 -noprompt -venv_name .venv_batchpatcher_${{ matrix.os }}_${{ matrix.python-version }}_${{ matrix.architecture }} 2>&1 | ForEach-Object {
            Write-Output $_.ToString()
            $output += $_.ToString() + "`n"
            if($_ -match 'ERROR:') {
              $errorLines += $_.ToString()
            }
          }
          if ($errorLines.Count -gt 0) {
            $errorLines | ForEach-Object { Write-Error $_ }
            Add-Content -Path $env:GITHUB_OUTPUT -Value "success=false"
            exit 1
          } else {
            Add-Content -Path $env:GITHUB_OUTPUT -Value "success=true"
          }
        } catch {
          Add-Content -Path $env:GITHUB_OUTPUT -Value "success=false"
          exit 1
        }
      shell: pwsh

    - name: BatchPatcher - Adjust RPATH for shared libraries in the virtual environment
      if: ${{ (success() || failure()) && runner.os == 'Disabled_Linux' && steps.batchpatcher_deps.outputs.success == 'true' }}
      run: |
        ./install_python_venv.ps1 -noprompt -venv_name .venv_batchpatcher_${{ matrix.os }}_${{ matrix.python-version }}_${{ matrix.architecture }}
        # Ensure patchelf is installed
        sudo apt-get update && sudo apt-get install -y patchelf

        # Find the virtual environment's site-packages directory
        $venvPath = $env:VIRTUAL_ENV
        Write-Host "Virtual environment path: $venvPath"
        
        # Dynamically find the Python version directory inside the venv
        $pythonLibPath = Get-ChildItem -Path "$venvPath/lib" | Where-Object { $_.PSIsContainer } | Select-Object -First 1
        $sitePackagesPath = Join-Path -Path $pythonLibPath.FullName -ChildPath "site-packages"
        
        Write-Host "Site-packages path: $sitePackagesPath"

        # Use patchelf to adjust RPATH for all shared libraries in the virtual environment
        Get-ChildItem -Path $sitePackagesPath -Filter *.so -Recurse | ForEach-Object {
          $libPath = $_.FullName
          Write-Host "Patching $libPath"
          sudo patchelf --set-rpath '$ORIGIN' $libPath
        }
      shell: pwsh

    - name: Compile BatchPatcher
      if: ${{ (success() || failure()) && steps.batchpatcher_deps.outputs.success == 'true' }}
      run: |
        $upxDir = $env:UPX_DIR
        Write-Host "Using UPX directory at '$upxDir'"
        $output = ""
        ./compile/compile_batchpatcher.ps1 -noprompt -venv_name .venv_batchpatcher_${{ matrix.os }}_${{ matrix.python-version }}_${{ matrix.architecture }} -upx_dir $upxDir 2>&1 | ForEach-Object {
          Write-Output $_.ToString()
          $output += $_.ToString() + "`n"
          if($_ -match 'ERROR:') {
            $errorLines += $_.ToString()
          }
        }
        $warningCount = 0
        $output -split "`n" | ForEach-Object {
            if ($_ -match 'WARNING: Library not found: could not resolve' -or
                $_ -match 'WARNING: Cannot find ' -or
                $_ -match 'WARNING: lib not found:' -or
                $_ -match 'WARNING: Tcl modules directory' -or
                $_ -match 'WARNING: Failed to upx strip') {
                $warningCount++
            }
        }
        if ($errorLines.Count -gt 0) {
          $errorLines | ForEach-Object { Write-Error $_ }
          Add-Content -Path $env:GITHUB_OUTPUT -Value "success=false"
          exit 1
        } elseif ($warningCount -ge 3) {
          Write-Output "Many 'library not found' warnings raised, pyinstaller was probably unsuccessful."
          Add-Content -Path $env:GITHUB_OUTPUT -Value "success=false"
          exit 1
        } else {
          Add-Content -Path $env:GITHUB_OUTPUT -Value "success=true"
        }
      shell: pwsh

    - name: BatchPatcher - Create Static Binary
      if: ${{ (success() || failure()) && runner.os == 'Disabled_Linux' && steps.batchpatcher_deps.outputs.success == 'true' }}
      run: |
        ./install_python_venv.ps1 -noprompt -venv_name .venv_batchpatcher_${{ matrix.os }}_${{ matrix.python-version }}_${{ matrix.architecture }}
        python -m pip install staticx
        staticx ./dist/K_BatchPatcher ./dist/K_BatchPatcher-static
        # Rename the static binary for clarity and consistency
        Write-Output "./dist/K_BatchPatcher-static  --> ./dist/K_BatchPatcher"
        Move-Item -LiteralPath ./dist/K_BatchPatcher-static -Destination ./dist/K_BatchPatcher -Force
      shell: pwsh

    - name: Compile KotorDiff
      if: ${{ success() || failure() }}
      run: |
        $upxDir = $env:UPX_DIR
        Write-Host "Using UPX directory at '$upxDir'"
        ./install_python_venv.ps1 -noprompt -venv_name .venv_kotordiff_${{ matrix.os }}_${{ matrix.python-version }}_${{ matrix.architecture }}
        python -m pip install --upgrade pip
        if ("${{ runner.os }}" -eq "Windows") {
          if ("${{ matrix.python-version }}" -eq "3.12") {
            pip install "pyinstaller==5.13.2" --prefer-binary
          } elseif ("${{ matrix.python-version }}" -eq "3.11") {
            pip install "pyinstaller==5.13.2" --prefer-binary
          } else {
            pip install "pyinstaller==5.4" --prefer-binary
          }
        } else {
          pip install pyinstaller -U --prefer-binary
        }
        pip install -r Tools/KotorDiff/requirements.txt --prefer-binary
        $output = ""
        ./compile/compile_kotordiff.ps1 -noprompt -venv_name .venv_kotordiff_${{ matrix.os }}_${{ matrix.python-version }}_${{ matrix.architecture }} -upx_dir $upxDir 2>&1 | ForEach-Object {
          Write-Output $_.ToString()
          $output += $_.ToString() + "`n"
          if($_ -match 'ERROR:') {
            $errorLines += $_.ToString()
          }
        }
        $warningCount = 0
        $output -split "`n" | ForEach-Object {
            if ($_ -match 'WARNING: Library not found: could not resolve' -or
                $_ -match 'WARNING: Cannot find ' -or
                $_ -match 'WARNING: lib not found:' -or
                $_ -match 'WARNING: Tcl modules directory' -or
                $_ -match 'WARNING: Failed to upx strip') {
                $warningCount++
            }
        }
        if ($errorLines.Count -gt 0) {
          $errorLines | ForEach-Object { Write-Error $_ }
          Add-Content -Path $env:GITHUB_OUTPUT -Value "success=false"
          exit 1
        } elseif ($warningCount -ge 3) {
          Write-Output "Many 'library not found' warnings raised, pyinstaller was probably unsuccessful."
          Add-Content -Path $env:GITHUB_OUTPUT -Value "success=false"
          exit 1
        } else {
          Add-Content -Path $env:GITHUB_OUTPUT -Value "success=true"
        }
      shell: pwsh

    - name: KotorDiff - Create Static Binary
      if: ${{ (success() || failure()) && runner.os == 'Linux' }}
      run: |
        ./install_python_venv.ps1 -noprompt -venv_name .venv_kotordiff_${{ matrix.os }}_${{ matrix.python-version }}_${{ matrix.architecture }}
        python -m pip install staticx
        staticx ./dist/KotorDiff ./dist/KotorDiff-static
        # Rename the static binary for clarity and consistency
        Write-Output "./dist/KotorDiff-static  --> ./dist/KotorDiff"
        Move-Item -LiteralPath ./dist/KotorDiff-static -Destination ./dist/KotorDiff -Force
      shell: pwsh

    - name: Compile GUIDuplicator
      if: ${{ success() || failure() }}
      run: |
        $upxDir = $env:UPX_DIR
        Write-Host "Using UPX directory at '$upxDir'"
        ./install_python_venv.ps1 -noprompt -venv_name .venv_guiduplicator_${{ matrix.os }}_${{ matrix.python-version }}_${{ matrix.architecture }}
        python -m pip install --upgrade pip
        if ("${{ runner.os }}" -eq "Windows") {
          if ("${{ matrix.python-version }}" -eq "3.12") {
            pip install "pyinstaller==5.13.2" --prefer-binary
          } elseif ("${{ matrix.python-version }}" -eq "3.11") {
            pip install "pyinstaller==5.13.2" --prefer-binary
          } else {
            pip install "pyinstaller==5.4" --prefer-binary
          }
        } else {
          pip install pyinstaller -U --prefer-binary
        }
        pip install -r Tools/GuiDuplicator/requirements.txt --prefer-binary
        $output = ""
        ./compile/compile_gui_duplicator.ps1 -noprompt -venv_name .venv_guiduplicator_${{ matrix.os }}_${{ matrix.python-version }}_${{ matrix.architecture }} -upx_dir $upxDir 2>&1 | ForEach-Object {
          Write-Output $_.ToString()
          if($_ -match 'ERROR:') {
            $errorLines += $_.ToString()
          }
        }
        $warningCount = 0
        $output -split "`n" | ForEach-Object {
            if ($_ -match 'WARNING: Library not found: could not resolve' -or
                $_ -match 'WARNING: Cannot find ' -or
                $_ -match 'WARNING: lib not found:' -or
                $_ -match 'WARNING: Tcl modules directory' -or
                $_ -match 'WARNING: Failed to upx strip') {
                $warningCount++
            }
        }
        if ($errorLines.Count -gt 0) {
          $errorLines | ForEach-Object { Write-Error $_ }
          Add-Content -Path $env:GITHUB_OUTPUT -Value "success=false"
          exit 1
        } elseif ($warningCount -ge 3) {
          Write-Output "Many 'library not found' warnings raised, pyinstaller was probably unsuccessful."
          Add-Content -Path $env:GITHUB_OUTPUT -Value "success=false"
          exit 1
        } else {
          Add-Content -Path $env:GITHUB_OUTPUT -Value "success=true"
        }
      shell: pwsh

    - name: GUIDuplicator - Create Static Binary
      if: ${{ (success() || failure()) && runner.os == 'Linux' }}
      run: |
        ./install_python_venv.ps1 -noprompt -venv_name .venv_guiduplicator_${{ matrix.os }}_${{ matrix.python-version }}_${{ matrix.architecture }}
        python -m pip install staticx
        staticx ./dist/GuiDuplicator ./dist/GuiDuplicator-static
        # Rename the static binary for clarity and consistency
        Write-Output "./dist/GuiDuplicator-static  --> ./dist/GuiDuplicator"
        Move-Item -LiteralPath ./dist/GuiDuplicator-static -Destination ./dist/GuiDuplicator -Force
      shell: pwsh

    - name: Upload compiled binaries
      if: ${{ success() || failure() }}
      uses: actions/upload-artifact@v4
      with:
        name: publish_${{ matrix.os }}_${{ matrix.python-version }}_${{ matrix.architecture }}
        path: ./dist/**
        retention-days: 90

    - name: Install MinGW with GCC on Windows
      if: runner.os == 'Windows' && matrix.python-version == '3.13.0-alpha.4'
      run: |
        choco install mingw -y
        $mingwPath = Get-ChildItem -Path C:\, D:\, B:\ -Filter mingw64 -Recurse -ErrorAction SilentlyContinue -Directory | Select-Object -First 1 -ExpandProperty FullName
        if (-not $mingwPath) { throw "MinGW installation not found" }
        $binPath = Join-Path -Path $mingwPath -ChildPath "bin"
        echo "$binPath" | Out-File -FilePath $env:GITHUB_PATH -Encoding utf8 -Append
      shell: pwsh

    - name: Install development packages
      if: ${{ success() || failure() }}
      run: |
        ./install_python_venv.ps1 -noprompt -venv_name .venv_${{ matrix.os }}_${{ matrix.python-version }}_${{ matrix.architecture }}
        python -m pip install --upgrade pip
        if ($env:python_version -eq "3.7") {
          pip install -r requirements-dev-py37.txt --prefer-binary
        }
        else {
          pip install -r requirements-dev.txt --prefer-binary
        }
      shell: pwsh

    - name: Run all unittests/pytests
      if: ${{ success() || failure() }}
      run: |
        ./install_python_venv.ps1 -noprompt -venv_name .venv_${{ matrix.os }}_${{ matrix.python-version }}_${{ matrix.architecture }}
        python -m pytest tests -v -ra -o log_cli=true --capture=no --junitxml=pytest_report.xml --html=pytest_report.html --self-contained-html --tb=no --continue-on-collection-errors
      shell: pwsh
      continue-on-error: true

    - name: Upload Pytest Reports
      if: ${{ success() || failure() }}
      uses: actions/upload-artifact@v4
      with:
        name: pytest_report_${{ matrix.os }}_${{ matrix.python-version }}_${{ matrix.architecture }}
        path: |
          pytest_report.html
          pytest_report.xml
        retention-days: 90

  package:  # The goal of this job is to repackage by toolname, rather than all tools by os_pyversion_arch
    needs: build  # do not start this job until all 'build' jobs complete
    if: ${{ success() || failure() }}
    runs-on: ubuntu-latest
    outputs:
      filesToArchive: ${{ steps.set-matrix.outputs.matrixJson }}
    steps:
      - name: Download all artifacts
        uses: actions/download-artifact@v4
        with:
          path: published_workflow_builds/
          pattern: publish_*

      - name: Re-package artifacts by Python version and architecture
        shell: pwsh
        run: |
          $here_dirpath = (Get-Location)
          Write-Output "here: '$here_dirpath'"
          $packagedArtifactsPath = Join-Path -Path $here_dirpath -ChildPath "packaged_artifacts"
          New-Item -ItemType Directory -Force -Path $packagedArtifactsPath

          # Navigate to the directory with downloaded artifacts
          Set-Location -Path "published_workflow_builds"
          Get-ChildItem -Recurse -Path "." -Directory | ForEach-Object { Write-Output $_.FullName }

          $artifactNames = New-Object 'System.Collections.Generic.HashSet[string]'
          # Iterate through each os_pythonversion_arch folder.
          Get-ChildItem -Filter "publish_*" | ForEach-Object {
            $matrixPackagePath = $_.FullName
            Write-Output "Found matrix package '$matrixPackagePath'"
            $os, $pythonVersion, $architecture = $_.BaseName -replace '^publish_', '' -split '_'

            $shortOsName = $os
            if ($os -eq "ubuntu-20.04" -or $os -eq "ubuntu-22.04" -or $os -eq "ubuntu-latest") {
              $shortOsName = "Linux"
            } elseif ($os -eq "macos-11" -or $os -eq "macos-12" -or $os -eq "macos-latest") {
              $shortOsName = "Mac"
            } elseif ($os -eq "windows-2019" -or $os -eq "windows-2022" -or $os -eq "windows-latest") {
              $shortOsName = "Win"
            }

            # Iterate through each tool in the folder
            Get-ChildItem -Path $matrixPackagePath | ForEach-Object {
              $toolExePath = $_.FullName
              $toolFileName = $_.Name
              $fileBaseName = [IO.Path]::GetFileNameWithoutExtension($_.Name)
              $fileExtension = $_.Extension

              $outerArchiveName = "$fileBaseName`_$pythonVersion"
              $outerZipPath = Join-Path -Path $packagedArtifactsPath -ChildPath $outerArchiveName
              $osSpecificArchiveName = "$fileBaseName`_$shortOsName-$architecture"
              $osSpecificArchivePath = Join-Path -Path $outerZipPath -ChildPath $osSpecificArchiveName

              Write-Output "   ToolFileName: '$toolFileName'"
              Write-Output "   Tool original filepath: '$toolExePath'"
              Write-Output "outerArchiveName: '$outerArchiveName'"
              Write-Output " - osSpecificArchiveName: '$osSpecificArchiveName'"
              Write-Output "outerZipPath: '$outerZipPath'"
              Write-Output " - osSpecificArchivePath: '$osSpecificArchivePath'"

              New-Item -ItemType Directory -Force -Path $outerZipPath
              chmod 777 -R $toolExePath
              $toolExeParentDirPath = Split-Path -Parent $toolExePath
              Write-Output "Creating archive for '$toolFileName' at '$toolExeParentDirPath'..."

              Write-Output ("Push-Location to start in '$toolExeParentDirPath' (originally at '$(Get-Location)')")
              Push-Location -Path $toolExeParentDirPath
              # Archive the tool by os identifier.
              if ((-not $fileExtension) -or (-not $fileExtension.Trim()) -or ($fileExtension.ToLower().Trim() -eq ".app")) {
                $osSpecificArchivePath = "$osSpecificArchivePath.tar.gz"
                if (Test-Path $toolExePath -PathType Container -ErrorAction SilentlyContinue) {  # It's a directory
                  tar -czf "$osSpecificArchivePath" -C "$toolExePath" .
                } else {  # It's a file
                  tar -czf "$osSpecificArchivePath" -C "$toolExeParentDirPath" $toolFileName
                }
              } else {
                $osSpecificArchivePath = "$osSpecificArchivePath.zip"
                zip -r -9 "$osSpecificArchivePath" $toolFileName
              }
              Pop-Location
              Write-Output ("Pop-Location to return to $(Get-Location) (was pushed to '$toolExeParentDirPath')")

              Write-Output "Compressed archive saved to '$osSpecificArchivePath'"
              chmod 777 -R "$osSpecificArchivePath"

              $artifactNames.Add($outerArchiveName)
            }
          }

          # Save artifact names to a file
          $artifactNames | Out-File -FilePath "../artifact-names.txt" -Encoding UTF8

          Get-ChildItem -Force | ForEach-Object {
            $size = if ($_.PSIsContainer) { "N/A" } else { $_.Length }
            $attrs = $_.Attributes.ToString() -replace 'ReadOnly', 'RO' -replace 'Hidden', 'H' -replace 'System', 'S' -replace 'Archive', 'A' -replace 'Directory', 'D' -replace ', ', '|'
            [PSCustomObject]@{
                Name = $_.Name
                Size = $size
                Attributes = $attrs
            }
          } | Format-Table -AutoSize

          # Navigate back to the root of the workspace
          Set-Location -Path "../"

      - name: Generate matrix for uploading
        if: ${{ success() || failure() }}
        id: set-matrix
        shell: pwsh
        run: |
          $artifactNames = Get-Content 'artifact-names.txt' -ReadCount 0
      
          # Initialize an array to hold the artifact names directly
          $matrixArray = @()
      
          foreach ($name in $artifactNames) {
            if (-not [string]::IsNullOrEmpty($name)) {
              Write-Host "Processing artifact name: $name"
              # Trim the name and add directly to the array
              $matrixArray += $name.trim()
            }
          }
      
          # Convert the array directly to JSON
          $jsonMatrix = $matrixArray | ConvertTo-Json -Depth 5 -Compress

          # Use a single line of JSON for the matrix to avoid issues
          $singleLineJsonMatrix = $jsonMatrix -replace "`r", ""
          $singleLineJsonMatrix = $singleLineJsonMatrix -replace "`n", ""
          Write-Host "Matrix JSON:"
          Write-Host $singleLineJsonMatrix
      
          echo "matrixJson<<EOF" >> $env:GITHUB_OUTPUT
          echo $singleLineJsonMatrix >> $env:GITHUB_OUTPUT
          echo "EOF" >> $env:GITHUB_OUTPUT

      - name: Upload all repackages for next job
        if: ${{ success() || failure() }}
        uses: actions/upload-artifact@v4
        with:
          name: all_tool_dists_onearchive
          path: packaged_artifacts/**
          retention-days: 1  # only used for the next job.
          compression-level: 0

  upload:
    needs: package
    if: ${{ success() || failure() }}
    runs-on: ubuntu-latest
    strategy:
      fail-fast: false
      matrix:
        artifactb: ${{ fromJson(needs.package.outputs.filesToArchive) }}
    steps:
      - name: Download repackages from package job
        if: ${{ success() || failure() }}
        uses: actions/download-artifact@v4
        with:
          path: all_tool_dists_onearchive
          pattern: all_tool_dists*

      - name: Upload re-packaged artifact
        if: ${{ success() || failure() }}
        uses: actions/upload-artifact@v4
        with:
          name: ${{ matrix.artifactb }}
          path: all_tool_dists_onearchive/all_tool_dists_onearchive/${{ matrix.artifactb }}
          compression-level: 9
          if-no-files-found: error

  add-test-result-status-badges:
    needs: build  # do not start this job until all 'build' jobs complete
    if: ${{ success() || failure() }}
    runs-on: ubuntu-latest
    concurrency: 
      group: add-test-status-badges-${{ github.ref }}
      cancel-in-progress: true
    steps:
      - name: Checkout code
        uses: actions/checkout@v4

      - name: Download all artifacts
        uses: actions/download-artifact@v4
        with:
          path: all_pytest_reports
          pattern: pytest_report_*

      - name: Extract and update README with custom test status badges
        shell: pwsh
        run: |
          # Git configuration and commit
          git config --global user.name "GitHub Action"
          git config --global user.email "action@github.com"

          # Determine the branch that triggered the workflow
          $branchName = "${{ github.ref_name }}"
          $repository_owner = "${{ github.repository_owner }}"
          $repository = "${{ github.repository }}"
          $commitSHA = "${{ github.sha }}"

          $testsResultsPath = "tests/results"
          Remove-Item -Path $testsResultsPath -Recurse -Force -ErrorAction SilentlyContinue
          $testsResultsCommitPath = Join-Path -Path $testsResultsPath -ChildPath "$commitSHA"
          New-Item -ItemType Directory -Force -Path $testsResultsCommitPath -ErrorAction SilentlyContinue

          $OS_NAMES = '${{ env.OS_RUNNERS_JSON }}' | ConvertFrom-Json
          $PYTHON_VERSIONS = '${{ env.PYTHON_VERSIONS_JSON }}' | ConvertFrom-Json
          $ARCHITECTURES = '${{ env.ARCHITECTURES_JSON }}' | ConvertFrom-Json

          $artifact_reports_dir = "./all_pytest_reports"
          New-Item -ItemType Directory -Force -Path $artifact_reports_dir -ErrorAction SilentlyContinue
          Dir -Recurse $artifact_reports_dir | Get-Childitem
          Get-ChildItem $artifact_reports_dir | ForEach-Object {
            Write-Output "Moving $($_.FullName) to $testsResultsCommitPath..."
            Move-Item -LiteralPath $_.FullName -Destination $testsResultsCommitPath
          }
          Remove-Item -Path $artifact_reports_dir -Recurse -Force -ErrorAction SilentlyContinue

          git fetch origin $branchName
          git add $testsResultsPath --force
          git add $testsResultsCommitPath --force
          # Checking if there are newer commits on the remote branch than the commit that triggered the workflow
          if (git log "${{ github.sha }}"..origin/$branchName --oneline) {
              Write-Error "Newer commits are present on the remote branch, cannot update readme"
              exit 1
          }
          git commit -m "Add test results"
          git push --force-with-lease origin HEAD:${{ github.ref_name }}
          $commitSHA = git rev-parse HEAD

          $testResults = @{}

          Write-Output "Iterate through $testsResultsCommitPath"
          Get-ChildItem $testsResultsCommitPath -Recurse -Filter pytest_report.xml | ForEach-Object {
            [xml]$TestResultsXml = Get-Content $_.FullName
            $totalTests = [int]$TestResultsXml.testsuites.testsuite.tests
            $failedTests = [int]$TestResultsXml.testsuites.testsuite.failures
            $errors = [int]$TestResultsXml.testsuites.testsuite.errors
            $passedTests = $totalTests - $failedTests - $errors

            $resultFilePathHtml = $_.FullName -replace '\.xml$', '.html'
            $relHtmlFilePath = Resolve-Path -Path $resultFilePathHtml -Relative
            if ($relHtmlFilePath.StartsWith(".\") -or $relHtmlFilePath.StartsWith("./")) {
              $cleanRelHtmlFilePath = $relHtmlFilePath.Substring(2)
            } else {
              $cleanRelHtmlFilePath = $relHtmlFilePath
            }
            $DetailsURL = "https://htmlpreview.github.io/?https://github.com/$repository/blob/$commitSHA/$cleanRelHtmlFilePath"
            $key = $_.Directory.Name.Replace('pytest_report_', '').Replace('_', '-')
            Write-Host "KEY FOUND: '$key'"

            $testResults[$key] = @{
              Passed = $passedTests
              Failed = $failedTests + $errors
              Total  = $totalTests
              DetailsURL = $DetailsURL
            }
          }

          $ReadmePath = "./README.md"
          $ReadmeContent = Get-Content $ReadmePath -Raw

          $WindowsBadgeContent = ""
          $LinuxBadgeContent = ""
          $MacOSBadgeContent = ""

          $windowsBadgesStartPlaceholder = "<!-- WINDOWS-BADGES-START -->"
          $windowsBadgesEndPlaceholder = "<!-- WINDOWS-BADGES-END -->"
          $linuxBadgesStartPlaceholder = "<!-- LINUX-BADGES-START -->"
          $linuxBadgesEndPlaceholder = "<!-- LINUX-BADGES-END -->"
          $macosBadgesStartPlaceholder = "<!-- MACOS-BADGES-START -->"
          $macosBadgesEndPlaceholder = "<!-- MACOS-BADGES-END -->"

          function Replace-BadgeContent {
            param (
              [string]$readmeContent,
              [string]$badgeContent,
              [string]$startPlaceholder,
              [string]$endPlaceholder
            )

            $pattern = [regex]::Escape($startPlaceholder) + "(.|\n)*?" + [regex]::Escape($endPlaceholder)
            $replacement = $startPlaceholder + "`n" + $badgeContent + "`n" + $endPlaceholder
            return $readmeContent -replace $pattern, $replacement
          }

          foreach ($OS in $OS_NAMES) {
            foreach ($PYTHON_VERSION in $PYTHON_VERSIONS) {
              foreach ($ARCH in $ARCHITECTURES) {
                if ($OS -ne "windows-2019" -and $OS -ne "windows-2022" -and $OS -ne "windows-latest" -and $ARCH -eq "x86") {
                  continue  # no x86 support for unix.
                }
                $key = "$OS-$PYTHON_VERSION-$ARCH"
                $shortKey = "$PYTHON_VERSION-$ARCH"
                if ($testResults.ContainsKey($key)) {
                    $passedTests = $testResults[$key]['Passed']
                    $failedTests = $testResults[$key]['Failed']
                    $DetailsURL = $testResults[$key]['DetailsURL']
                    # Encode the label to replace spaces with underscores and URI-encode other special characters
                    $encodedKey = [System.Web.HttpUtility]::UrlEncode($shortKey.Replace(' ', '_').Replace('-', '--'))
                    $BadgeMarkdown = '[![' + $key + '](https://img.shields.io/badge/build-' + $encodedKey + '_Passing_' + $passedTests + '-brightgreen?style=plastic&logo=simple-icons&logoColor=%23FF5e34&label=' + $failedTests + '&labelColor=%23c71818&color=%232f991a)](' + $DetailsURL + ')'
                } else {
                    Write-Host "No test results for '$key', must have failed, generating 'Build Failed' badge..."
                    $encodedKey = [System.Web.HttpUtility]::UrlEncode($shortKey.Replace(' ', '_').Replace('-', '--'))
                    $BadgeURLBuildFailed = "https://img.shields.io/badge/${encodedKey}_Build_Failed-lightgrey"
                    $DetailsURL = "https://github.com/$repository/actions/runs/${{ github.run_id }}"
                    $BadgeMarkdown = "[![$shortKey-Build_Failed]($BadgeURLBuildFailed)]($DetailsURL)"
                }

                switch ($OS) {
                    "windows-2019" { $WindowsBadgeContent += $BadgeMarkdown + "`n" }
                    "ubuntu-20.04" { $LinuxBadgeContent += $BadgeMarkdown + "`n" }
                    "macos-12" { $MacOSBadgeContent += $BadgeMarkdown + "`n" }
                }
              }
            }
          }

          $ReadmeContent = Replace-BadgeContent -readmeContent $ReadmeContent -badgeContent $WindowsBadgeContent.TrimEnd() -startPlaceholder $windowsBadgesStartPlaceholder -endPlaceholder $windowsBadgesEndPlaceholder
          $ReadmeContent = Replace-BadgeContent -readmeContent $ReadmeContent -badgeContent $LinuxBadgeContent.TrimEnd() -startPlaceholder $linuxBadgesStartPlaceholder -endPlaceholder $linuxBadgesEndPlaceholder
          $ReadmeContent = Replace-BadgeContent -readmeContent $ReadmeContent -badgeContent $MacOSBadgeContent.TrimEnd() -startPlaceholder $macosBadgesStartPlaceholder -endPlaceholder $macosBadgesEndPlaceholder

          Set-Content -Path $ReadmePath -Value $ReadmeContent
          git fetch origin $branchName
          git add $ReadmePath
          # Checking if there are newer commits on the remote branch than the commit that triggered the workflow
          if (git log "${{ github.sha }}"..origin/$branchName --oneline) {
              Write-Error "Newer commits are present on the remote branch, cannot update readme"
              exit 1
          }
          git commit -m "Update README.md status badges."
          git push --force-with-lease origin HEAD:${{ github.ref_name }}<|MERGE_RESOLUTION|>--- conflicted
+++ resolved
@@ -287,11 +287,7 @@
       shell: pwsh
 
     - name: Compile Holocron Toolset
-<<<<<<< HEAD
-      if: ${{ (success() || failure()) && (steps.toolset_deps.outputs.success == 'true' || runner.os == 'macOS') }}
-=======
       if: ${{ (success() || failure()) && steps.toolset_deps.outputs.success == 'true' || runner.os == 'macOS' }}
->>>>>>> 90e614ff
       run: |
         $upxDir = $env:UPX_DIR
         Write-Host "Using UPX directory at '$upxDir'"
