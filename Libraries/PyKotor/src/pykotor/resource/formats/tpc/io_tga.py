from __future__ import annotations

import struct

from enum import IntEnum
from typing import TYPE_CHECKING

from pykotor.common.stream import BinaryReader
from pykotor.resource.formats.tpc.tpc_data import TPC, TPCTextureFormat
from pykotor.resource.type import ResourceReader, ResourceWriter, autoclose

if TYPE_CHECKING:
    from pykotor.resource.type import SOURCE_TYPES, TARGET_TYPES


class _DataTypes(IntEnum):
    NO_IMAGE_DATA = 0
    UNCOMPRESSED_COLOR_MAPPED = 1
    UNCOMPRESSED_RGB = 2
    UNCOMPRESSED_BLACK_WHITE = 3
    RLE_COLOR_MAPPED = 9
    RLE_RGB = 10
    COMPRESSED_BLACK_WHITE = 11
    COMPRESSED_COLOR_MAPPED_A = 32
    COMPRESSED_COLOR_MAPPED_B = 33


class TPCTGAReader(ResourceReader):
    def __init__(
        self,
        source: SOURCE_TYPES,
        offset: int = 0,
        size: int = 0,
    ):
        super().__init__(source, offset, size)
        self._tpc: TPC | None = None

    def _read_color_map(
        self,
        length: int,
        depth: int,
    ) -> list[bytes]:
        color_map: list[bytes] = []
        bytes_per_entry = depth // 8

        for _ in range(length):
            entry: bytes = self._reader.read_bytes(bytes_per_entry)
            if bytes_per_entry == 3:  # RGB format, append alpha value
                entry += b"\xff"  # Append alpha value of 255
            color_map.append(entry)

        return color_map

    @staticmethod
    def _convert_grayscale_to_rgba(grayscale_value: int) -> list[int]:
        """Convert a grayscale value to RGBA."""
        return [grayscale_value, grayscale_value, grayscale_value, 255]

    def _process_rle_data(
        self,
        width: int,
        height: int,
        bits_per_pixel: int,
        color_map: list[bytes] | None = None,
        *,
        is_direct_rgb: bool = False,
    ) -> bytearray:
        """Process RLE compressed data."""
        data = bytearray()
        n = 0
        pixel: list[int]
        rgb_len = 3
        while self._reader.remaining():  # while n < width * height:
            packet = self._reader.read_uint8()
            count = (packet & 0b01111111) + 1
            is_raw_packet: bool = (packet >> 7) == 0
            # count = (packet & 0x7f) + 1
            # is_raw_packet = packet & 0x80
            n += count

            if is_raw_packet:
                for _ in range(count):
                    if is_direct_rgb:
                        b, g, r = (
                            self._reader.read_uint8(),
                            self._reader.read_uint8(),
                            self._reader.read_uint8(),
                        )
                        pixel = [r, g, b, self._reader.read_uint8()] if bits_per_pixel == 32 else [r, g, b, 255]
                    elif color_map:
                        index = self._reader.read_uint8()
                        color = list(color_map[index])
                        if len(color) == rgb_len:  # Check the length of the color map entry
                            color.append(255)  # Append alpha value 255
                        pixel = color
                    else:
                        pixel = self._convert_grayscale_to_rgba(self._reader.read_uint8())

                    data.extend(pixel)
            else:
                if is_direct_rgb:
                    b, g, r = (
                        self._reader.read_uint8(),
                        self._reader.read_uint8(),
                        self._reader.read_uint8(),
                    )
                    pixel = [r, g, b, self._reader.read_uint8()] if bits_per_pixel == 32 else [r, g, b, 255]
                elif color_map:
                    index = self._reader.read_uint8()
                    color = list(color_map[index])
                    if len(color) == rgb_len:  # Check the length of the color map entry
                        color.append(255)  # Append alpha value 255
                    pixel = color
                else:
                    pixel = self._convert_grayscale_to_rgba(self._reader.read_uint8())
                for _ in range(count):
                    data.extend(pixel)
            if n == width * height:
                break
        return data

    def _process_non_rle_color_mapped(
        self,
        width: int,
        height: int,
        color_map: list[bytes],
    ) -> bytearray:
        """Process non-RLE color-mapped data."""
        data = bytearray()
        for _ in range(width * height):
            index = self._reader.read_uint8()
            data.extend(color_map[index])
        return data

    @autoclose
    def load(
        self,
        auto_close: bool = True,
    ) -> TPC:
        """Loads image data from the reader into a TPC texture.

        Args:
        ----
            self: The loader object
            auto_close: Whether to close the reader after loading

        Returns:
        -------
            TPC: The loaded TPC texture

        Processing Logic:
        ----------------
            - Read header values from the reader
            - Check for uncompressed or RLE encoded RGB data
            - Load pixel data into rows or run lengths
            - Assemble pixel data into a single bytearray
            - Set the loaded data on the TPC texture.
        """
        self._tpc = TPC()

        id_length = self._reader.read_uint8()
        colormap_type = self._reader.read_uint8()
        datatype_code = self._reader.read_uint8()
        _colormap_origin = self._reader.read_uint16()
        colormap_length = self._reader.read_uint16()
        colormap_depth = self._reader.read_uint8()
        _x_origin = self._reader.read_uint16()
        _y_origin = self._reader.read_uint16()
        width = self._reader.read_uint16()
        height = self._reader.read_uint16()
        bits_per_pixel = self._reader.read_uint8()
        image_descriptor = self._reader.read_uint8()
        self._reader.skip(id_length)

        # Read the color map if necessary
        color_map = None
        if colormap_type and colormap_length:
            color_map = self._read_color_map(colormap_length, colormap_depth)

        y_flipped = bool(image_descriptor & 0b00100000)
        interleaving_id = (image_descriptor & 0b11000000) >> 6
        if interleaving_id:
            ValueError("The image data must not be interleaved.")

        data: bytearray = bytearray()
        if datatype_code == _DataTypes.UNCOMPRESSED_COLOR_MAPPED:
            if color_map is None:
                msg = "Expected color map not found for uncompressed color-mapped data"
                raise ValueError(msg)
            data = self._process_non_rle_color_mapped(width, height, color_map)
        elif datatype_code == _DataTypes.UNCOMPRESSED_RGB:
            self._reader.skip(colormap_length * colormap_depth // 8)

            if bits_per_pixel not in {24, 32}:
                ValueError("The image must store 24 or 32 bits per pixel.")

            pixel_rows: list[bytearray] = []
            for y in range(height):
                pixel_rows.append(bytearray())
                for _ in range(width):
                    b, g, r = (
                        self._reader.read_uint8(),
                        self._reader.read_uint8(),
                        self._reader.read_uint8(),
                    )
                    if bits_per_pixel == 32:
                        pixel_rows[y].extend([r, g, b, self._reader.read_uint8()])
                    else:
                        pixel_rows[y].extend([r, g, b])

            if y_flipped:
                for pixels in reversed(pixel_rows):
                    data.extend(pixels)
            else:
                for pixels in pixel_rows:
                    data.extend(pixels)
        elif datatype_code == _DataTypes.UNCOMPRESSED_BLACK_WHITE:
            data = bytearray()
            for _ in range(width * height):
                # Read the grayscale value (assuming 1 byte per pixel)
                gray_value = self._reader.read_uint8()

                # Convert grayscale to RGBA (R=G=B=gray_value, A=255)
                data.extend([gray_value, gray_value, gray_value, 255])
        elif datatype_code == _DataTypes.RLE_COLOR_MAPPED:
            if color_map is None:
                msg = "Expected color map not found for RLE color-mapped data"
                raise ValueError(msg)
            data = self._process_rle_data(width, height, bits_per_pixel, color_map=color_map)
        elif datatype_code == _DataTypes.RLE_RGB:
            data = self._process_rle_data(width, height, bits_per_pixel, is_direct_rgb=True)
        elif datatype_code == _DataTypes.COMPRESSED_BLACK_WHITE:
            data = self._process_rle_data(width, height, bits_per_pixel)
        elif datatype_code in {_DataTypes.COMPRESSED_COLOR_MAPPED_A, _DataTypes.COMPRESSED_COLOR_MAPPED_B}:
            if color_map is None:
                msg = "Expected color map not found for compressed color-mapped data"
                raise ValueError(msg)
            data = self._process_rle_data(width, height, bits_per_pixel, color_map=color_map)
        else:
            msg = "The image format is not currently supported."
            raise ValueError(msg)

        # Set the texture format based on the bits per pixel
        texture_format = TPCTextureFormat.RGBA if bits_per_pixel == 32 else TPCTextureFormat.RGB
        self._tpc.set_data(width, height, [bytes(data)], texture_format)

        return self._tpc


class TPCTGAWriter(ResourceWriter):
    def __init__(
        self,
        tpc: TPC,
        target: TARGET_TYPES,
    ):
        super().__init__(target)
        self._tpc: TPC = tpc

    @autoclose
    def write(
        self,
        auto_close: bool = True,
    ):
        """Writes the TPC texture to a BMP file.

        Args:
        ----
            self: The TPCWriter instance
            auto_close: Whether to close the underlying file stream (default True).

        Processing Logic:
        ----------------
            - Get width and height of texture from TPC instance
            - Write BMP file header
            - Write pixel data in RGB or RGBA format depending on TPC format.
        """
        width, height = self._tpc.dimensions()

        self._writer.write_uint8(0)  # id length
        self._writer.write_uint8(0)  # colormap_type
        self._writer.write_uint8(2)  # datatype_code
        self._writer.write_bytes(bytes(5))  # colormap_origin
        self._writer.write_uint16(0)  # colormap_length, colormap_depth
        self._writer.write_uint16(0)  # x,y origin
        self._writer.write_uint16(width)
        self._writer.write_uint16(height)

<<<<<<< HEAD
        if self._tpc.format() in {TPCTextureFormat.RGB or TPCTextureFormat.DXT1}:
=======
        if self._tpc.format() in {TPCTextureFormat.RGB, TPCTextureFormat.DXT1}:
>>>>>>> 7179f7f4
            self._writer.write_uint8(32)  # bits_per_pixel, image_descriptor
            self._writer.write_uint8(0)
            data: bytearray = self._tpc.convert(TPCTextureFormat.RGB, 0).data
            pixel_reader: BinaryReader = BinaryReader.from_bytes(data)
            for _ in range(len(data) // 3):
                r = pixel_reader.read_uint8()
                g = pixel_reader.read_uint8()
                b = pixel_reader.read_uint8()
                self._writer.write_bytes(struct.pack("BBBB", b, g, r, 255))
        else:
            self._writer.write_uint8(32)
            self._writer.write_uint8(0)
            width, height, data = self._tpc.convert(TPCTextureFormat.RGBA, 0)
            pixel_reader = BinaryReader.from_bytes(data)
            for _ in range(len(data) // 4):
                r = pixel_reader.read_uint8()
                g = pixel_reader.read_uint8()
                b = pixel_reader.read_uint8()
                a = pixel_reader.read_uint8()
                self._writer.write_bytes(struct.pack("BBBB", b, g, r, a))<|MERGE_RESOLUTION|>--- conflicted
+++ resolved
@@ -285,11 +285,7 @@
         self._writer.write_uint16(width)
         self._writer.write_uint16(height)
 
-<<<<<<< HEAD
-        if self._tpc.format() in {TPCTextureFormat.RGB or TPCTextureFormat.DXT1}:
-=======
         if self._tpc.format() in {TPCTextureFormat.RGB, TPCTextureFormat.DXT1}:
->>>>>>> 7179f7f4
             self._writer.write_uint8(32)  # bits_per_pixel, image_descriptor
             self._writer.write_uint8(0)
             data: bytearray = self._tpc.convert(TPCTextureFormat.RGB, 0).data
