"""This module handles classes related to reading, modifying and writing 2DA files."""
from __future__ import annotations

from contextlib import suppress
from copy import copy
from typing import TYPE_CHECKING, Any, Callable, TypeVar

from pykotor.resource.type import ResourceType

if TYPE_CHECKING:
    from enum import Enum

T = TypeVar("T")
class TwoDA:
    """Represents a 2DA file."""

    BINARY_TYPE = ResourceType.TwoDA

    def __init__(
        self,
        headers: list[str] | None = None,
    ):
        self._rows: list[dict[str, str]] = []
        self._headers: list[str] = [] if headers is None else headers  # for columns
        self._labels: list[str] = []  # for rows

    def __iter__(
        self,
    ):
        """Iterates through each row yielding a new linked TwoDARow instance."""
        for i, row in enumerate(self._rows):
            yield TwoDARow(self.get_label(i), row)

    def get_headers(
        self,
    ) -> list[str]:
        """Returns a copy of the set of column headers.

        Returns
        -------
            The column headers.
        """
        return copy(self._headers)

    def get_column(
        self,
        header: str,
    ) -> list[str]:
        """Returns every cell listed under the specified column header.

        Args:
        ----
            header: The column header.

        Raises:
        ------
            KeyError: If the specified column header does not exist.

        Returns:
        -------
            A list of cells.
        """
        if header not in self._headers:
            msg = f"The header '{header}' does not exist."
            raise KeyError(msg)

        return [self._rows[i][header] for i in range(self.get_height())]

    def add_column(
        self,
        header: str,
    ):
        """Adds a new column with the specified header and populates it with blank cells for each row.

        Args:
        ----
            header: The header for the new column.

        Raises:
        ------
            KeyError: If the specified column header already exists.
        """
        if header in self._headers:
            msg = f"The header '{header}' already exists."
            raise KeyError(msg)

        self._headers.append(header)
        for row in self._rows:
            row[header] = ""

    def remove_column(
        self,
        header: str,
    ):
        """Removes a column from the table with the specified column header.

        If no such column header exists it is ignored; no error is thrown.

        Args:
        ----
            header: The column header.
        """
        if header in self._headers:
            for row in self._rows:
                row.pop(header)

        self._headers.remove(header)

    def get_labels(
        self,
    ) -> list[str]:
        """Returns a copy of the set of row labels.

        Returns
        -------
            The column headers.
        """
        return copy(self._labels)

    def get_label(
        self,
        row_index: int,
    ) -> str:
        """Returns the row label for the given row.

        Args:
        ----
            row_index: The index of the row.

        Returns:
        -------
            Returns the row label.
        """
        return self._labels[row_index]

    def set_label(
        self,
        row_index: int,
        value: str,
    ):
        """Sets the row label at the given index.

        Args:
        ----
            row_index: The index of the row to change.
            value: The new row label.
        """
        self._labels[row_index] = value

    def get_row(
        self,
        row_index: int,
    ) -> TwoDARow:
        """Returns a TwoDARow instance which can update and retrieve the values of the cells for the specified row.

        Args:
        ----
            row_index: The row index.

        Raises:
        ------
            IndexError: If the specified row does not exist.

        Returns:
        -------
            A new TwoDARow instance.
        """
        return TwoDARow(self.get_label(row_index), self._rows[row_index])

    def find_row(
        self,
        row_label: str,
    ) -> TwoDARow | None:
        """Find a row in a 2D array by its label.

        Args:
        ----
            row_label: The label of the row to find

        Returns:
        -------
            row: The row object if found, else None

        Processing Logic:
        ----------------
            - Iterate through each row in the 2D array
            - Check if the row's label matches the given label
            - If a match is found, return the row
            - If no match is found after iterating all rows, return None.
        """
        return next((row for row in self if row.label() == row_label), None)

    def row_index(
        self,
        row: TwoDARow,
    ) -> int | None:
        """Returns the index of a row in a 2D array if found.

        Args:
        ----
            row: The row to search for in the 2D array.

        Returns:
        -------
            int | None: The index of the row if found, else None.

        Processing Logic:
        ----------------
            - Iterate through the 2D array and enumerate the rows.
            - Check if the current row equals the searching row.
            - If a match is found, return the index i.
            - If no match is found after full iteration, return None.
        """
        return next((i for i, searching in enumerate(self) if searching == row), None)

    def add_row(
        self,
        row_label: str | None = None,
        cells: dict[str, Any] | None = None,
    ) -> int:
        """Adds a new row to the end of the table.

        Headers specified in the cells parameter that do not exist in the table
        itself will be ignored, headers that are not specified in the cells parameter but do exist in the table will
        default to being blank. All cells are converted to strings before being added into the 2DA.

        Args:
        ----
            row_label: The row label. If None then the row label will be its index.
            cells: A dictionary representing the cells of the new row. A key is the header and value is the cell.

        Returns:
        -------
            The id of the new row.
        """
        self._rows.append({})
        self._labels.append(str(len(self._rows)) if row_label is None else row_label)

        if cells is None:
            cells = {}

        for header in cells:
            cells[header] = str(cells[header])

        for header in self._headers:
            self._rows[-1][header] = cells.get(header, "")

        return len(self._rows) - 1

    def copy_row(
        self,
        source_row: TwoDARow,
        row_label: str | None = None,
        override_cells: dict[str, Any] | None = None,
    ) -> int:
        """Adds a new row to the end of the table with the same values as the source row.

        Args:
        ----
            row_label: The row label. If None then the row label will be its index.
            cells: A dictionary representing the cells of the new row. A key is the header and value is the cell.

        Returns:
        -------
            The id of the new row.
        """
        source_index = self.row_index(source_row)

        self._rows.append({})
        self._labels.append(str(len(self._rows)) if row_label is None else row_label)

        if override_cells is None:
            override_cells = {}

        for header in override_cells:
            override_cells[header] = str(override_cells[header])

        for header in self._headers:
            self._rows[-1][header] = override_cells[header] if header in override_cells else self.get_cell(source_index, header)  # FIXME: source_index cannot be None

        return len(self._rows) - 1

    def get_cell(
        self,
        row_index: int,
        column: str,
    ) -> str:
        """Returns the value of the cell at the specified row under the specified column.

        Args:
        ----
            row_index: The row index.
            column: The column header.

        Raises:
        ------
            KeyError: If the specified column does not exist.
            IndexError: If the specified row does not exist.

        Returns:
        -------
            The cell value.
        """
        return self._rows[row_index][column]

    def set_cell(
        self,
        row_index: int,
        column: str,
        value: Any,
    ):
        """Sets the value of a cell at the specified row under the specified column. If the value is none, it will output a blank string.

        Args:
        ----
            row_index: The row index.
            column: The column header.
            value: The new value of the target cell.

        Raises:
        ------
            KeyError: If the specified column does not exist.
            IndexError: If the specified row does not exist.
        """
        value = "" if value is None else value
        self._rows[row_index][column] = str(value)

    def get_height(
        self,
    ) -> int:
        """Returns the number of rows in the table.

        Returns
        -------
            The number of rows.
        """
        return len(self._rows)

    def get_width(
        self,
    ) -> int:
        """Returns the number of columns in the table.

        Returns
        -------
            The number of columns.
        """
        return len(self._headers)

    def resize(
        self,
        row_count: int,
    ):
        """Sets the number of rows in the table.

        Use with caution; specifying a height less than the current height will result in a loss of data.

        Args:
        ----
            row_count: The number of rows to set.

        Raises:
        ------
            ValueError: If the height is negative.
        """
        if self.get_height() < 0:
            msg = "The height of the table cannot be negative."
            raise ValueError(msg)
        current_height = len(self._rows)

        if row_count < current_height:
            # trim the _rows list
            self._rows = self._rows[:row_count]
        else:
            # insert the new rows with each cell filled in blank
            for _ in range(row_count - current_height):
                self.add_row()

    def column_max(
        self,
        header: str,
    ) -> int:
        """Returns the highest numerical value underneath the specified column.

        Returns
        -------
            Highest numerical value underneath the column.
        """
        max_found = -1
        for cell in self.get_column(header):
            with suppress(ValueError):
                max_found = max(int(cell), max_found)

        return max_found + 1

    def label_max(
        self,
    ) -> int:
        """Finds the maximum label and returns the next integer.

        Args:
        ----
            self: The object containing labels.

        Returns:
        -------
            int: The next integer label.

        Processes labels:
        ----------------
            - Initialize max_found to -1
            - Iterate through labels
            - Try converting each label to int and update max_found
            - Return max_found + 1 to get the next integer label.
        """
        max_found = -1
        for label in self.get_labels():
            with suppress(ValueError):
                max_found = max(int(label), max_found)

        return max_found + 1

    def compare(self, other: TwoDA, log_func: Callable = print) -> bool:
        """Compares two TwoDA objects.

        Args:
        ----
            self: The first TwoDA object
            other: The second TwoDA object
            log_func: Function to log comparison results (default print)

        Returns:
        -------
            bool: True if the TwoDAs match, False otherwise

        Processing Logic:
        ----------------
            - Check for column header mismatches
            - Check for row mismatches
            - Check cell values for common rows
        """
        old_headers = set(self.get_headers())
        new_headers = set(other.get_headers())
        ret = True

        # Check for column header mismatches
        missing_headers: set[str] = old_headers - new_headers
        extra_headers: set[str] = new_headers - old_headers
        if missing_headers:
            log_func(f"Missing headers in new TwoDA: {', '.join(missing_headers)}")
            ret = False
        if extra_headers:
            log_func(f"Extra headers in new TwoDA: {', '.join(extra_headers)}")
            ret = False
        if not ret:
            return False

        # Common headers
        common_headers: set[str] = old_headers.intersection(new_headers)

        # Check for row mismatches
        old_indices: set[int | None] = {self.row_index(row) for row in self}
        new_indices: set[int | None] = {other.row_index(row) for row in other}
        missing_rows: set[int | None] = old_indices - new_indices
        extra_rows: set[int | None] = new_indices - old_indices
        if missing_rows:
            log_func(f"Missing rows in new TwoDA: {', '.join(map(str, missing_rows))}")
            ret = False
        if extra_rows:
            log_func(f"Extra rows in new TwoDA: {', '.join(map(str, extra_rows))}")
            ret = False

        # Check cell values for common rows
        for index in old_indices.intersection(new_indices):
            if index is None:
                log_func("Row mismatch")
                return False
            old_row: TwoDARow = self.get_row(index)
            new_row: TwoDARow = other.get_row(index)
            for header in common_headers:
                old_value: str = old_row.get_string(header)
                new_value: str = new_row.get_string(header)
                if old_value != new_value:
                    log_func(f"Cell mismatch at RowIndex '{index}' Header '{header}': '{old_value}' --> '{new_value}'")
                    ret = False

        return ret


class TwoDARow:
    def __init__(
        self,
        row_label: str,
        row_data: dict[str, str],
    ):
        self._row_label: str = row_label
        self._data: dict[str, str] = row_data

    def __repr__(
        self,
    ):
        return f"{self.__class__.__name__}(row_label={self._row_label}, row_data={self._data})"

    def __eq__(self, other: TwoDARow):
        if isinstance(other, TwoDARow):
            return self._row_label == other._row_label and self._data == other._data
        return NotImplemented

    def label(
        self,
    ) -> str:
        """Returns the row label.

        Returns
        -------
            The label for the row.
        """
        return self._row_label

    def update_values(
        self,
        values: dict[str, str],
    ):
        """Updates cell values in the table.

        Args:
        ----
            values: dict[str, str]: A dictionary of column names and cell values

        Updates each cell value:
            - Loops through the values dictionary
            - Gets the column name and cell value
            - Calls set_string to update the cell with the value
            - Repeats for each key-value pair in values
        """
        for column, cell in values.items():
            self.set_string(column, cell)

    def get_string(
        self,
        header: str,
    ) -> str:
        """Returns the string value for the cell under the specified header.

        Args:
        ----
            header: The column header for the cell.

        Raises:
        ------
            KeyError: If the specified header does not exist.

        Returns:
        -------
            The cell value.
        """
        if header not in self._data:
            msg = f"The header '{header}' does not exist."
            raise KeyError(msg)
        return self._data[header]

    def get_integer(
        self,
        header: str,
        default: int | T = None,
    ) -> int | T:
        """Returns the integer value for the cell under the specified header. If the value of the cell is an invalid integer then a default value is used instead.

        Args:
        ----
            header: The column header for the cell.
            default: The default value.

        Raises:
        ------
            KeyError: If the specified header does not exist.

        Returns:
        -------
            The cell value as an integer or a default value.
        """
        if header not in self._data:
            msg = f"The header '{header}' does not exist."
            raise KeyError(msg)

        value: int | T = default
        with suppress(ValueError):  # FIXME: this should not be suppressed
            cell = self._data[header]
            return int(cell, 16) if cell.startswith("0x") else int(cell)
        return value

    def get_float(
        self,
        header: str,
        default: int | T = None,
    ) -> float | T:
        """Returns the float value for the cell under the specified header. If the value of the cell is an invalid float then a default value is used instead.

        Args:
        ----
            header: The column header for the cell.
            default: The default value.

        Raises:
        ------
            KeyError: If the specified header does not exist.

        Returns:
        -------
            The cell value as a float or default value.
        """
        if header not in self._data:
            msg = f"The header '{header}' does not exist."
            raise KeyError(msg)

        with suppress(ValueError):  # FIXME: this should not be suppressed
            cell = self._data[header]
            return float(cell)
        return default

    def get_enum(
        self,
        header: str,
        enum_type: type[Enum],
        default: Enum | T = None,
    ) -> Enum | T:
        """Returns the enum value for the cell under the specified header.

        Args:
        ----
            header: The column header for the cell.
            enum_type: The enum class to try parse the cell value with.
            default: The default value.

        Raises:
        ------
            KeyError: If the specified header does not exist.

        Returns:
        -------
            The cell value as a enum or default value.
        """
        if header not in self._data:
            msg = f"The header '{header}' does not exist."
            raise KeyError(msg)

        value: Enum | T = default
<<<<<<< HEAD
        if enum_type(self._data[header]) != "":
=======
        if enum_type(self._data[header]):
>>>>>>> 9e583603
            value = enum_type(self._data[header])
        return value

    def set_string(
        self,
        header: str,
        value: str | None,
    ):
        """Sets the value of a cell under the specified header. If the value is None it will default to a empty string.

        Args:
        ----
            header: The column header for the cell.
            value: The new cell value.

        Raises:
        ------
            KeyError: If the specified header does not exist.
        """
        self._set_value(header, value)

    def set_integer(
        self,
        header: str,
        value: int | None,
    ):
        """Sets the value of a cell under the specified header, converting the integer into a string. If the value is None it will default to a empty string.

        Args:
        ----
            header: The column header for the cell.
            value: The new cell value.

        Raises:
        ------
            KeyError: If the specified header does not exist.
        """
        self._set_value(header, value)

    def set_float(
        self,
        header: str,
        value: float | None,
    ):
        """Sets the value of a cell under the specified header, converting the float into a string. If the value is None it will default to a empty string.

        Args:
        ----
            header: The column header for the cell.
            value: The new cell value.

        Raises:
        ------
            KeyError: If the specified header does not exist.
        """
        self._set_value(header, value)

    def set_enum(
        self,
        header: str,
        value: Enum | None,
    ):
        """Sets the value of a cell under the specified header, converting the enum into a string. If the value is None it will default to a empty string.

        Args:
        ----
            header: The column header for the cell.
            value: The new cell value.

        Raises:
        ------
            KeyError: If the specified header does not exist.
        """
        self._set_value(header, value.value if value is not None else None)

    def _set_value(self, header: str, value: Enum | float | str | None):
        if header not in self._data:
            msg = f"The header '{header}' does not exist."
            raise KeyError(msg)
        value_str = "" if value is None else str(value)
        self._data[header] = value_str<|MERGE_RESOLUTION|>--- conflicted
+++ resolved
@@ -645,11 +645,7 @@
             raise KeyError(msg)
 
         value: Enum | T = default
-<<<<<<< HEAD
-        if enum_type(self._data[header]) != "":
-=======
         if enum_type(self._data[header]):
->>>>>>> 9e583603
             value = enum_type(self._data[header])
         return value
 
