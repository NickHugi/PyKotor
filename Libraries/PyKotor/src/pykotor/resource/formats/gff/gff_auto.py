from __future__ import annotations

from typing import TYPE_CHECKING

from pykotor.common.stream import BinaryReader
from pykotor.resource.formats.gff.gff_data import GFFContent
from pykotor.resource.formats.gff.io_gff import GFFBinaryReader, GFFBinaryWriter
from pykotor.resource.formats.gff.io_gff_json import GFFJSONReader, GFFJSONWriter
from pykotor.resource.formats.gff.io_gff_xml import GFFXMLReader, GFFXMLWriter
from pykotor.resource.type import ResourceType

if TYPE_CHECKING:
    from pykotor.resource.formats.gff.gff_data import GFF
    from pykotor.resource.type import SOURCE_TYPES, TARGET_TYPES


def detect_gff(
    source: SOURCE_TYPES,
    offset: int = 0,
) -> ResourceType:
    """Returns what format the GFF data is believed to be in.

    This function performs a basic check and does not guarantee accuracy of the result or integrity of the data.

    Args:
    ----
        source: Source of the GFF data.
        offset: Offset into the data.

    Raises:
    ------
        FileNotFoundError: If the file could not be found.
        IsADirectoryError: If the specified path is a directory (Unix-like systems only).
        PermissionError: If the file could not be accessed.

    Returns:
    -------
        The format of the GFF data.
    """

    def check(
        first4: str,
    ) -> ResourceType:
        if any(x.value == first4 for x in GFFContent):
            return ResourceType.GFF
        if "<" in first4:  # sourcery skip: assign-if-exp, reintroduce-else
            return ResourceType.GFF_XML
        if "{" in first4:
            return ResourceType.GFF_JSON
        # if "," in first4:
        #    return ResourceType.GFF_CSV
        return ResourceType.INVALID

    file_format: ResourceType
    try:
        with BinaryReader.from_auto(source, offset) as reader:
            file_format = check(reader.read_string(4))
    except (FileNotFoundError, PermissionError, IsADirectoryError):
        raise
    except OSError:
        file_format = ResourceType.INVALID

    return file_format


def read_gff(
    source: SOURCE_TYPES,
    offset: int = 0,
    size: int | None = None,
    file_format: ResourceType | None = None,
) -> GFF:  # sourcery skip: hoist-statement-from-if, reintroduce-else
    """Returns an GFF instance from the source.

    The file format (GFF or GFF_XML) is automatically determined before parsing the data.

    Args:
    ----
        source: The source of the data.
        offset: The byte offset of the file inside the data.
        size: Number of bytes to allowed to read from the stream. If not specified, uses the whole stream.
        file_format: The file format to use (ResourceType.GFF or ResourceType.GFF_XML or ResourceType.GFF_JSON). If not specified, it will be detected automatically.

    Raises:
    ------
        FileNotFoundError: If the file could not be found.
        IsADirectoryError: If the specified path is a directory (Unix-like systems only).
        PermissionError: If the file could not be accessed.
        ValueError: If the file was corrupted or the format could not be determined.

    Returns:
    -------
        A GFF instance.
    """
<<<<<<< HEAD
    file_format: ResourceType = detect_gff(source, offset)
=======
    if file_format is None:
        file_format = detect_gff(source, offset)
>>>>>>> a334711b

    if file_format is ResourceType.GFF:
        return GFFBinaryReader(source, offset, size or 0).load()
    if file_format is ResourceType.GFF_XML:
        return GFFXMLReader(source, offset, size or 0).load()
    if file_format is ResourceType.GFF_JSON:
        return GFFJSONReader(source, offset, size or 0).load()

    msg = "Failed to determine the format of the GFF file."
    # if file_format is ResourceType.INVALID:
    raise ValueError(msg)


def write_gff(
    gff: GFF,
    target: TARGET_TYPES,
    file_format: ResourceType = ResourceType.GFF,
):
    """Writes the GFF data to the target location with the specified format (GFF or GFF_XML).

    Args:
    ----
        gff: The GFF file being written.
        target: The location to write the data to.
        file_format: The file format.

    Raises:
    ------
        IsADirectoryError: If the specified path is a directory (Unix-like systems only).
        PermissionError: If the file could not be written to the specified destination.
        ValueError: If the specified format was unsupported.
    """
    if file_format.is_gff():
        GFFBinaryWriter(gff, target).write()
    elif (
        file_format.name.endswith("_XML")
        and file_format.is_gff()
        and file_format.target_type().is_gff()
    ):
        GFFXMLWriter(gff, target).write()
    elif (
        file_format.name.endswith("_JSON")
        and file_format.is_gff()
        and file_format.target_type().is_gff()
    ):
        GFFJSONWriter(gff, target).write()
    else:
        msg = "Unsupported format specified; use GFF, GFF_XML, or GFF_JSON."
        raise ValueError(msg)


def bytes_gff(
    gff: GFF,
    file_format: ResourceType = ResourceType.GFF,
) -> bytes:
    """Returns the GFF data in the specified format (GFF or GFF_XML) as a bytes object.

    This is a convenience method that wraps the write_gff() and read_gff() methods.

    Args:
    ----
        gff: GFF: The target GFF.
        file_format: The file format.

    Raises:
    ------
        ValueError: If the specified format was unsupported.

    Returns:
    -------
        The GFF data.
    """
    data = bytearray()
    write_gff(gff, data, file_format)
    return bytes(data)<|MERGE_RESOLUTION|>--- conflicted
+++ resolved
@@ -91,12 +91,8 @@
     -------
         A GFF instance.
     """
-<<<<<<< HEAD
-    file_format: ResourceType = detect_gff(source, offset)
-=======
     if file_format is None:
         file_format = detect_gff(source, offset)
->>>>>>> a334711b
 
     if file_format is ResourceType.GFF:
         return GFFBinaryReader(source, offset, size or 0).load()
