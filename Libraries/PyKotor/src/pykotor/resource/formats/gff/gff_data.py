from __future__ import annotations

import math
import os
<<<<<<< HEAD
from abc import abstractmethod
from copy import copy, deepcopy
from enum import Enum, IntEnum
from itertools import chain
from typing import TYPE_CHECKING, Any, Callable, ClassVar, Iterable, TypeVar
=======

from copy import copy, deepcopy
from enum import Enum, IntEnum
from typing import TYPE_CHECKING, Any, ClassVar, TypeVar
>>>>>>> ccd55650

from pykotor.common.geometry import Vector3, Vector4
from pykotor.common.language import LocalizedString
from pykotor.common.misc import ResRef
from pykotor.resource.type import ResourceType
from utility.string import compare_and_format, format_text
from utility.system.path import PureWindowsPath

if TYPE_CHECKING:
    from collections.abc import Callable, Generator, Iterator

T = TypeVar("T")
U = TypeVar("U")


class GFFContent(Enum):
    """The different resources that the GFF can represent."""

    GFF = "GFF "
    IFO = "IFO "
    ARE = "ARE "
    GIT = "GIT "
    UTC = "UTC "
    UTD = "UTD "
    UTE = "UTE "
    UTI = "UTI "
    UTP = "UTP "
    UTS = "UTS "
    UTM = "UTM "
    UTT = "UTT "
    UTW = "UTW "
    DLG = "DLG "
    JRL = "JRL "
    FAC = "FAC "
    ITP = "ITP "
    BIC = "BIC "
    GUI = "GUI "
    PTH = "PTH "
    NFO = "NFO "  # savenfo.res
    PT = "PT  "  # partytable.res
    GVT = "GVT "  # GLOBALVARS.res
    INV = "INV "  # inventory in SAVEGAME.res

    @classmethod
    def has_value(
        cls,
        value,
    ):
        if isinstance(value, GFFContent):
            value = value.value
        elif not isinstance(value, str):
            raise NotImplementedError(value)
        return any(gff_content.value == value.upper() for gff_content in cls)

    @classmethod
    def get_valid_types(cls) -> set[str]:
        return {x.name for x in cls}

    @classmethod
    def from_res(cls, resname: str) -> GFFContent | None:
        lower_resname = resname.lower()
        gff_content = None
        if lower_resname == "savenfo":
            gff_content = GFFContent.NFO
        elif lower_resname == "partytable":
            gff_content = GFFContent.PT
        elif lower_resname == "globalvars":
            gff_content = GFFContent.GVT
        elif lower_resname == "inventory":
            gff_content = GFFContent.INV
        return gff_content


class GFFFieldType(IntEnum):
    """The different types of fields based off what kind of data it stores."""

    UInt8 = 0
    Int8 = 1
    UInt16 = 2
    Int16 = 3
    UInt32 = 4
    Int32 = 5
    UInt64 = 6
    Int64 = 7
    Single = 8
    Double = 9
    String = 10
    ResRef = 11
    LocalizedString = 12
    Binary = 13
    Struct = 14
    List = 15
    Vector4 = 16
    Vector3 = 17

    def return_type(
        self,
    ) -> type[int | str | ResRef | Vector3 | Vector4 | LocalizedString | GFFStruct | GFFList | bytes | float]:
        if self in {
            GFFFieldType.UInt8,
            GFFFieldType.UInt16,
            GFFFieldType.UInt32,
            GFFFieldType.UInt64,
            GFFFieldType.Int8,
            GFFFieldType.Int16,
            GFFFieldType.Int32,
            GFFFieldType.Int64,
        }:
            return int
        if self == GFFFieldType.String:
            return str
        if self == GFFFieldType.ResRef:
            return ResRef
        if self == GFFFieldType.Vector3:
            return Vector3
        if self == GFFFieldType.Vector4:
            return Vector4
        if self == GFFFieldType.LocalizedString:
            return LocalizedString
        if self == GFFFieldType.Struct:
            return GFFStruct
        if self == GFFFieldType.List:
            return GFFList
        if self == GFFFieldType.Binary:
            return bytes
        if self in {GFFFieldType.Double, GFFFieldType.Single}:
            return float
        raise ValueError(self)


class GFF:
    """Represents the data of a GFF file."""

    BINARY_TYPE: ResourceType = ResourceType.GFF

    def __init__(
        self,
        content: GFFContent = GFFContent.GFF,
    ):
        self.content: GFFContent = content
        self.root: GFFStruct = GFFStruct(-1)

    def print_tree(
        self,
        root: GFFStruct | None = None,
        indent: int = 0,
        column_len: int = 40,
    ):
        if root is None:
            root = self.root

        for label, field_type, value in root:
            length_or_id: int = -2
            gff_struct: GFFStruct = value
            gff_list: GFFList = value
            if field_type is GFFFieldType.Struct:
                length_or_id = gff_struct.struct_id
            if field_type is GFFFieldType.List:
                length_or_id = len(gff_list)

            print(("  " * indent + label).ljust(column_len), " ", length_or_id)

            if field_type is GFFFieldType.Struct:
                self.print_tree(value, indent + 1)
            if field_type is GFFFieldType.List:
                for i, gff_struct in enumerate(value):
                    print(
                        f'  {"  " * indent}[Struct {i}]'.ljust(column_len),
                        " ",
                        gff_struct.struct_id,
                    )
                    self.print_tree(gff_struct, indent + 2)

    def compare(self, other_gff: GFF, log_func: Callable = print, path: PureWindowsPath | None = None, ignore_default_changes: bool = False) -> bool:
        """Compare two GFF objects.

        Args:
        ----
            self: The GFF object to compare from
            other_gff: The GFF object to compare to
            log_func: Function used to log comparison messages (default print)
            path: Optional path to write comparison report to

        Returns:
        -------
            bool: True if GFFs are identical, False otherwise

        Processing Logic:
        ----------------
            - Compare root nodes of both GFFs
            - Recursively compare child nodes
            - Log any differences found
            - Write comparison report to given path if provided
            - Return True if no differences found, False otherwise.
        """
        return self.root.compare(other_gff.root, log_func, path, ignore_default_changes)


class _GFFField:
    """Read-only data structure for items stored in GFFStruct."""

    INTEGER_TYPES: ClassVar[set[GFFFieldType]] = {
        GFFFieldType.Int8,
        GFFFieldType.UInt8,
        GFFFieldType.Int16,
        GFFFieldType.UInt16,
        GFFFieldType.Int32,
        GFFFieldType.UInt32,
        GFFFieldType.Int64,
        GFFFieldType.UInt64,
    }
    STRING_TYPES: ClassVar[set[GFFFieldType]] = {
        GFFFieldType.String,
        GFFFieldType.ResRef,
    }
    FLOAT_TYPES: ClassVar[set[GFFFieldType]] = {
        GFFFieldType.Single,
        GFFFieldType.Double,
    }

    def __init__(
        self,
        field_type: GFFFieldType,
        value: Any,
    ):
        self._field_type: GFFFieldType = field_type
        self._value: Any = value

    def field_type(
        self,
    ) -> GFFFieldType:
        """Returns the field type.

        Returns:
        -------
            The field's field_type.
        """
        return self._field_type

    def value(
        self,
    ) -> Any:
        """Returns the value.

        Returns:
        -------
            The field's value.
        """
        return self._value

class GFFStruct:
    """Stores a collection of GFFFields.

    Attributes:
    ----------
        struct_id: User defined id.
    """

    def __init__(
        self,
        struct_id: int = 0,
    ):
        self.struct_id: int = struct_id
        self._fields: dict[str, _GFFField] = {}

    def __len__(
        self,
    ) -> int:
        """Returns the number of fields."""
        return len(self._fields.values())

    def __iter__(
        self,
    ) -> Generator[tuple[str, GFFFieldType, Any], Any, None]:
        """Iterates through the stored fields yielding each field's (label, type, value)."""
        for label, field in self._fields.items():
            yield label, field.field_type(), field.value()

    def __getitem__(
        self,
        item: str,
    ) -> Any:
        """Returns the value of the specified field."""
        return self._fields[item].value() if isinstance(item, str) else NotImplemented

    def remove(
        self,
        label: str,
    ):
        """Removes the field with the specified label.

        Args:
        ----
            label: The field label.
        """
        if label in self._fields:
            self._fields.pop(label)

    def exists(
        self,
        label: str,
    ) -> bool:
        """Returns the type of the field with the specified label.

        Args:
        ----
            label: The field label.

        Returns:
        -------
            A GFFFieldType value.
        """
        return label in self._fields

    def compare(
        self,
        other_gff_struct: GFFStruct,
        log_func: Callable = print,
        current_path: PureWindowsPath | os.PathLike | str | None = None,
        ignore_default_changes=False,
    ) -> bool:
        """Recursively compares two GFFStructs.

        Functionally the same as __eq__, but will log/print comparison information as well

        Args:
        ----
            other_gff_struct: {GFFStruct}: GFFStruct to compare against
            log_func: {Callable}: Function to log differences. Defaults to print.
            current_path: {PureWindowsPath | os.PathLike | str | None}: Path of structure being compared

        Returns:
        -------
            bool: True if structures are the same, False otherwise

        Processing Logic:
        ----------------
            - Creates dictionaries of fields for each structure
            - Gets union of all field labels
            - Compares field types, values recursively for structs and lists
            - Logs any differences found
        """
        ignore_labels = {
            "KTInfoDate",
            "KTGameVerIndex",
            "KTInfoVersion",
            "EditorInfo",
        }
        def is_ignorable_value(v) -> bool:
            return not v or str(v) in {"0", "-1"}

        def is_ignorable_comparison(
            old_value,
            new_value,
        ) -> bool:
            return is_ignorable_value(old_value) and is_ignorable_value(new_value)

        is_same: bool = True
        current_path = PureWindowsPath(current_path or "GFFRoot")
        if len(self) != len(other_gff_struct) and not ignore_default_changes:  # sourcery skip: class-extract-method
            log_func()
            log_func(f"GFFStruct: number of fields have changed at '{current_path}': '{len(self)}' --> '{len(other_gff_struct)}'")
            is_same = False
        if self.struct_id != other_gff_struct.struct_id:
            log_func(f"Struct ID is different at '{current_path}': '{self.struct_id}' --> '{other_gff_struct.struct_id}'")
            is_same = False

        # Create dictionaries for both old and new structures
        old_dict: dict[str, tuple[GFFFieldType, Any]] = {label or f"gffstruct({idx})": (ftype, value) for idx, (label, ftype, value) in enumerate(self) if label not in ignore_labels}
        new_dict: dict[str, tuple[GFFFieldType, Any]] = {label or f"gffstruct({idx})": (ftype, value) for idx, (label, ftype, value) in enumerate(other_gff_struct) if label not in ignore_labels}

        # Union of labels from both old and new structures
        all_labels: set[str] = set(old_dict.keys()) | set(new_dict.keys())

        for label in all_labels:
            child_path: PureWindowsPath = current_path / str(label)
            old_ftype, old_value = old_dict.get(label, (None, None))
            new_ftype, new_value = new_dict.get(label, (None, None))

            if ignore_default_changes and is_ignorable_comparison(old_value, new_value):
                continue

            # Check for missing fields/values in either structure
            if old_ftype is None or old_value is None:
                if new_ftype is None:
                    msg = f"new_ftype shouldn't be None here. Relevance: old_ftype={old_ftype!r}, old_value={old_value!r}, new_value={new_value!r}"
                    raise RuntimeError(msg)
                log_func(f"Extra '{new_ftype.name}' field found at '{child_path}': {format_text(new_value)}")
                is_same = False
                continue
            if new_value is None or new_ftype is None:
                log_func(f"Missing '{old_ftype.name}' field at '{child_path}': {format_text(old_value)}")
                is_same = False
                continue

            # Check if field types have changed
            if old_ftype != new_ftype:
                log_func(f"Field type is different at '{child_path}': '{old_ftype.name}'-->'{new_ftype.name}'")
                is_same = False
                continue

            # Compare values depending on their types
            if old_ftype == GFFFieldType.Struct:
                assert isinstance(new_value, GFFStruct)
                cur_struct_this: GFFStruct = old_value
                if cur_struct_this.struct_id != new_value.struct_id:
                    log_func(f"Struct ID is different at '{child_path}': '{cur_struct_this.struct_id}'-->'{new_value.struct_id}'")
                    is_same = False

                if not cur_struct_this.compare(new_value, log_func, child_path, ignore_default_changes):
                    is_same = False
                    continue
            elif old_ftype == GFFFieldType.List:
                gff_list: GFFList = old_value
                if not gff_list.compare(new_value, log_func, child_path, ignore_default_changes=ignore_default_changes):
                    is_same = False
                    continue

            elif old_value != new_value:
                if (
                    isinstance(old_value, float)
                    and isinstance(new_value, float)
                    and math.isclose(old_value, new_value, rel_tol=1e-4, abs_tol=1e-4)
                ):
                    continue

                is_same = False
                if str(old_value) == str(new_value):
                    log_func(f"Field '{old_ftype.name}' is different at '{child_path}': String representations match, but have other properties that don't (such as a lang id difference).")
                    continue

                formatted_old_value, formatted_new_value = map(str, (old_value, new_value))
                newlines_in_old: int = formatted_old_value.count("\n")
                newlines_in_new: int = formatted_new_value.count("\n")

                if newlines_in_old > 1 or newlines_in_new > 1:
                    formatted_old_value, formatted_new_value = compare_and_format(formatted_old_value, formatted_new_value)
                    log_func(f"Field '{old_ftype.name}' is different at '{child_path}': {format_text(formatted_old_value)}<-vvv->{format_text(formatted_new_value)}")
                    continue

                if newlines_in_old == 1 or newlines_in_new == 1:
                    log_func(f"Field '{old_ftype.name}' is different at '{child_path}': {os.linesep}{formatted_old_value}{os.linesep}<-vvv->{os.linesep}{formatted_new_value}")
                    continue

                log_func(f"Field '{old_ftype.name}' is different at '{child_path}': {formatted_old_value} --> {formatted_new_value}")

        return is_same

    def what_type(
        self,
        label: str,
    ) -> GFFFieldType:
        return self._fields[label].field_type()

    def acquire(
        self,
        label: str,
        default: T,
        object_type: type[U | T] | tuple[type[U], ...] | None = None,
    ) -> T | U:
        """Gets the value from the specified field.

        Args:
        ----
            label: The field label.
            default: Default value to return if value does not match object_type.
            object_type: The type of the field value. If not specified it will match the default's type.

        Returns:
        -------
            The field value. If the field does not exist or the value type does not match the specified type then the default is returned instead.
        """
        value: T = default
        if object_type is None:
            object_type = type(default)
        if (
            self.exists(label)
            and object_type is not None
#           and isinstance(self[label], object_type)  # TODO: uncomment this and assert type after fixing all the call typings
        ):
            value = self[label]
        return value

    def value(
        self,
        label: str,
    ) -> Any:
        return self._fields[label].value()

    def set_uint8(
        self,
        label: str,
        value: int,
    ):
        """Sets the value and field type of the field with the specified label.

        Args:
        ----
            label: The field label.
            value: The new field value.
        """
        self._fields[label] = _GFFField(GFFFieldType.UInt8, value)

    def set_uint16(
        self,
        label: str,
        value: int,
    ):
        """Sets the value and field type of the field with the specified label.

        Args:
        ----
            label: The field label.
            value: The new field value.
        """
        self._fields[label] = _GFFField(GFFFieldType.UInt16, value)

    def set_uint32(
        self,
        label: str,
        value: int,
    ):
        """Sets the value and field type of the field with the specified label.

        Args:
        ----
            label: The field label.
            value: The new field value.
        """
        self._fields[label] = _GFFField(GFFFieldType.UInt32, value)

    def set_uint64(
        self,
        label: str,
        value: int,
    ):
        """Sets the value and field type of the field with the specified label.

        Args:
        ----
            label: The field label.
            value: The new field value.
        """
        self._fields[label] = _GFFField(GFFFieldType.UInt64, value)

    def set_int8(
        self,
        label: str,
        value: int,
    ):
        """Sets the value and field type of the field with the specified label.

        Args:
        ----
            label: The field label.
            value: The new field value.
        """
        self._fields[label] = _GFFField(GFFFieldType.Int8, value)

    def set_int16(
        self,
        label: str,
        value: int,
    ):
        """Sets the value and field type of the field with the specified label.

        Args:
        ----
            label: The field label.
            value: The new field value.
        """
        self._fields[label] = _GFFField(GFFFieldType.Int16, value)

    def set_int32(
        self,
        label: str,
        value: int,
    ):
        """Sets the value and field type of the field with the specified label.

        Args:
        ----
            label: The field label.
            value: The new field value.
        """
        self._fields[label] = _GFFField(GFFFieldType.Int32, value)

    def set_int64(
        self,
        label: str,
        value: int,
    ):
        """Sets the value and field type of the field with the specified label.

        Args:
        ----
            label: The field label.
            value: The new field value.
        """
        self._fields[label] = _GFFField(GFFFieldType.Int64, value)

    def set_single(
        self,
        label: str,
        value: float,
    ):
        """Sets the value and field type of the field with the specified label.

        Args:
        ----
            label: The field label.
            value: The new field value.
        """
        self._fields[label] = _GFFField(GFFFieldType.Single, value)

    def set_double(
        self,
        label: str,
        value: float,
    ):
        """Sets the value and field type of the field with the specified label.

        Args:
        ----
            label: The field label.
            value: The new field value.
        """
        self._fields[label] = _GFFField(GFFFieldType.Double, value)

    def set_resref(
        self,
        label: str,
        value: str | ResRef,
    ) -> None:
        """Sets the value and field type of the field with the specified label.

        Args:
        ----
            label: The field label.
            value: The new field value.
        """
        if isinstance(value, str):
            value = ResRef(value)
        self._fields[label] = _GFFField(GFFFieldType.ResRef, value)

    def set_string(
        self,
        label: str,
        value: str,
    ):
        """Sets the value and field type of the field with the specified label.

        Args:
        ----
            label: The field label.
            value: The new field value.
        """
        self._fields[label] = _GFFField(GFFFieldType.String, value)

    def set_locstring(
        self,
        label: str,
        value: LocalizedString,
    ):
        """Sets the value and field type of the field with the specified label.

        Args:
        ----
            label: The field label.
            value: The new field value.
        """
        self._fields[label] = _GFFField(GFFFieldType.LocalizedString, value)

    def set_binary(
        self,
        label: str,
        value: bytes,
    ):
        """Sets the value and field type of the field with the specified label.

        Args:
        ----
            label: The field label.
            value: The new field value.
        """
        self._fields[label] = _GFFField(GFFFieldType.Binary, value)

    def set_vector3(
        self,
        label: str,
        value: Vector3,
    ):
        """Sets the value and field type of the field with the specified label.

        Args:
        ----
            label: The field label.
            value: The new field value.
        """
        self._fields[label] = _GFFField(GFFFieldType.Vector3, value)

    def set_vector4(
        self,
        label: str,
        value: Vector4,
    ):
        """Sets the value and field type of the field with the specified label.

        Args:
        ----
            label: The field label.
            value: The new field value.
        """
        self._fields[label] = _GFFField(GFFFieldType.Vector4, value)

    def set_struct(
        self,
        label: str,
        value: GFFStruct,
    ) -> GFFStruct:
        """Sets the value and field type of the field with the specified label.

        Args:
        ----
            label: The field label.
            value: The new field value.

        Returns:
        -------
            The value that was passed to the method.
        """
        self._fields[label] = _GFFField(GFFFieldType.Struct, value)
        return value

    def set_list(
        self,
        label: str,
        value: GFFList,
    ) -> GFFList:
        """Sets the value and field type of the field with the specified label.

        Args:
        ----
            label: The field label.
            value: The new field value.

        Returns:
        -------
            The value that was passed to the method.
        """
        self._fields[label] = _GFFField(GFFFieldType.List, value)
        return value

    def get_uint8(
        self,
        label: str,
    ) -> int:
        """Returns the value of the field with the specified label.

        Args:
        ----
            label: The field label.

        Raises:
        ------
            TypeError: If the field type is not set to UInt8.

        Returns:
        -------
            The field value.
        """
        if self._fields[label].field_type() != GFFFieldType.UInt8:
            msg = "The specified field does not store a UInt8 value."
            raise TypeError(msg)
        return self._fields[label].value()

    def get_uint16(
        self,
        label: str,
    ) -> int:
        """Returns the value of the field with the specified label.

        Args:
        ----
            label: The field label.

        Raises:
        ------
            KeyError: If no field exists with the specified label.
            TypeError: If the field type is not set to UInt16.

        Returns:
        -------
            The field value.
        """
        if self._fields[label].field_type() != GFFFieldType.UInt16:
            msg = "The specified field does not store a UInt16 value."
            raise TypeError(msg)
        return self._fields[label].value()

    def get_uint32(
        self,
        label: str,
    ) -> int:
        """Returns the value of the field with the specified label.

        Args:
        ----
            label: The field label.

        Raises:
        ------
            KeyError: If no field exists with the specified label.
            TypeError: If the field type is not set to UInt32.

        Returns:
        -------
            The field value.
        """
        if self._fields[label].field_type() != GFFFieldType.UInt32:
            msg = "The specified field does not store a UInt32 value."
            raise TypeError(msg)
        return self._fields[label].value()

    def get_uint64(
        self,
        label: str,
    ) -> int:
        """Returns the value of the field with the specified label.

        Args:
        ----
            label: The field label.

        Raises:
        ------
            KeyError: If no field exists with the specified label.
            TypeError: If the field type is not set to UInt64.

        Returns:
        -------
            The field value.
        """
        if self._fields[label].field_type() != GFFFieldType.UInt64:
            msg = "The specified field does not store a UInt64 value."
            raise TypeError(msg)
        return self._fields[label].value()

    def get_int8(
        self,
        label: str,
    ) -> int:
        """Returns the value of the field with the specified label.

        Args:
        ----
            label: The field label.

        Raises:
        ------
            KeyError: If no field exists with the specified label.
            TypeError: If the field type is not set to Int8.

        Returns:
        -------
            The field value.
        """
        if self._fields[label].field_type() != GFFFieldType.Int8:
            msg = "The specified field does not store a Int8 value."
            raise TypeError(msg)
        return self._fields[label].value()

    def get_int16(
        self,
        label: str,
    ) -> int:
        """Returns the value of the field with the specified label.

        Args:
        ----
            label: The field label.

        Raises:
        ------
            KeyError: If no field exists with the specified label.
            TypeError: If the field type is not set to Int16.

        Returns:
        -------
            The field value.
        """
        if self._fields[label].field_type() != GFFFieldType.Int16:
            msg = "The specified field does not store a Int16 value."
            raise TypeError(msg)
        return self._fields[label].value()

    def get_int32(
        self,
        label: str,
    ) -> int:
        """Returns the value of the field with the specified label.

        Args:
        ----
            label: The field label.

        Raises:
        ------
            KeyError: If no field exists with the specified label.
            TypeError: If the field type is not set to Int32.

        Returns:
        -------
            The field value.
        """
        if self._fields[label].field_type() != GFFFieldType.Int32:
            msg = "The specified field does not store a Int32 value."
            raise TypeError(msg)
        return self._fields[label].value()

    def get_int64(
        self,
        label: str,
    ) -> int:
        """Returns the value of the field with the specified label.

        Args:
        ----
            label: The field label.

        Raises:
        ------
            KeyError: If no field exists with the specified label.
            TypeError: If the field type is not set to Int64.

        Returns:
        -------
            The field value.
        """
        if self._fields[label].field_type() != GFFFieldType.Int64:
            msg = "The specified field does not store a Int64 value."
            raise TypeError(msg)
        return self._fields[label].value()

    def get_single(
        self,
        label: str,
    ) -> float:
        """Returns the value of the field with the specified label.

        Args:
        ----
            label: The field label.

        Raises:
        ------
            KeyError: If no field exists with the specified label.
            TypeError: If the field type is not set to Single.

        Returns:
        -------
            The field value.
        """
        if self._fields[label].field_type() != GFFFieldType.Single:
            msg = "The specified field does not store a Single value."
            raise TypeError(msg)
        return self._fields[label].value()

    def get_double(
        self,
        label: str,
    ) -> float:
        """Returns the value of the field with the specified label.

        Args:
        ----
            label: The field label.

        Raises:
        ------
            KeyError: If no field exists with the specified label.
            TypeError: If the field type is not set to Double.

        Returns:
        -------
            The field value.
        """
        if self._fields[label].field_type() != GFFFieldType.Double:
            msg = "The specified field does not store a Double value."
            raise TypeError(msg)
        return self._fields[label].value()

    def get_resref(
        self,
        label: str,
    ) -> ResRef:
        """Returns a copy of the value from the field with the specified label.

        Args:
        ----
            label: The field label.

        Raises:
        ------
            KeyError: If no field exists with the specified label.
            TypeError: If the field type is not set to ResRef.

        Returns:
        -------
            A copy of the field value.
        """
        if self._fields[label].field_type() != GFFFieldType.ResRef:
            msg = "The specified field does not store a ResRef value."
            raise TypeError(msg)
        return deepcopy(self._fields[label].value())

    def get_string(
        self,
        label: str,
    ) -> str:
        """Returns the value of the field with the specified label.

        Args:
        ----
            label: The field label.

        Raises:
        ------
            KeyError: If no field exists with the specified label.
            TypeError: If the field type is not set to String.

        Returns:
        -------
            The field value.
        """
        if self._fields[label].field_type() != GFFFieldType.String:
            msg = "The specified field does not store a String value."
            raise TypeError(msg)
        return self._fields[label].value()

    def get_locstring(
        self,
        label: str,
    ) -> LocalizedString:
        """Returns a copy of the value from the field with the specified label.

        Args:
        ----
            label: The field label.

        Raises:
        ------
            KeyError: If no field exists with the specified label.
            TypeError: If the field type is not set to LocalizedString.

        Returns:
        -------
            A copy of the field value.
        """
        if self._fields[label].field_type() != GFFFieldType.LocalizedString:
            msg = "The specified field does not store a LocalizedString value."
            raise TypeError(msg)
        return self._fields[label].value()

    def get_vector3(
        self,
        label: str,
    ) -> Vector3:
        """Returns a copy of the value from the field with the specified label.

        Args:
        ----
            label: The field label.

        Raises:
        ------
            KeyError: If no field exists with the specified label.
            TypeError: If the field type is not set to Vector3.

        Returns:
        -------
            A copy of the field value.
        """
        if self._fields[label].field_type() != GFFFieldType.Vector3:
            msg = "The specified field does not store a Vector3 value."
            raise TypeError(msg)
        return copy(self._fields[label].value())

    def get_vector4(
        self,
        label: str,
    ) -> Vector4:
        """Returns a copy of the value from the field with the specified label.

        Args:
        ----
            label: The field label.

        Raises:
        ------
            KeyError: If no field exists with the specified label.
            TypeError: If the field type is not set to Vector4.

        Returns:
        -------
            A copy of the field value.
        """
        if self._fields[label].field_type() != GFFFieldType.Vector4:
            msg = "The specified field does not store a Vector4 value."
            raise TypeError(msg)
        return copy(self._fields[label].value())

    def get_binary(
        self,
        label: str,
    ) -> bytes:
        """Returns the value of the field with the specified label.

        Args:
        ----
            label: The field label.

        Raises:
        ------
            KeyError: If no field exists with the specified label.
            TypeError: If the field type is not set to Binary.

        Returns:
        -------
            The field value.
        """
        if self._fields[label].field_type() != GFFFieldType.Binary:
            msg = "The specified field does not store a Binary value."
            raise TypeError(msg)
        return self._fields[label].value()

    def get_struct(
        self,
        label: str,
    ) -> GFFStruct:
        """Returns a copy of the value from the field with the specified label.

        Args:
        ----
            label: The field label.

        Raises:
        ------
            KeyError: If no field exists with the specified label.
            TypeError: If the field type is not set to Struct.

        Returns:
        -------
            A copy of the field value.
        """
        if self._fields[label].field_type() != GFFFieldType.Struct:
            msg = "The specified field does not store a Struct value."
            raise TypeError(msg)
        return copy(self._fields[label].value())

    def get_list(
        self,
        label: str,
    ) -> GFFList:
        """Returns a copy of the value from the field with the specified label.

        Args:
        ----
            label: The field label.

        Raises:
        ------
            KeyError: If no field exists with the specified label.
            TypeError: If the field type is not set to List.

        Returns:
        -------
            A copy of the field value.
        """
        if self._fields[label].field_type() != GFFFieldType.List:
            msg = "The specified field does not store a List value."
            raise TypeError(msg)
        return copy(self._fields[label].value())

class GFFStructInterface(GFFStruct):

    @classmethod
    def _get_FIELDS(cls) -> dict[str, _GFFField]:
        return cls.FIELDS

    @classmethod
    def _get_K2_FIELDS(cls) -> dict[str, _GFFField]:
        return cls.K2_FIELDS

    def __init__(self, *args, **kwargs):
        super().__init__(*args, **kwargs)

    def __dir__(self) -> Iterable[str]:
        return chain(
            super().__dir__(),
            (
                label for label in {**type(self)._get_FIELDS(), **type(self)._get_K2_FIELDS()}
                if self.exists(label)
            ),
        )

    @classmethod
    def from_struct(cls, struct: GFFStruct):
        new_instance = cls.__new__(cls)
        super(cls, new_instance).__init__()
        new_instance._update_from_struct(struct)
        return new_instance

    def _update_from_struct(self, struct: GFFStruct):
        all_fields: dict[str, _GFFField] = {}
        all_fields.update(self._get_FIELDS())
        all_fields.update(self._get_K2_FIELDS())
        for label, field_type, value in struct:
            self._set_field_value(field_type, label, value)

    def __getattribute__(self, attr: str):
        if attr.startswith("_") or attr == "struct_id" or attr in GFFStruct.__dict__ or attr in type(self).__dict__:
            return super().__getattribute__(attr)
        all_fields: dict[str, _GFFField] = {}
        all_fields.update(type(self)._get_FIELDS())
        all_fields.update(type(self)._get_K2_FIELDS())
        if attr not in all_fields:
            msg = f"'{self.__class__.__name__}' object has no attribute '{attr}'"
            raise AttributeError(msg)
        gff_field: _GFFField = all_fields[attr]
        return super().acquire(
            attr,
            gff_field.value(),
            gff_field.field_type().return_type(),
        )

    def __setattr__(self, attr, value) -> None:
        if attr.startswith("_") or attr == "struct_id":
            super().__setattr__(attr, value)
            return
        all_fields: dict[str, _GFFField] = {}
        all_fields.update(type(self)._get_FIELDS())
        all_fields.update(type(self)._get_K2_FIELDS())
        field_type: GFFFieldType | None
        if attr not in all_fields:
            field_type = self.what_type(attr) if self.exists(attr) else None
        else:
            field_type = all_fields[attr].field_type()
        if field_type is None:
            msg = f"'{self.__class__.__name__}' object has no attribute '{attr}'"
            raise AttributeError(msg)
        #if not field_type:
        #    msg = f"'{self.__class__.__name__}' No field type defined for {attr}"
        #    raise TypeError(msg)
        self._set_field_value(field_type, attr, value)

    def _set_field_value(self, field_type, attr, value):
        if field_type == GFFFieldType.UInt8:
            super().set_uint8(attr, value)
        elif field_type == GFFFieldType.Int8:
            super().set_int8(attr, value)
        elif field_type == GFFFieldType.UInt16:
            super().set_uint16(attr, value)
        elif field_type == GFFFieldType.Int16:
            super().set_int16(attr, value)
        elif field_type == GFFFieldType.UInt32:
            super().set_uint32(attr, value)
        elif field_type == GFFFieldType.Int32:
            super().set_int32(attr, value)
        elif field_type == GFFFieldType.UInt64:
            super().set_uint64(attr, value)
        elif field_type == GFFFieldType.Int64:
            super().set_int64(attr, value)
        elif field_type == GFFFieldType.Single:
            super().set_single(attr, value)
        elif field_type == GFFFieldType.Double:
            super().set_double(attr, value)
        elif field_type == GFFFieldType.String:
            super().set_string(attr, value)
        elif field_type == GFFFieldType.ResRef:
            super().set_resref(attr, value)
        elif field_type == GFFFieldType.LocalizedString:
            super().set_locstring(attr, value)
        elif field_type == GFFFieldType.Binary:
            super().set_binary(attr, value)
        elif field_type == GFFFieldType.Struct:
            super().set_struct(attr, value)
        elif field_type == GFFFieldType.List:
            super().set_list(attr, value)
        elif field_type == GFFFieldType.Vector4:
            super().set_vector4(attr, value)
        elif field_type == GFFFieldType.Vector3:
            super().set_vector3(attr, value)
        else:
            msg = f"Unsupported field type for {attr}"
            raise TypeError(msg)

class GFFList:
    """A collection of GFFStructs."""

    def __init__(
        self,
    ):
        self._structs: list[GFFStruct] = []

    def __len__(
        self,
    ) -> int:
        """Returns the number of elements in _structs."""
        return len(self._structs)

    def __iter__(
        self,
    ) -> Iterator[GFFStruct]:
        """Iterates through _structs yielding each element."""
        yield from self._structs

    def __getitem__(
        self,
        item: int,
    ) -> GFFStruct:
        """Returns the struct at the specified index."""
        return self._structs[item] if isinstance(item, int) else NotImplemented

    def add(
        self,
        struct_id: int,
    ) -> GFFStruct:
        """Adds a new struct into the list.

        Args:
        ----
            struct_id: The StructID of the new struct.
        """
        new_struct = GFFStruct(struct_id)
        self._structs.append(new_struct)
        return new_struct

    def at(
        self,
        index: int,
    ) -> GFFStruct | None:
        """Returns the struct at the index if it exists, otherwise returns None.

        Args:
        ----
            index: The index of the desired struct.

        Returns:
        -------
            The corresponding GFFList or None.
        """
        return self._structs[index] if index < len(self._structs) else None

    def remove(
        self,
        index: int,
    ):
        """Removes the struct at the specified index.

        Args:
        ----
            index: The index of the desired struct.
        """
        self._structs.pop(index)

    def compare(
        self,
        other_gff_list: GFFList,
        log_func=print,
        current_path: PureWindowsPath | None = None,
        *,
        ignore_default_changes: bool = False,
    ) -> bool:
        """Compare two GFFLists recursively.

        Functionally the same as __eq__, but will also log/print the differences.

        Args:
        ----
            other_gff_list: GFFList - the GFF List to compare to
            log_func: the function to use for logging. Defaults to print.
            current_path: PureWindowsPath - Path being compared

        Returns:
        -------
            is_same_result: bool - Whether the lists are the same

        Processing Logic:
        ----------------
            - Compare list lengths and log differences
            - Create dictionaries to index lists for comparison
            - Detect unique items in each list and log differences
            - Compare common items and log structural differences.
        """
        current_path = current_path or PureWindowsPath("GFFList")
        is_same_result = True

        if len(self) != len(other_gff_list):
            log_func(f"GFFList counts have changed at '{current_path}': '{len(self)}' --> '{len(other_gff_list)}'")
            log_func()
            is_same_result = False

        # Use the indices in the original lists as keys
        old_dict = dict(enumerate(self))
        new_dict = dict(enumerate(other_gff_list))

        # Detect unique items in both lists
        unique_to_old = set(old_dict.keys()) - set(new_dict.keys())
        unique_to_new = set(new_dict.keys()) - set(old_dict.keys())

        for list_index in unique_to_old:
            struct = old_dict[list_index]
            log_func(f"Missing GFFStruct at '{current_path / str(list_index)}' with struct ID '{struct.struct_id}'")
            log_func("Contents of old struct:")
            for label, field_type, field_value in struct:
                log_func(field_type.name, f"{label}: {format_text(field_value)}")
            log_func()
            is_same_result = False

        for list_index in unique_to_new:
            struct = new_dict[list_index]
            log_func(f"Extra GFFStruct at '{current_path / str(list_index)}' with struct ID '{struct.struct_id}'")
            log_func("Contents of new struct:")
            for label, field_type, field_value in struct:
                log_func(field_type.name, f"{label}: {format_text(field_value)}")
            log_func()
            is_same_result = False

        # For items present in both lists
        common_items = old_dict.keys() & new_dict.keys()
        for list_index in common_items:
            old_child: GFFStruct = old_dict[list_index]
            new_child: GFFStruct = new_dict[list_index]
            if not old_child.compare(new_child, log_func, current_path / str(list_index), ignore_default_changes):
                is_same_result = False

        return is_same_result<|MERGE_RESOLUTION|>--- conflicted
+++ resolved
@@ -2,18 +2,11 @@
 
 import math
 import os
-<<<<<<< HEAD
-from abc import abstractmethod
+
 from copy import copy, deepcopy
 from enum import Enum, IntEnum
 from itertools import chain
 from typing import TYPE_CHECKING, Any, Callable, ClassVar, Iterable, TypeVar
-=======
-
-from copy import copy, deepcopy
-from enum import Enum, IntEnum
-from typing import TYPE_CHECKING, Any, ClassVar, TypeVar
->>>>>>> ccd55650
 
 from pykotor.common.geometry import Vector3, Vector4
 from pykotor.common.language import LocalizedString
