from __future__ import annotations

import math
import os
from abc import abstractmethod
from copy import copy, deepcopy
from enum import Enum, IntEnum
from itertools import chain
from typing import TYPE_CHECKING, Any, Callable, ClassVar, Iterable, TypeVar

from pykotor.common.geometry import Vector3, Vector4
from pykotor.common.language import LocalizedString
from pykotor.common.misc import ResRef
from pykotor.resource.type import ResourceType
from utility.string import compare_and_format, format_text
from utility.system.path import PureWindowsPath

if TYPE_CHECKING:
    from collections.abc import Generator, Iterator

T = TypeVar("T")
U = TypeVar("U")


class GFFContent(Enum):
    """The different resources that the GFF can represent."""

    GFF = "GFF "
    IFO = "IFO "
    ARE = "ARE "
    GIT = "GIT "
    UTC = "UTC "
    UTD = "UTD "
    UTE = "UTE "
    UTI = "UTI "
    UTP = "UTP "
    UTS = "UTS "
    UTM = "UTM "
    UTT = "UTT "
    UTW = "UTW "
    DLG = "DLG "
    JRL = "JRL "
    FAC = "FAC "
    ITP = "ITP "
    BIC = "BIC "
    GUI = "GUI "
    PTH = "PTH "
    NFO = "NFO "  # savenfo.res
    PT  = "PT  "  # partytable.res
    GVT = "GVT "  # GLOBALVARS.res

    @classmethod
    def has_value(
        cls,
        value,
    ):
        if isinstance(value, GFFContent):
            value = value.value
        elif not isinstance(value, str):
            raise NotImplementedError(value)
        return any(gff_content.value == value.upper() for gff_content in cls)

    @classmethod
    def get_valid_types(cls) -> set[str]:
        return {x.name for x in cls}


class GFFFieldType(IntEnum):
    """The different types of fields based off what kind of data it stores."""

    UInt8 = 0
    Int8 = 1
    UInt16 = 2
    Int16 = 3
    UInt32 = 4
    Int32 = 5
    UInt64 = 6
    Int64 = 7
    Single = 8
    Double = 9
    String = 10
    ResRef = 11
    LocalizedString = 12
    Binary = 13
    Struct = 14
    List = 15
    Vector4 = 16
    Vector3 = 17

    def return_type(
        self,
    ) -> type[int | str | ResRef | Vector3 | Vector4 | LocalizedString | GFFStruct | GFFList | bytes | float]:
        if self in {
            GFFFieldType.UInt8,
            GFFFieldType.UInt16,
            GFFFieldType.UInt32,
            GFFFieldType.UInt64,
            GFFFieldType.Int8,
            GFFFieldType.Int16,
            GFFFieldType.Int32,
            GFFFieldType.Int64,
        }:
            return int
        if self == GFFFieldType.String:
            return str
        if self == GFFFieldType.ResRef:
            return ResRef
        if self == GFFFieldType.Vector3:
            return Vector3
        if self == GFFFieldType.Vector4:
            return Vector4
        if self == GFFFieldType.LocalizedString:
            return LocalizedString
        if self == GFFFieldType.Struct:
            return GFFStruct
        if self == GFFFieldType.List:
            return GFFList
        if self == GFFFieldType.Binary:
            return bytes
        if self in {GFFFieldType.Double, GFFFieldType.Single}:
            return float
        raise ValueError(self)


class GFF:
    """Represents the data of a GFF file."""

    BINARY_TYPE: ResourceType = ResourceType.GFF

    def __init__(
        self,
        content: GFFContent = GFFContent.GFF,
    ):
        self.content: GFFContent = content
        self.root: GFFStruct = GFFStruct(-1)

    def print_tree(
        self,
        root: GFFStruct | None = None,
        indent: int = 0,
        column_len: int = 40,
    ):
        if root is None:
            root = self.root

        for label, field_type, value in root:
            length_or_id: int = -2
            gff_struct: GFFStruct = value
            gff_list: GFFList = value
            if field_type is GFFFieldType.Struct:
                length_or_id = gff_struct.struct_id
            if field_type is GFFFieldType.List:
                length_or_id = len(gff_list)

            print(("  " * indent + label).ljust(column_len), " ", length_or_id)

            if field_type is GFFFieldType.Struct:
                self.print_tree(value, indent + 1)
            if field_type is GFFFieldType.List:
                for i, gff_struct in enumerate(value):
                    print(
                        f'  {"  " * indent}[Struct {i}]'.ljust(column_len),
                        " ",
                        gff_struct.struct_id,
                    )
                    self.print_tree(gff_struct, indent + 2)

    def compare(self, other_gff: GFF, log_func: Callable = print, path: PureWindowsPath | None = None, ignore_default_changes: bool = False) -> bool:
        """Compare two GFF objects.

        Args:
        ----
            self: The GFF object to compare from
            other_gff: The GFF object to compare to
            log_func: Function used to log comparison messages (default print)
            path: Optional path to write comparison report to

        Returns:
        -------
            bool: True if GFFs are identical, False otherwise

        Processing Logic:
        ----------------
            - Compare root nodes of both GFFs
            - Recursively compare child nodes
            - Log any differences found
            - Write comparison report to given path if provided
            - Return True if no differences found, False otherwise.
        """
        return self.root.compare(other_gff.root, log_func, path, ignore_default_changes)



class _GFFField:
    """Read-only data structure for items stored in GFFStruct."""

    INTEGER_TYPES: ClassVar[set[GFFFieldType]] = {
        GFFFieldType.Int8,
        GFFFieldType.UInt8,
        GFFFieldType.Int16,
        GFFFieldType.UInt16,
        GFFFieldType.Int32,
        GFFFieldType.UInt32,
        GFFFieldType.Int64,
        GFFFieldType.UInt64,
    }
    STRING_TYPES: ClassVar[set[GFFFieldType]] = {
        GFFFieldType.String,
        GFFFieldType.ResRef,
    }
    FLOAT_TYPES: ClassVar[set[GFFFieldType]] = {
        GFFFieldType.Single,
        GFFFieldType.Double,
    }

    def __init__(
        self,
        field_type: GFFFieldType,
        value: Any,
    ):
        self._field_type: GFFFieldType = field_type
        self._value: Any = value

    def field_type(
        self,
    ) -> GFFFieldType:
        """Returns the field type.

        Returns
        -------
            The field's field_type.
        """
        return self._field_type

    def value(
        self,
    ) -> Any:
        """Returns the value.

        Returns
        -------
            The field's value.
        """
        return self._value

class GFFStruct:
    """Stores a collection of GFFFields.

    Attributes
    ----------
        struct_id: User defined id.
    """

    def __init__(
        self,
        struct_id: int = 0,
    ):
        self.struct_id: int = struct_id
        self._fields: dict[str, _GFFField] = {}

    def __len__(
        self,
    ) -> int:
        """Returns the number of fields."""
        return len(self._fields.values())

    def __iter__(
        self,
    ) -> Generator[tuple[str, GFFFieldType, Any], Any, None]:
        """Iterates through the stored fields yielding each field's (label, type, value)."""
        for label, field in self._fields.items():
            yield label, field.field_type(), field.value()

    def __getitem__(
        self,
        item: str,
    ) -> Any:
        """Returns the value of the specified field."""
        return self._fields[item].value() if isinstance(item, str) else NotImplemented

    def remove(
        self,
        label: str,
    ):
        """Removes the field with the specified label.

        Args:
        ----
            label: The field label.
        """
        if label in self._fields:
            self._fields.pop(label)

    def exists(
        self,
        label: str,
    ) -> bool:
        """Returns the type of the field with the specified label.

        Args:
        ----
            label: The field label.

        Returns:
        -------
            A GFFFieldType value.
        """
        return label in self._fields

    def compare(
        self,
        other_gff_struct: GFFStruct,
        log_func: Callable = print,
        current_path: PureWindowsPath | os.PathLike | str | None = None,
        ignore_default_changes=False,
    ) -> bool:
        """Recursively compares two GFFStructs.

        Functionally the same as __eq__, but will log/print comparison information as well

        Args:
        ----
            other_gff_struct: {GFFStruct}: GFFStruct to compare against
            log_func: {Callable}: Function to log differences. Defaults to print.
            current_path: {PureWindowsPath | os.PathLike | str | None}: Path of structure being compared

        Returns:
        -------
            bool: True if structures are the same, False otherwise

        Processing Logic:
        ----------------
            - Creates dictionaries of fields for each structure
            - Gets union of all field labels
            - Compares field types, values recursively for structs and lists
            - Logs any differences found
        """
        ignore_labels = {
            "KTInfoDate",
            "KTGameVerIndex",
            "KTInfoVersion",
            "EditorInfo",
        }
        def is_ignorable_value(v) -> bool:
            return not v or str(v) in {"0", "-1"}

        def is_ignorable_comparison(
            old_value,
            new_value,
        ) -> bool:
            return is_ignorable_value(old_value) and is_ignorable_value(new_value)

        is_same: bool = True
        current_path = PureWindowsPath(current_path or "GFFRoot")
        if len(self) != len(other_gff_struct) and not ignore_default_changes:  # sourcery skip: class-extract-method
            log_func()
            log_func(f"GFFStruct: number of fields have changed at '{current_path}': '{len(self)}' --> '{len(other_gff_struct)}'")
            is_same = False
        if self.struct_id != other_gff_struct.struct_id:
            log_func(f"Struct ID is different at '{current_path}': '{self.struct_id}' --> '{other_gff_struct.struct_id}'")
            is_same = False

        # Create dictionaries for both old and new structures
        old_dict: dict[str, tuple[GFFFieldType, Any]] = {label or f"gffstruct({idx})": (ftype, value) for idx, (label, ftype, value) in enumerate(self) if label not in ignore_labels}
        new_dict: dict[str, tuple[GFFFieldType, Any]] = {label or f"gffstruct({idx})": (ftype, value) for idx, (label, ftype, value) in enumerate(other_gff_struct) if label not in ignore_labels}

        # Union of labels from both old and new structures
        all_labels: set[str] = set(old_dict.keys()) | set(new_dict.keys())

        for label in all_labels:
            child_path: PureWindowsPath = current_path / str(label)
            old_ftype, old_value = old_dict.get(label, (None, None))
            new_ftype, new_value = new_dict.get(label, (None, None))

            if ignore_default_changes and is_ignorable_comparison(old_value, new_value):
                continue

            # Check for missing fields/values in either structure
            if old_ftype is None or old_value is None:
                if new_ftype is None:
                    msg = f"new_ftype shouldn't be None here. Relevance: old_ftype={old_ftype!r}, old_value={old_value!r}, new_value={new_value!r}"
                    raise RuntimeError(msg)
                log_func(f"Extra '{new_ftype.name}' field found at '{child_path}': {format_text(new_value)}" )
                is_same = False
                continue
            if new_value is None or new_ftype is None:
                log_func(f"Missing '{old_ftype.name}' field at '{child_path}': {format_text(old_value)}")
                is_same = False
                continue

            # Check if field types have changed
            if old_ftype != new_ftype:
                log_func(f"Field type is different at '{child_path}': '{old_ftype.name}'-->'{new_ftype.name}'")
                is_same = False
                continue

            # Compare values depending on their types
            if old_ftype == GFFFieldType.Struct:
                assert isinstance(new_value, GFFStruct)
                cur_struct_this: GFFStruct = old_value
                if cur_struct_this.struct_id != new_value.struct_id:
                    log_func(f"Struct ID is different at '{child_path}': '{cur_struct_this.struct_id}'-->'{new_value.struct_id}'")
                    is_same = False

                if not cur_struct_this.compare(new_value, log_func, child_path, ignore_default_changes):
                    is_same = False
                    continue
            elif old_ftype == GFFFieldType.List:
                gff_list: GFFList = old_value
                if not gff_list.compare(new_value, log_func, child_path, ignore_default_changes=ignore_default_changes):
                    is_same = False
                    continue

            elif old_value != new_value:
                if (
                    isinstance(old_value, float)
                    and isinstance(new_value, float)
                    and math.isclose(old_value, new_value, rel_tol=1e-4, abs_tol=1e-4)
                ):
                    continue

                is_same = False
                if str(old_value) == str(new_value):
                    log_func(f"Field '{old_ftype.name}' is different at '{child_path}': String representations match, but have other properties that don't (such as a lang id difference).")
                    continue

                formatted_old_value, formatted_new_value = map(str, (old_value, new_value))
                newlines_in_old: int = formatted_old_value.count("\n")
                newlines_in_new: int = formatted_new_value.count("\n")

                if newlines_in_old > 1 or newlines_in_new > 1:
                    formatted_old_value, formatted_new_value = compare_and_format(formatted_old_value, formatted_new_value)
                    log_func(f"Field '{old_ftype.name}' is different at '{child_path}': {format_text(formatted_old_value)}<-vvv->{format_text(formatted_new_value)}")
                    continue

                if newlines_in_old == 1 or newlines_in_new == 1:
                    log_func(f"Field '{old_ftype.name}' is different at '{child_path}': {os.linesep}{formatted_old_value}{os.linesep}<-vvv->{os.linesep}{formatted_new_value}")
                    continue

                log_func(f"Field '{old_ftype.name}' is different at '{child_path}': {formatted_old_value} --> {formatted_new_value}")

        return is_same

    def what_type(
        self,
        label: str,
    ) -> GFFFieldType:
        return self._fields[label].field_type()

    def acquire(
        self,
        label: str,
        default: T,
        object_type: type[U | T] | tuple[type[U], ...] | None = None,
    ) -> T | U:
        """Gets the value from the specified field.

        Args:
        ----
            label: The field label.
            default: Default value to return if value does not match object_type.
            object_type: The type of the field value. If not specified it will match the default's type.

        Returns:
        -------
            The field value. If the field does not exist or the value type does not match the specified type then the default is returned instead.
        """
        value: T = default
        if object_type is None:
            object_type = type(default)
        if (
            self.exists(label)
            and object_type is not None
#           and isinstance(self[label], object_type)  # TODO: uncomment this and assert type after fixing all the call typings
        ):
            value = self[label]
        return value

    def value(
        self,
        label: str,
    ) -> Any:
        return self._fields[label].value()

    def set_uint8(
        self,
        label: str,
        value: int,
    ):
        """Sets the value and field type of the field with the specified label.

        Args:
        ----
            label: The field label.
            value: The new field value.
        """
        self._fields[label] = _GFFField(GFFFieldType.UInt8, value)

    def set_uint16(
        self,
        label: str,
        value: int,
    ):
        """Sets the value and field type of the field with the specified label.

        Args:
        ----
            label: The field label.
            value: The new field value.
        """
        self._fields[label] = _GFFField(GFFFieldType.UInt16, value)

    def set_uint32(
        self,
        label: str,
        value: int,
    ):
        """Sets the value and field type of the field with the specified label.

        Args:
        ----
            label: The field label.
            value: The new field value.
        """
        self._fields[label] = _GFFField(GFFFieldType.UInt32, value)

    def set_uint64(
        self,
        label: str,
        value: int,
    ):
        """Sets the value and field type of the field with the specified label.

        Args:
        ----
            label: The field label.
            value: The new field value.
        """
        self._fields[label] = _GFFField(GFFFieldType.UInt64, value)

    def set_int8(
        self,
        label: str,
        value: int,
    ):
        """Sets the value and field type of the field with the specified label.

        Args:
        ----
            label: The field label.
            value: The new field value.
        """
        self._fields[label] = _GFFField(GFFFieldType.Int8, value)

    def set_int16(
        self,
        label: str,
        value: int,
    ):
        """Sets the value and field type of the field with the specified label.

        Args:
        ----
            label: The field label.
            value: The new field value.
        """
        self._fields[label] = _GFFField(GFFFieldType.Int16, value)

    def set_int32(
        self,
        label: str,
        value: int,
    ):
        """Sets the value and field type of the field with the specified label.

        Args:
        ----
            label: The field label.
            value: The new field value.
        """
        self._fields[label] = _GFFField(GFFFieldType.Int32, value)

    def set_int64(
        self,
        label: str,
        value: int,
    ):
        """Sets the value and field type of the field with the specified label.

        Args:
        ----
            label: The field label.
            value: The new field value.
        """
        self._fields[label] = _GFFField(GFFFieldType.Int64, value)

    def set_single(
        self,
        label: str,
        value: float,
    ):
        """Sets the value and field type of the field with the specified label.

        Args:
        ----
            label: The field label.
            value: The new field value.
        """
        self._fields[label] = _GFFField(GFFFieldType.Single, value)

    def set_double(
        self,
        label: str,
        value: float,
    ):
        """Sets the value and field type of the field with the specified label.

        Args:
        ----
            label: The field label.
            value: The new field value.
        """
        self._fields[label] = _GFFField(GFFFieldType.Double, value)

    def set_resref(
        self,
        label: str,
<<<<<<< HEAD
        value: str | ResRef,
    ) -> None:
=======
        value: ResRef,
    ):
>>>>>>> 6ecc13e7
        """Sets the value and field type of the field with the specified label.

        Args:
        ----
            label: The field label.
            value: The new field value.
        """
        if isinstance(value, str):
            value = ResRef(value)
        self._fields[label] = _GFFField(GFFFieldType.ResRef, value)

    def set_string(
        self,
        label: str,
        value: str,
    ):
        """Sets the value and field type of the field with the specified label.

        Args:
        ----
            label: The field label.
            value: The new field value.
        """
        self._fields[label] = _GFFField(GFFFieldType.String, value)

    def set_locstring(
        self,
        label: str,
        value: LocalizedString,
    ):
        """Sets the value and field type of the field with the specified label.

        Args:
        ----
            label: The field label.
            value: The new field value.
        """
        self._fields[label] = _GFFField(GFFFieldType.LocalizedString, value)

    def set_binary(
        self,
        label: str,
        value: bytes,
    ):
        """Sets the value and field type of the field with the specified label.

        Args:
        ----
            label: The field label.
            value: The new field value.
        """
        self._fields[label] = _GFFField(GFFFieldType.Binary, value)

    def set_vector3(
        self,
        label: str,
        value: Vector3,
    ):
        """Sets the value and field type of the field with the specified label.

        Args:
        ----
            label: The field label.
            value: The new field value.
        """
        self._fields[label] = _GFFField(GFFFieldType.Vector3, value)

    def set_vector4(
        self,
        label: str,
        value: Vector4,
    ):
        """Sets the value and field type of the field with the specified label.

        Args:
        ----
            label: The field label.
            value: The new field value.
        """
        self._fields[label] = _GFFField(GFFFieldType.Vector4, value)

    def set_struct(
        self,
        label: str,
        value: GFFStruct,
    ) -> GFFStruct:
        """Sets the value and field type of the field with the specified label.

        Args:
        ----
            label: The field label.
            value: The new field value.

        Returns:
        -------
            The value that was passed to the method.
        """
        self._fields[label] = _GFFField(GFFFieldType.Struct, value)
        return value

    def set_list(
        self,
        label: str,
        value: GFFList,
    ) -> GFFList:
        """Sets the value and field type of the field with the specified label.

        Args:
        ----
            label: The field label.
            value: The new field value.

        Returns:
        -------
            The value that was passed to the method.
        """
        self._fields[label] = _GFFField(GFFFieldType.List, value)
        return value

    def get_uint8(
        self,
        label: str,
    ) -> int:
        """Returns the value of the field with the specified label.

        Args:
        ----
            label: The field label.

        Raises:
        ------
            TypeError: If the field type is not set to UInt8.

        Returns:
        -------
            The field value.
        """
        if self._fields[label].field_type() != GFFFieldType.UInt8:
            msg = "The specified field does not store a UInt8 value."
            raise TypeError(msg)
        return self._fields[label].value()

    def get_uint16(
        self,
        label: str,
    ) -> int:
        """Returns the value of the field with the specified label.

        Args:
        ----
            label: The field label.

        Raises:
        ------
            KeyError: If no field exists with the specified label.
            TypeError: If the field type is not set to UInt16.

        Returns:
        -------
            The field value.
        """
        if self._fields[label].field_type() != GFFFieldType.UInt16:
            msg = "The specified field does not store a UInt16 value."
            raise TypeError(msg)
        return self._fields[label].value()

    def get_uint32(
        self,
        label: str,
    ) -> int:
        """Returns the value of the field with the specified label.

        Args:
        ----
            label: The field label.

        Raises:
        ------
            KeyError: If no field exists with the specified label.
            TypeError: If the field type is not set to UInt32.

        Returns:
        -------
            The field value.
        """
        if self._fields[label].field_type() != GFFFieldType.UInt32:
            msg = "The specified field does not store a UInt32 value."
            raise TypeError(msg)
        return self._fields[label].value()

    def get_uint64(
        self,
        label: str,
    ) -> int:
        """Returns the value of the field with the specified label.

        Args:
        ----
            label: The field label.

        Raises:
        ------
            KeyError: If no field exists with the specified label.
            TypeError: If the field type is not set to UInt64.

        Returns:
        -------
            The field value.
        """
        if self._fields[label].field_type() != GFFFieldType.UInt64:
            msg = "The specified field does not store a UInt64 value."
            raise TypeError(msg)
        return self._fields[label].value()

    def get_int8(
        self,
        label: str,
    ) -> int:
        """Returns the value of the field with the specified label.

        Args:
        ----
            label: The field label.

        Raises:
        ------
            KeyError: If no field exists with the specified label.
            TypeError: If the field type is not set to Int8.

        Returns:
        -------
            The field value.
        """
        if self._fields[label].field_type() != GFFFieldType.Int8:
            msg = "The specified field does not store a Int8 value."
            raise TypeError(msg)
        return self._fields[label].value()

    def get_int16(
        self,
        label: str,
    ) -> int:
        """Returns the value of the field with the specified label.

        Args:
        ----
            label: The field label.

        Raises:
        ------
            KeyError: If no field exists with the specified label.
            TypeError: If the field type is not set to Int16.

        Returns:
        -------
            The field value.
        """
        if self._fields[label].field_type() != GFFFieldType.Int16:
            msg = "The specified field does not store a Int16 value."
            raise TypeError(msg)
        return self._fields[label].value()

    def get_int32(
        self,
        label: str,
    ) -> int:
        """Returns the value of the field with the specified label.

        Args:
        ----
            label: The field label.

        Raises:
        ------
            KeyError: If no field exists with the specified label.
            TypeError: If the field type is not set to Int32.

        Returns:
        -------
            The field value.
        """
        if self._fields[label].field_type() != GFFFieldType.Int32:
            msg = "The specified field does not store a Int32 value."
            raise TypeError(msg)
        return self._fields[label].value()

    def get_int64(
        self,
        label: str,
    ) -> int:
        """Returns the value of the field with the specified label.

        Args:
        ----
            label: The field label.

        Raises:
        ------
            KeyError: If no field exists with the specified label.
            TypeError: If the field type is not set to Int64.

        Returns:
        -------
            The field value.
        """
        if self._fields[label].field_type() != GFFFieldType.Int64:
            msg = "The specified field does not store a Int64 value."
            raise TypeError(msg)
        return self._fields[label].value()

    def get_single(
        self,
        label: str,
    ) -> float:
        """Returns the value of the field with the specified label.

        Args:
        ----
            label: The field label.

        Raises:
        ------
            KeyError: If no field exists with the specified label.
            TypeError: If the field type is not set to Single.

        Returns:
        -------
            The field value.
        """
        if self._fields[label].field_type() != GFFFieldType.Single:
            msg = "The specified field does not store a Single value."
            raise TypeError(msg)
        return self._fields[label].value()

    def get_double(
        self,
        label: str,
    ) -> float:
        """Returns the value of the field with the specified label.

        Args:
        ----
            label: The field label.

        Raises:
        ------
            KeyError: If no field exists with the specified label.
            TypeError: If the field type is not set to Double.

        Returns:
        -------
            The field value.
        """
        if self._fields[label].field_type() != GFFFieldType.Double:
            msg = "The specified field does not store a Double value."
            raise TypeError(msg)
        return self._fields[label].value()

    def get_resref(
        self,
        label: str,
    ) -> ResRef:
        """Returns a copy of the value from the field with the specified label.

        Args:
        ----
            label: The field label.

        Raises:
        ------
            KeyError: If no field exists with the specified label.
            TypeError: If the field type is not set to ResRef.

        Returns:
        -------
            A copy of the field value.
        """
        if self._fields[label].field_type() != GFFFieldType.ResRef:
            msg = "The specified field does not store a ResRef value."
            raise TypeError(msg)
        return deepcopy(self._fields[label].value())

    def get_string(
        self,
        label: str,
    ) -> str:
        """Returns the value of the field with the specified label.

        Args:
        ----
            label: The field label.

        Raises:
        ------
            KeyError: If no field exists with the specified label.
            TypeError: If the field type is not set to String.

        Returns:
        -------
            The field value.
        """
        if self._fields[label].field_type() != GFFFieldType.String:
            msg = "The specified field does not store a String value."
            raise TypeError(msg)
        return self._fields[label].value()

    def get_locstring(
        self,
        label: str,
    ) -> LocalizedString:
        """Returns a copy of the value from the field with the specified label.

        Args:
        ----
            label: The field label.

        Raises:
        ------
            KeyError: If no field exists with the specified label.
            TypeError: If the field type is not set to LocalizedString.

        Returns:
        -------
            A copy of the field value.
        """
        if self._fields[label].field_type() != GFFFieldType.LocalizedString:
            msg = "The specified field does not store a LocalizedString value."
            raise TypeError(msg)
        return self._fields[label].value()

    def get_vector3(
        self,
        label: str,
    ) -> Vector3:
        """Returns a copy of the value from the field with the specified label.

        Args:
        ----
            label: The field label.

        Raises:
        ------
            KeyError: If no field exists with the specified label.
            TypeError: If the field type is not set to Vector3.

        Returns:
        -------
            A copy of the field value.
        """
        if self._fields[label].field_type() != GFFFieldType.Vector3:
            msg = "The specified field does not store a Vector3 value."
            raise TypeError(msg)
        return copy(self._fields[label].value())

    def get_vector4(
        self,
        label: str,
    ) -> Vector4:
        """Returns a copy of the value from the field with the specified label.

        Args:
        ----
            label: The field label.

        Raises:
        ------
            KeyError: If no field exists with the specified label.
            TypeError: If the field type is not set to Vector4.

        Returns:
        -------
            A copy of the field value.
        """
        if self._fields[label].field_type() != GFFFieldType.Vector4:
            msg = "The specified field does not store a Vector4 value."
            raise TypeError(msg)
        return copy(self._fields[label].value())

    def get_binary(
        self,
        label: str,
    ) -> bytes:
        """Returns the value of the field with the specified label.

        Args:
        ----
            label: The field label.

        Raises:
        ------
            KeyError: If no field exists with the specified label.
            TypeError: If the field type is not set to Binary.

        Returns:
        -------
            The field value.
        """
        if self._fields[label].field_type() != GFFFieldType.Binary:
            msg = "The specified field does not store a Binary value."
            raise TypeError(msg)
        return self._fields[label].value()

    def get_struct(
        self,
        label: str,
    ) -> GFFStruct:
        """Returns a copy of the value from the field with the specified label.

        Args:
        ----
            label: The field label.

        Raises:
        ------
            KeyError: If no field exists with the specified label.
            TypeError: If the field type is not set to Struct.

        Returns:
        -------
            A copy of the field value.
        """
        if self._fields[label].field_type() != GFFFieldType.Struct:
            msg = "The specified field does not store a Struct value."
            raise TypeError(msg)
        return copy(self._fields[label].value())

    def get_list(
        self,
        label: str,
    ) -> GFFList:
        """Returns a copy of the value from the field with the specified label.

        Args:
        ----
            label: The field label.

        Raises:
        ------
            KeyError: If no field exists with the specified label.
            TypeError: If the field type is not set to List.

        Returns:
        -------
            A copy of the field value.
        """
        if self._fields[label].field_type() != GFFFieldType.List:
            msg = "The specified field does not store a List value."
            raise TypeError(msg)
        return copy(self._fields[label].value())

class GFFStructInterface(GFFStruct):

    @classmethod
    def _get_FIELDS(cls) -> dict[str, _GFFField]:
        return cls.FIELDS

    @classmethod
    def _get_K2_FIELDS(cls) -> dict[str, _GFFField]:
        return cls.K2_FIELDS

    def __init__(self, *args, **kwargs):
        super().__init__(*args, **kwargs)

    def __dir__(self) -> Iterable[str]:
        return chain(
            super().__dir__(),
            (
                label for label in {**type(self)._get_FIELDS(), **type(self)._get_K2_FIELDS()}
                if self.exists(label)
            ),
        )

    @classmethod
    def from_struct(cls, struct: GFFStruct):
        new_instance = cls.__new__(cls)
        super(cls, new_instance).__init__()
        new_instance._update_from_struct(struct)
        return new_instance

    def _update_from_struct(self, struct: GFFStruct):
        all_fields: dict[str, _GFFField] = {}
        all_fields.update(self._get_FIELDS())
        all_fields.update(self._get_K2_FIELDS())
        for label, field_type, value in struct:
            self._set_field_value(field_type, label, value)

    def __getattribute__(self, attr: str):
        if attr.startswith("_") or attr == "struct_id" or attr in GFFStruct.__dict__ or attr in type(self).__dict__:
            return super().__getattribute__(attr)
        all_fields: dict[str, _GFFField] = {}
        all_fields.update(type(self)._get_FIELDS())
        all_fields.update(type(self)._get_K2_FIELDS())
        if attr not in all_fields:
            msg = f"'{self.__class__.__name__}' object has no attribute '{attr}'"
            raise AttributeError(msg)
        gff_field: _GFFField = all_fields[attr]
        return super().acquire(
            attr,
            gff_field.value(),
            gff_field.field_type().return_type(),
        )

    def __setattr__(self, attr, value) -> None:
        if attr.startswith("_") or attr == "struct_id":
            super().__setattr__(attr, value)
            return
        all_fields: dict[str, _GFFField] = {}
        all_fields.update(type(self)._get_FIELDS())
        all_fields.update(type(self)._get_K2_FIELDS())
        field_type: GFFFieldType | None
        if attr not in all_fields:
            field_type = self.what_type(attr) if self.exists(attr) else None
        else:
            field_type = all_fields[attr].field_type()
        if field_type is None:
            msg = f"'{self.__class__.__name__}' object has no attribute '{attr}'"
            raise AttributeError(msg)
        #if not field_type:
        #    msg = f"'{self.__class__.__name__}' No field type defined for {attr}"
        #    raise TypeError(msg)
        self._set_field_value(field_type, attr, value)

    def _set_field_value(self, field_type, attr, value):
        if field_type == GFFFieldType.UInt8:
            super().set_uint8(attr, value)
        elif field_type == GFFFieldType.Int8:
            super().set_int8(attr, value)
        elif field_type == GFFFieldType.UInt16:
            super().set_uint16(attr, value)
        elif field_type == GFFFieldType.Int16:
            super().set_int16(attr, value)
        elif field_type == GFFFieldType.UInt32:
            super().set_uint32(attr, value)
        elif field_type == GFFFieldType.Int32:
            super().set_int32(attr, value)
        elif field_type == GFFFieldType.UInt64:
            super().set_uint64(attr, value)
        elif field_type == GFFFieldType.Int64:
            super().set_int64(attr, value)
        elif field_type == GFFFieldType.Single:
            super().set_single(attr, value)
        elif field_type == GFFFieldType.Double:
            super().set_double(attr, value)
        elif field_type == GFFFieldType.String:
            super().set_string(attr, value)
        elif field_type == GFFFieldType.ResRef:
            super().set_resref(attr, value)
        elif field_type == GFFFieldType.LocalizedString:
            super().set_locstring(attr, value)
        elif field_type == GFFFieldType.Binary:
            super().set_binary(attr, value)
        elif field_type == GFFFieldType.Struct:
            super().set_struct(attr, value)
        elif field_type == GFFFieldType.List:
            super().set_list(attr, value)
        elif field_type == GFFFieldType.Vector4:
            super().set_vector4(attr, value)
        elif field_type == GFFFieldType.Vector3:
            super().set_vector3(attr, value)
        else:
            msg = f"Unsupported field type for {attr}"
            raise TypeError(msg)

class GFFList:
    """A collection of GFFStructs."""

    def __init__(
        self,
    ):
        self._structs: list[GFFStruct] = []

    def __len__(
        self,
    ) -> int:
        """Returns the number of elements in _structs."""
        return len(self._structs)

    def __iter__(
        self,
    ) -> Iterator[GFFStruct]:
        """Iterates through _structs yielding each element."""
        yield from self._structs

    def __getitem__(
        self,
        item: int,
    ) -> GFFStruct:
        """Returns the struct at the specified index."""
        return self._structs[item] if isinstance(item, int) else NotImplemented

    def add(
        self,
        struct_id: int,
    ) -> GFFStruct:
        """Adds a new struct into the list.

        Args:
        ----
            struct_id: The StructID of the new struct.
        """
        new_struct = GFFStruct(struct_id)
        self._structs.append(new_struct)
        return new_struct

    def at(
        self,
        index: int,
    ) -> GFFStruct | None:
        """Returns the struct at the index if it exists, otherwise returns None.

        Args:
        ----
            index: The index of the desired struct.

        Returns:
        -------
            The corresponding GFFList or None.
        """
        return self._structs[index] if index < len(self._structs) else None

    def remove(
        self,
        index: int,
    ):
        """Removes the struct at the specified index.

        Args:
        ----
            index: The index of the desired struct.
        """
        self._structs.pop(index)


    def compare(
        self,
        other_gff_list: GFFList,
        log_func=print,
        current_path: PureWindowsPath | None = None,
        *,
        ignore_default_changes: bool = False,
    ) -> bool:
        """Compare two GFFLists recursively.

        Functionally the same as __eq__, but will also log/print the differences.

        Args:
        ----
            other_gff_list: GFFList - the GFF List to compare to
            log_func: the function to use for logging. Defaults to print.
            current_path: PureWindowsPath - Path being compared

        Returns:
        -------
            is_same_result: bool - Whether the lists are the same

        Processing Logic:
        ----------------
            - Compare list lengths and log differences
            - Create dictionaries to index lists for comparison
            - Detect unique items in each list and log differences
            - Compare common items and log structural differences.
        """
        current_path = current_path or PureWindowsPath("GFFList")
        is_same_result = True

        if len(self) != len(other_gff_list):
            log_func(f"GFFList counts have changed at '{current_path}': '{len(self)}' --> '{len(other_gff_list)}'")
            log_func()
            is_same_result = False

        # Use the indices in the original lists as keys
        old_dict = dict(enumerate(self))
        new_dict = dict(enumerate(other_gff_list))

        # Detect unique items in both lists
        unique_to_old = set(old_dict.keys()) - set(new_dict.keys())
        unique_to_new = set(new_dict.keys()) - set(old_dict.keys())

        for list_index in unique_to_old:
            struct = old_dict[list_index]
            log_func(f"Missing GFFStruct at '{current_path / str(list_index)}' with struct ID '{struct.struct_id}'")
            log_func("Contents of old struct:")
            for label, field_type, field_value in struct:
                log_func(field_type.name, f"{label}: {format_text(field_value)}")
            log_func()
            is_same_result = False

        for list_index in unique_to_new:
            struct = new_dict[list_index]
            log_func(f"Extra GFFStruct at '{current_path / str(list_index)}' with struct ID '{struct.struct_id}'")
            log_func("Contents of new struct:")
            for label, field_type, field_value in struct:
                log_func(field_type.name, f"{label}: {format_text(field_value)}")
            log_func()
            is_same_result = False

        # For items present in both lists
        common_items = old_dict.keys() & new_dict.keys()
        for list_index in common_items:
            old_child: GFFStruct = old_dict[list_index]
            new_child: GFFStruct = new_dict[list_index]
            if not old_child.compare(new_child, log_func, current_path / str(list_index), ignore_default_changes):
                is_same_result = False

        return is_same_result<|MERGE_RESOLUTION|>--- conflicted
+++ resolved
@@ -625,13 +625,8 @@
     def set_resref(
         self,
         label: str,
-<<<<<<< HEAD
         value: str | ResRef,
     ) -> None:
-=======
-        value: ResRef,
-    ):
->>>>>>> 6ecc13e7
         """Sets the value and field type of the field with the specified label.
 
         Args:
