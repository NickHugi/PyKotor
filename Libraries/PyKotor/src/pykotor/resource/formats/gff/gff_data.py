--- conflicted
+++ resolved
@@ -394,11 +394,7 @@
                 if new_ftype is None:
                     msg = f"new_ftype shouldn't be None here. Relevance: old_ftype={old_ftype!r}, old_value={old_value!r}, new_value={new_value!r}"
                     raise RuntimeError(msg)
-<<<<<<< HEAD
-                log_func(f"Extra '{new_ftype.name}' field found at '{child_path}': {format_text(new_value)}" )
-=======
                 log_func(f"Extra '{new_ftype.name}' field found at '{child_path}': {format_text(new_value)}")
->>>>>>> 7179f7f4
                 is_same = False
                 continue
             if new_value is None or new_ftype is None:
@@ -450,19 +446,11 @@
                     formatted_old_value, formatted_new_value = compare_and_format(formatted_old_value, formatted_new_value)
                     log_func(f"Field '{old_ftype.name}' is different at '{child_path}': {format_text(formatted_old_value)}<-vvv->{format_text(formatted_new_value)}")
                     continue
-<<<<<<< HEAD
 
                 if newlines_in_old == 1 or newlines_in_new == 1:
                     log_func(f"Field '{old_ftype.name}' is different at '{child_path}': {os.linesep}{formatted_old_value}{os.linesep}<-vvv->{os.linesep}{formatted_new_value}")
                     continue
 
-=======
-
-                if newlines_in_old == 1 or newlines_in_new == 1:
-                    log_func(f"Field '{old_ftype.name}' is different at '{child_path}': {os.linesep}{formatted_old_value}{os.linesep}<-vvv->{os.linesep}{formatted_new_value}")
-                    continue
-
->>>>>>> 7179f7f4
                 log_func(f"Field '{old_ftype.name}' is different at '{child_path}': {formatted_old_value} --> {formatted_new_value}")
 
         return is_same
@@ -1271,10 +1259,6 @@
         """
         self._structs.pop(index)
 
-<<<<<<< HEAD
-
-=======
->>>>>>> 7179f7f4
     def compare(
         self,
         other_gff_list: GFFList,
