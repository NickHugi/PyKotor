"""This module handles classes relating to editing LIP files."""

from __future__ import annotations

from dataclasses import dataclass
from enum import IntEnum
from typing import TYPE_CHECKING

from pykotor.resource.formats._base import ComparableMixin
from pykotor.resource.type import ResourceType

if TYPE_CHECKING:
    from collections.abc import Iterator


<<<<<<< HEAD
class LIPShape(IntEnum):
    """Represents different mouth shapes for lip sync animation.

    These shapes correspond to visemes (visual phonemes) used in lip-sync animation.
    Each shape represents a specific mouth position for speech sounds.

    The mapping is based on Preston Blair phoneme series with some modifications
    for KotOR's specific needs.


    """
    NEUTRAL = 0    # Neutral/rest position (used for pauses)
    EE = 1        # Teeth slightly apart, corners wide (as in "see")
    EH = 2        # Mouth relaxed, slightly open (as in "get")
    AH = 3        # Mouth open (as in "father")
    OH = 4        # Rounded lips (as in "go")
    OOH = 5       # Pursed lips (as in "too")
    Y = 6         # Slight smile (as in "yes")
    STS = 7       # Teeth together (as in "stop")
    FV = 8        # Lower lip touching upper teeth (as in "five")
    NG = 9        # Back of tongue up (as in "ring")
    TH = 10       # Tongue between teeth (as in "thin")
    MPB = 11      # Lips pressed together (as in "bump")
    TD = 12       # Tongue up (as in "top")
    SH = 13       # Rounded but relaxed (as in "measure")
    L = 14        # Tongue forward (as in "lip")
    KG = 15       # Back of tongue raised (as in "kick")

    @classmethod
    def from_phoneme(cls, phoneme: str) -> LIPShape:
        """Convert a phoneme to its corresponding lip shape.

        This helps with automatic lip sync generation from text/phonemes.
        """
        phoneme = phoneme.upper()
        mapping: dict[str, LIPShape] = {
            "AA": cls.AH,    # father
            "AE": cls.AH,    # cat
            "AH": cls.AH,    # but
            "AO": cls.OH,    # bought
            "AW": cls.AH,    # down
            "AY": cls.AH,    # bite
            "B": cls.MPB,    # be
            "CH": cls.SH,    # cheese
            "D": cls.TD,     # dee
            "DH": cls.TH,    # thee
            "EH": cls.EH,    # bet
            "ER": cls.EH,    # bird
            "EY": cls.EE,    # bait
            "F": cls.FV,     # fee
            "G": cls.KG,     # green
            "HH": cls.KG,    # he
            "IH": cls.EE,    # bit
            "IY": cls.EE,    # beet
            "JH": cls.SH,    # jee
            "K": cls.KG,     # key
            "L": cls.L,      # lee
            "M": cls.MPB,    # me
            "N": cls.NG,     # knee
            "NG": cls.NG,    # ping
            "OW": cls.OH,    # boat
            "OY": cls.OH,    # boy
            "P": cls.MPB,    # pee
            "R": cls.L,      # read
            "S": cls.STS,    # sea
            "SH": cls.SH,    # she
            "T": cls.TD,     # tea
            "TH": cls.TH,    # theta
            "UH": cls.OOH,   # book
            "UW": cls.OOH,   # boot
            "V": cls.FV,     # vee
            "W": cls.OOH,    # we
            "Y": cls.Y,      # yield
            "Z": cls.STS,    # zee
            "ZH": cls.SH,    # seizure
            " ": cls.NEUTRAL,  # pause
            "-": cls.NEUTRAL,  # pause
        }
        return mapping.get(phoneme, cls.NEUTRAL)


@dataclass
class LIPKeyFrame:
    """A keyframe for a lip animation.

    Attributes:
    ----------
        time: The time the keyframe animation occurs (in seconds)
        shape: The mouth shape for this keyframe
    """
    time: float
    shape: LIPShape

    def __lt__(self, other: LIPKeyFrame) -> bool:
        """Enable sorting keyframes by time."""
        return self.time < other.time

    def interpolate(self, other: LIPKeyFrame, time: float) -> tuple[LIPShape, LIPShape, float]:
        """Calculate interpolation between this keyframe and another.

        Args:
        ----
            other: The next keyframe to interpolate towards
            time: The current time to interpolate at

        Returns:
        -------
            Tuple of (left shape, right shape, interpolation factor)
        """
        if self == other:
            return self.shape, other.shape, 0.0

        factor = (time - self.time) / (other.time - self.time)
        factor = max(0.0, min(1.0, factor))  # Clamp between 0 and 1

        return self.shape, other.shape, factor


class LIP:
=======
class LIP(ComparableMixin):
>>>>>>> a334711b
    """Represents the data of a LIP file.

    A LIP file contains lip-sync animation data, consisting of a series of
    keyframes that define mouth shapes at specific times.

    The animation system interpolates between keyframes to create smooth
    transitions between mouth shapes.

    Attributes:
    ----------
        length: The total duration of lip animation in seconds
        frames: The keyframes for the lip animation, sorted by time
    """

    BINARY_TYPE = ResourceType.LIP
<<<<<<< HEAD
    FILE_HEADER = "LIP V1.0"
=======
    COMPARABLE_FIELDS = ("length",)
    COMPARABLE_SEQUENCE_FIELDS = ("frames",)
>>>>>>> a334711b

    def __init__(self) -> None:
        self.length: float = 0.0
        self.frames: list[LIPKeyFrame] = []

    def __iter__(self) -> Iterator[LIPKeyFrame]:
        """Iterates through the stored list of keyframes yielding the LIPKeyFrame each iteration."""
        yield from self.frames

    def __len__(self) -> int:
        """Returns the number of stored keyframes."""
        return len(self.frames)

    def __getitem__(self, item: int) -> LIPKeyFrame:
        """Returns a keyframe from the specified index.

        Args:
        ----
            item: The index of the keyframe.

        Raises:
        ------
            IndexError: If the index is out of bounds.

        Returns:
        -------
            The corresponding LIPKeyFrame object.
        """
        return self.frames[item]

    def add(self, time: float, shape: LIPShape) -> None:
        """Adds a new keyframe and maintains time-based sorting.

        Args:
        ----
            time: The keyframe start time in seconds
            shape: The mouth shape for the keyframe

        The keyframes are automatically sorted by time to ensure proper animation playback.
        If a keyframe already exists at the given time, it will be replaced.
        """
        # Remove any existing keyframe at this time
        self.frames = [f for f in self.frames if abs(f.time - time) > 0.0001]

        frame = LIPKeyFrame(time, shape)
        self.frames.append(frame)
        self.frames.sort()  # Sort by time
        self.length = max(self.length, time)

    def remove(self, index: int) -> None:
        """Remove a keyframe at the specified index.

        Args:
        ----
            index: Index of the keyframe to remove

        Raises:
        ------
            IndexError: If index is out of range
        """
        if 0 <= index < len(self.frames):
            del self.frames[index]
            if self.frames:
                self.length = max(frame.time for frame in self.frames)
            else:
                self.length = 0.0

    def get_shapes(self, time: float) -> tuple[LIPShape, LIPShape, float] | None:
        """Gets interpolated shape data for a given time.

        Args:
        ----
            time: The time to get shapes for, in seconds

        Returns:
        -------
            A tuple containing:
            - Left shape (the previous keyframe's shape)
            - Right shape (the next keyframe's shape)
            - Interpolation factor between the shapes (0.0 to 1.0)
            Returns None if no valid keyframes exist for the given time.

        The interpolation factor can be used to blend between the two shapes
        for smooth animation. A factor of 0.0 means use the left shape entirely,
        while 1.0 means use the right shape entirely.
        """
        if not self.frames:
            return None

        # Handle time before first keyframe
        if time <= self.frames[0].time:
            return self.frames[0].shape, self.frames[0].shape, 0.0

        # Handle time after last keyframe
        if time >= self.frames[-1].time:
            return self.frames[-1].shape, self.frames[-1].shape, 0.0

        # Find surrounding keyframes
        left_frame: LIPKeyFrame = self.frames[0]
        right_frame: LIPKeyFrame = self.frames[0]

        for frame in self.frames:
            if time > frame.time:
                left_frame = frame
            if time <= frame.time:
                right_frame = frame
                break


        return left_frame.interpolate(right_frame, time)

    def get(self, index: int) -> LIPKeyFrame | None:
        """Returns the keyframe at the specified index if it exists.

        Args:
        ----
            index: The index of the keyframe.

        Returns:
        -------
            The corresponding LIPKeyFrame object or None if index is out of bounds.
        """
        return self.frames[index] if 0 <= index < len(self.frames) else None

<<<<<<< HEAD
    def compare(self, other: LIP, log_func: Callable[[str], Any] = print) -> bool:
        """Compare this LIP with another LIP file.

        Args:
        ----
            other: The other LIP file to compare against
            log_func: Function to use for logging differences

        Returns:
        -------
            True if the LIPs are identical, False if there are differences

        This is useful for verifying that LIP files are identical after
        conversion between formats or after editing.
        """
        ret = True

        # Check for differences in the length attribute
        if abs(self.length - other.length) > 0.0001:  # Use small epsilon for float comparison
            log_func(f"Length mismatch: '{self.length}' --> '{other.length}'")
            ret = False

        # Check for keyframe mismatches
        old_frames = len(self)
        new_frames = len(other)

        if old_frames != new_frames:
            log_func(f"Keyframe count mismatch: {old_frames} --> {new_frames}")
            ret = False

        # Compare individual keyframes
        for i in range(min(old_frames, new_frames)):
            old_keyframe = self[i]
            new_keyframe = other[i]

            if abs(old_keyframe.time - new_keyframe.time) > 0.0001:
                log_func(f"Time mismatch at keyframe {i}: '{old_keyframe.time}' --> '{new_keyframe.time}'")
                ret = False

            if old_keyframe.shape != new_keyframe.shape:
                log_func(f"Shape mismatch at keyframe {i}: '{old_keyframe.shape.name}' --> '{new_keyframe.shape.name}'")
                ret = False

        return ret
=======
    # compare is provided by ComparableMixin
>>>>>>> a334711b

    def get_shape_at_time(self, time: float) -> LIPShape | None:
        """Get the interpolated shape at a specific time.

        This is a convenience method that returns just the appropriate shape
        for the given time, handling interpolation internally.

        Args:
        ----
            time: The time to get the shape for

<<<<<<< HEAD
        Returns:
        -------
            The appropriate LIPShape for the given time, or None if no animation exists
        """
        shapes: tuple[LIPShape, LIPShape, float] | None = self.get_shapes(time)
        if not shapes:
            return None
=======
class LIPKeyFrame(ComparableMixin):
    COMPARABLE_FIELDS = ("time", "shape")
    """A keyframe for a lip animation.
>>>>>>> a334711b

        left_shape, right_shape, factor = shapes

        # For now, just return the shape we're closest to
        # In a full implementation, this would do proper shape interpolation
        return right_shape if factor > 0.5 else left_shape

    def clear(self) -> None:
        """Clear all keyframes from the animation."""
        self.frames.clear()
        self.length = 0.0

    def validate(self) -> list[str]:
        """Validate the LIP data for common issues.

        Returns:
        -------
            List of validation error messages, empty if valid
        """
        errors: list[str] = []

        if not self.frames:
            errors.append("No keyframes defined")
            return errors

        # Check for negative times
        for frame in self.frames:
            if frame.time < 0:
                errors.append(f"Negative time value: {frame.time}")

        # Check for proper ordering
        last_time = -1
        for frame in self.frames:
            if frame.time < last_time:
                errors.append(f"Keyframes out of order: {frame.time} after {last_time}")
            last_time: float = frame.time

        # Check length matches last keyframe
        if self.frames and abs(self.length - self.frames[-1].time) > 0.0001:
            errors.append(f"Length ({self.length}) doesn't match last keyframe time ({self.frames[-1].time})")

        return errors<|MERGE_RESOLUTION|>--- conflicted
+++ resolved
@@ -4,7 +4,7 @@
 
 from dataclasses import dataclass
 from enum import IntEnum
-from typing import TYPE_CHECKING
+from typing import TYPE_CHECKING, Any, Callable
 
 from pykotor.resource.formats._base import ComparableMixin
 from pykotor.resource.type import ResourceType
@@ -13,7 +13,6 @@
     from collections.abc import Iterator
 
 
-<<<<<<< HEAD
 class LIPShape(IntEnum):
     """Represents different mouth shapes for lip sync animation.
 
@@ -95,8 +94,213 @@
         return mapping.get(phoneme, cls.NEUTRAL)
 
 
+
+
+class LIP(ComparableMixin):
+    """Represents the data of a LIP file.
+
+    A LIP file contains lip-sync animation data, consisting of a series of
+    keyframes that define mouth shapes at specific times.
+
+    The animation system interpolates between keyframes to create smooth
+    transitions between mouth shapes.
+
+    Attributes:
+    ----------
+        length: The total duration of lip animation in seconds
+        frames: The keyframes for the lip animation, sorted by time
+    """
+
+    BINARY_TYPE = ResourceType.LIP
+    FILE_HEADER = "LIP V1.0"
+    COMPARABLE_FIELDS = ("length",)
+    COMPARABLE_SEQUENCE_FIELDS = ("frames",)
+
+    def __init__(self) -> None:
+        self.length: float = 0.0
+        self.frames: list[LIPKeyFrame] = []
+
+    def __iter__(self) -> Iterator[LIPKeyFrame]:
+        """Iterates through the stored list of keyframes yielding the LIPKeyFrame each iteration."""
+        yield from self.frames
+
+    def __len__(self) -> int:
+        """Returns the number of stored keyframes."""
+        return len(self.frames)
+
+    def __getitem__(self, item: int) -> LIPKeyFrame:
+        """Returns a keyframe from the specified index.
+
+        Args:
+        ----
+            item: The index of the keyframe.
+
+        Raises:
+        ------
+            IndexError: If the index is out of bounds.
+
+        Returns:
+        -------
+            The corresponding LIPKeyFrame object.
+        """
+        return self.frames[item]
+
+    def add(self, time: float, shape: LIPShape) -> None:
+        """Adds a new keyframe and maintains time-based sorting.
+
+        Args:
+        ----
+            time: The keyframe start time in seconds
+            shape: The mouth shape for the keyframe
+
+        The keyframes are automatically sorted by time to ensure proper animation playback.
+        If a keyframe already exists at the given time, it will be replaced.
+        """
+        # Remove any existing keyframe at this time
+        self.frames = [f for f in self.frames if abs(f.time - time) > 0.0001]
+
+        frame = LIPKeyFrame(time, shape)
+        self.frames.append(frame)
+        self.frames.sort()  # Sort by time
+        self.length = max(self.length, time)
+
+    def remove(self, index: int) -> None:
+        """Remove a keyframe at the specified index.
+
+        Args:
+        ----
+            index: Index of the keyframe to remove
+
+        Raises:
+        ------
+            IndexError: If index is out of range
+        """
+        if 0 <= index < len(self.frames):
+            del self.frames[index]
+            if self.frames:
+                self.length = max(frame.time for frame in self.frames)
+            else:
+                self.length = 0.0
+
+    def get_shapes(self, time: float) -> tuple[LIPShape, LIPShape, float] | None:
+        """Gets interpolated shape data for a given time.
+
+        Args:
+        ----
+            time: The time to get shapes for, in seconds
+
+        Returns:
+        -------
+            A tuple containing:
+            - Left shape (the previous keyframe's shape)
+            - Right shape (the next keyframe's shape)
+            - Interpolation factor between the shapes (0.0 to 1.0)
+            Returns None if no valid keyframes exist for the given time.
+
+        The interpolation factor can be used to blend between the two shapes
+        for smooth animation. A factor of 0.0 means use the left shape entirely,
+        while 1.0 means use the right shape entirely.
+        """
+        if not self.frames:
+            return None
+
+        # Handle time before first keyframe
+        if time <= self.frames[0].time:
+            return self.frames[0].shape, self.frames[0].shape, 0.0
+
+        # Handle time after last keyframe
+        if time >= self.frames[-1].time:
+            return self.frames[-1].shape, self.frames[-1].shape, 0.0
+
+        # Find surrounding keyframes
+        left_frame: LIPKeyFrame = self.frames[0]
+        right_frame: LIPKeyFrame = self.frames[0]
+
+        for frame in self.frames:
+            if time > frame.time:
+                left_frame = frame
+            if time <= frame.time:
+                right_frame = frame
+                break
+
+
+        return left_frame.interpolate(right_frame, time)
+
+    def get(self, index: int) -> LIPKeyFrame | None:
+        """Returns the keyframe at the specified index if it exists.
+
+        Args:
+        ----
+            index: The index of the keyframe.
+
+        Returns:
+        -------
+            The corresponding LIPKeyFrame object or None if index is out of bounds.
+        """
+        return self.frames[index] if 0 <= index < len(self.frames) else None
+
+    def get_shape_at_time(self, time: float) -> LIPShape | None:
+        """Get the interpolated shape at a specific time.
+
+        This is a convenience method that returns just the appropriate shape
+        for the given time, handling interpolation internally.
+
+        Args:
+        ----
+            time: The time to get the shape for
+        
+        Returns:
+        -------
+            The appropriate LIPShape for the given time, or None if no animation exists
+        """
+        shapes: tuple[LIPShape, LIPShape, float] | None = self.get_shapes(time)
+        if not shapes:
+            return None
+
+        left_shape, right_shape, factor = shapes
+
+        # For now, just return the shape we're closest to
+        # In a full implementation, this would do proper shape interpolation
+        return right_shape if factor > 0.5 else left_shape
+
+    def clear(self) -> None:
+        """Clear all keyframes from the animation."""
+        self.frames.clear()
+        self.length = 0.0
+
+    def validate(self) -> list[str]:
+        """Validate the LIP data for common issues.
+
+        Returns:
+        -------
+            List of validation error messages, empty if valid
+        """
+        errors: list[str] = []
+
+        if not self.frames:
+            errors.append("No keyframes defined")
+            return errors
+
+        # Check for negative times
+        for frame in self.frames:
+            if frame.time < 0:
+                errors.append(f"Negative time value: {frame.time}")
+
+        # Check for proper ordering
+        last_time = -1
+        for frame in self.frames:
+            if frame.time < last_time:
+                errors.append(f"Keyframes out of order: {frame.time} after {last_time}")
+            last_time: float = frame.time
+
+        # Check length matches last keyframe
+        if self.frames and abs(self.length - self.frames[-1].time) > 0.0001:
+            errors.append(f"Length ({self.length}) doesn't match last keyframe time ({self.frames[-1].time})")
+
+        return errors
+
 @dataclass
-class LIPKeyFrame:
+class LIPKeyFrame(ComparableMixin):
     """A keyframe for a lip animation.
 
     Attributes:
@@ -106,292 +310,28 @@
     """
     time: float
     shape: LIPShape
+    COMPARABLE_FIELDS = ("time", "shape")
+
+    def interpolate(self, other: LIPKeyFrame, time: float) -> tuple[LIPShape, LIPShape, float]:
+        """Calculate interpolation between this keyframe and another.
+
+        Args:
+        ----
+            other: The next keyframe to interpolate towards
+            time: The current time to interpolate at
+
+        Returns:
+        -------
+            Tuple of (left shape, right shape, interpolation factor)
+        """
+        if self == other:
+            return self.shape, other.shape, 0.0
+
+        factor = (time - self.time) / (other.time - self.time)
+        factor = max(0.0, min(1.0, factor))  # Clamp between 0 and 1
+
+        return self.shape, other.shape, factor
 
     def __lt__(self, other: LIPKeyFrame) -> bool:
         """Enable sorting keyframes by time."""
-        return self.time < other.time
-
-    def interpolate(self, other: LIPKeyFrame, time: float) -> tuple[LIPShape, LIPShape, float]:
-        """Calculate interpolation between this keyframe and another.
-
-        Args:
-        ----
-            other: The next keyframe to interpolate towards
-            time: The current time to interpolate at
-
-        Returns:
-        -------
-            Tuple of (left shape, right shape, interpolation factor)
-        """
-        if self == other:
-            return self.shape, other.shape, 0.0
-
-        factor = (time - self.time) / (other.time - self.time)
-        factor = max(0.0, min(1.0, factor))  # Clamp between 0 and 1
-
-        return self.shape, other.shape, factor
-
-
-class LIP:
-=======
-class LIP(ComparableMixin):
->>>>>>> a334711b
-    """Represents the data of a LIP file.
-
-    A LIP file contains lip-sync animation data, consisting of a series of
-    keyframes that define mouth shapes at specific times.
-
-    The animation system interpolates between keyframes to create smooth
-    transitions between mouth shapes.
-
-    Attributes:
-    ----------
-        length: The total duration of lip animation in seconds
-        frames: The keyframes for the lip animation, sorted by time
-    """
-
-    BINARY_TYPE = ResourceType.LIP
-<<<<<<< HEAD
-    FILE_HEADER = "LIP V1.0"
-=======
-    COMPARABLE_FIELDS = ("length",)
-    COMPARABLE_SEQUENCE_FIELDS = ("frames",)
->>>>>>> a334711b
-
-    def __init__(self) -> None:
-        self.length: float = 0.0
-        self.frames: list[LIPKeyFrame] = []
-
-    def __iter__(self) -> Iterator[LIPKeyFrame]:
-        """Iterates through the stored list of keyframes yielding the LIPKeyFrame each iteration."""
-        yield from self.frames
-
-    def __len__(self) -> int:
-        """Returns the number of stored keyframes."""
-        return len(self.frames)
-
-    def __getitem__(self, item: int) -> LIPKeyFrame:
-        """Returns a keyframe from the specified index.
-
-        Args:
-        ----
-            item: The index of the keyframe.
-
-        Raises:
-        ------
-            IndexError: If the index is out of bounds.
-
-        Returns:
-        -------
-            The corresponding LIPKeyFrame object.
-        """
-        return self.frames[item]
-
-    def add(self, time: float, shape: LIPShape) -> None:
-        """Adds a new keyframe and maintains time-based sorting.
-
-        Args:
-        ----
-            time: The keyframe start time in seconds
-            shape: The mouth shape for the keyframe
-
-        The keyframes are automatically sorted by time to ensure proper animation playback.
-        If a keyframe already exists at the given time, it will be replaced.
-        """
-        # Remove any existing keyframe at this time
-        self.frames = [f for f in self.frames if abs(f.time - time) > 0.0001]
-
-        frame = LIPKeyFrame(time, shape)
-        self.frames.append(frame)
-        self.frames.sort()  # Sort by time
-        self.length = max(self.length, time)
-
-    def remove(self, index: int) -> None:
-        """Remove a keyframe at the specified index.
-
-        Args:
-        ----
-            index: Index of the keyframe to remove
-
-        Raises:
-        ------
-            IndexError: If index is out of range
-        """
-        if 0 <= index < len(self.frames):
-            del self.frames[index]
-            if self.frames:
-                self.length = max(frame.time for frame in self.frames)
-            else:
-                self.length = 0.0
-
-    def get_shapes(self, time: float) -> tuple[LIPShape, LIPShape, float] | None:
-        """Gets interpolated shape data for a given time.
-
-        Args:
-        ----
-            time: The time to get shapes for, in seconds
-
-        Returns:
-        -------
-            A tuple containing:
-            - Left shape (the previous keyframe's shape)
-            - Right shape (the next keyframe's shape)
-            - Interpolation factor between the shapes (0.0 to 1.0)
-            Returns None if no valid keyframes exist for the given time.
-
-        The interpolation factor can be used to blend between the two shapes
-        for smooth animation. A factor of 0.0 means use the left shape entirely,
-        while 1.0 means use the right shape entirely.
-        """
-        if not self.frames:
-            return None
-
-        # Handle time before first keyframe
-        if time <= self.frames[0].time:
-            return self.frames[0].shape, self.frames[0].shape, 0.0
-
-        # Handle time after last keyframe
-        if time >= self.frames[-1].time:
-            return self.frames[-1].shape, self.frames[-1].shape, 0.0
-
-        # Find surrounding keyframes
-        left_frame: LIPKeyFrame = self.frames[0]
-        right_frame: LIPKeyFrame = self.frames[0]
-
-        for frame in self.frames:
-            if time > frame.time:
-                left_frame = frame
-            if time <= frame.time:
-                right_frame = frame
-                break
-
-
-        return left_frame.interpolate(right_frame, time)
-
-    def get(self, index: int) -> LIPKeyFrame | None:
-        """Returns the keyframe at the specified index if it exists.
-
-        Args:
-        ----
-            index: The index of the keyframe.
-
-        Returns:
-        -------
-            The corresponding LIPKeyFrame object or None if index is out of bounds.
-        """
-        return self.frames[index] if 0 <= index < len(self.frames) else None
-
-<<<<<<< HEAD
-    def compare(self, other: LIP, log_func: Callable[[str], Any] = print) -> bool:
-        """Compare this LIP with another LIP file.
-
-        Args:
-        ----
-            other: The other LIP file to compare against
-            log_func: Function to use for logging differences
-
-        Returns:
-        -------
-            True if the LIPs are identical, False if there are differences
-
-        This is useful for verifying that LIP files are identical after
-        conversion between formats or after editing.
-        """
-        ret = True
-
-        # Check for differences in the length attribute
-        if abs(self.length - other.length) > 0.0001:  # Use small epsilon for float comparison
-            log_func(f"Length mismatch: '{self.length}' --> '{other.length}'")
-            ret = False
-
-        # Check for keyframe mismatches
-        old_frames = len(self)
-        new_frames = len(other)
-
-        if old_frames != new_frames:
-            log_func(f"Keyframe count mismatch: {old_frames} --> {new_frames}")
-            ret = False
-
-        # Compare individual keyframes
-        for i in range(min(old_frames, new_frames)):
-            old_keyframe = self[i]
-            new_keyframe = other[i]
-
-            if abs(old_keyframe.time - new_keyframe.time) > 0.0001:
-                log_func(f"Time mismatch at keyframe {i}: '{old_keyframe.time}' --> '{new_keyframe.time}'")
-                ret = False
-
-            if old_keyframe.shape != new_keyframe.shape:
-                log_func(f"Shape mismatch at keyframe {i}: '{old_keyframe.shape.name}' --> '{new_keyframe.shape.name}'")
-                ret = False
-
-        return ret
-=======
-    # compare is provided by ComparableMixin
->>>>>>> a334711b
-
-    def get_shape_at_time(self, time: float) -> LIPShape | None:
-        """Get the interpolated shape at a specific time.
-
-        This is a convenience method that returns just the appropriate shape
-        for the given time, handling interpolation internally.
-
-        Args:
-        ----
-            time: The time to get the shape for
-
-<<<<<<< HEAD
-        Returns:
-        -------
-            The appropriate LIPShape for the given time, or None if no animation exists
-        """
-        shapes: tuple[LIPShape, LIPShape, float] | None = self.get_shapes(time)
-        if not shapes:
-            return None
-=======
-class LIPKeyFrame(ComparableMixin):
-    COMPARABLE_FIELDS = ("time", "shape")
-    """A keyframe for a lip animation.
->>>>>>> a334711b
-
-        left_shape, right_shape, factor = shapes
-
-        # For now, just return the shape we're closest to
-        # In a full implementation, this would do proper shape interpolation
-        return right_shape if factor > 0.5 else left_shape
-
-    def clear(self) -> None:
-        """Clear all keyframes from the animation."""
-        self.frames.clear()
-        self.length = 0.0
-
-    def validate(self) -> list[str]:
-        """Validate the LIP data for common issues.
-
-        Returns:
-        -------
-            List of validation error messages, empty if valid
-        """
-        errors: list[str] = []
-
-        if not self.frames:
-            errors.append("No keyframes defined")
-            return errors
-
-        # Check for negative times
-        for frame in self.frames:
-            if frame.time < 0:
-                errors.append(f"Negative time value: {frame.time}")
-
-        # Check for proper ordering
-        last_time = -1
-        for frame in self.frames:
-            if frame.time < last_time:
-                errors.append(f"Keyframes out of order: {frame.time} after {last_time}")
-            last_time: float = frame.time
-
-        # Check length matches last keyframe
-        if self.frames and abs(self.length - self.frames[-1].time) > 0.0001:
-            errors.append(f"Length ({self.length}) doesn't match last keyframe time ({self.frames[-1].time})")
-
-        return errors+        return self.time < other.time