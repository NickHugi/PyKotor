<<<<<<< HEAD
from pykotor.resource.formats.ltr.io_ltr import LTRBinaryReader as LTRBinaryReader, LTRBinaryWriter as LTRBinaryWriter
from pykotor.resource.formats.ltr.ltr_auto import bytes_ltr as bytes_ltr, read_ltr as read_ltr, write_ltr as write_ltr
from pykotor.resource.formats.ltr.ltr_data import LTR as LTR, LTRBlock as LTRBlock
=======
from pykotor.resource.formats.ltr.io_ltr import (
    LTRBinaryReader as LTRBinaryReader,
    LTRBinaryWriter as LTRBinaryWriter,
)
from pykotor.resource.formats.ltr.ltr_auto import (
    bytes_ltr as bytes_ltr,
    read_ltr as read_ltr,
    write_ltr as write_ltr,
)
from pykotor.resource.formats.ltr.ltr_data import (
    LTR as LTR,
    LTRBlock as LTRBlock,
)
>>>>>>> 7179f7f4
<|MERGE_RESOLUTION|>--- conflicted
+++ resolved
@@ -1,8 +1,3 @@
-<<<<<<< HEAD
-from pykotor.resource.formats.ltr.io_ltr import LTRBinaryReader as LTRBinaryReader, LTRBinaryWriter as LTRBinaryWriter
-from pykotor.resource.formats.ltr.ltr_auto import bytes_ltr as bytes_ltr, read_ltr as read_ltr, write_ltr as write_ltr
-from pykotor.resource.formats.ltr.ltr_data import LTR as LTR, LTRBlock as LTRBlock
-=======
 from pykotor.resource.formats.ltr.io_ltr import (
     LTRBinaryReader as LTRBinaryReader,
     LTRBinaryWriter as LTRBinaryWriter,
@@ -15,5 +10,4 @@
 from pykotor.resource.formats.ltr.ltr_data import (
     LTR as LTR,
     LTRBlock as LTRBlock,
-)
->>>>>>> 7179f7f4
+)