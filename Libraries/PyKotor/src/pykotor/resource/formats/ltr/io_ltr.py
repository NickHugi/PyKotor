from __future__ import annotations

import itertools

<<<<<<< HEAD
=======
from typing import TYPE_CHECKING

>>>>>>> 7179f7f4
from pykotor.resource.formats.ltr.ltr_data import LTR
from pykotor.resource.type import ResourceReader, ResourceWriter

if TYPE_CHECKING:
    from pykotor.resource.type import SOURCE_TYPES, TARGET_TYPES


class LTRBinaryReader(ResourceReader):
    def __init__(
        self,
        source: SOURCE_TYPES,
        offset: int = 0,
        size: int = 0,
    ):
        super().__init__(source, offset, size)
        self._lip: LTR | None = None

    def load(
        self,
        auto_close: bool = True,
    ) -> LTR:
        self._ltr = LTR()

        file_type = self._reader.read_string(4)
        file_version = self._reader.read_string(4)

        if file_type != "LTR ":
            msg = "The file type that was loaded is invalid."
            raise TypeError(msg)

        if file_version != "V1.0":
            msg = "The LTR version that was loaded is not supported."
            raise TypeError(msg)

        letter_count = self._reader.read_uint8()
        if letter_count != 28:
            msg = "LTR files that do not handle exactly 28 characters are not supported."
            raise TypeError(msg)

        self._ltr._singles._start = [self._reader.read_single() for _ in range(28)]
        self._ltr._singles._middle = [self._reader.read_single() for _ in range(28)]
        self._ltr._singles._end = [self._reader.read_single() for _ in range(28)]

        for i in range(28):
            self._ltr._doubles[i]._start = [self._reader.read_single() for _ in range(28)]
            self._ltr._doubles[i]._middle = [self._reader.read_single() for _ in range(28)]
            self._ltr._doubles[i]._end = [self._reader.read_single() for _ in range(28)]

        for i in range(28):
            for j in range(28):
                self._ltr._triples[i][j]._start = [self._reader.read_single() for _ in range(28)]
                self._ltr._triples[i][j]._middle = [self._reader.read_single() for _ in range(28)]
                self._ltr._triples[i][j]._end = [self._reader.read_single() for _ in range(28)]

        if auto_close:
            self._reader.close()

        return self._ltr


class LTRBinaryWriter(ResourceWriter):
    def __init__(
        self,
        ltr: LTR,
        target: TARGET_TYPES,
    ):
        super().__init__(target)
        self._ltr: LTR = ltr

    def write(
        self,
        auto_close: bool = True,
    ):
        self._writer.write_string("LTR V1.0")
        self._writer.write_uint8(28)

        for chance in self._ltr._singles._start:
            self._writer.write_single(chance)
        for chance in self._ltr._singles._middle:
            self._writer.write_single(chance)
        for chance in self._ltr._singles._end:
            self._writer.write_single(chance)

        for i in range(28):
            for chance in self._ltr._doubles[i]._start:
                self._writer.write_single(chance)
            for chance in self._ltr._doubles[i]._middle:
                self._writer.write_single(chance)
            for chance in self._ltr._doubles[i]._end:
                self._writer.write_single(chance)

        for i, j in itertools.product(range(28), range(28)):
            for chance in self._ltr._triples[i][j]._start:
                self._writer.write_single(chance)
            for chance in self._ltr._triples[i][j]._middle:
                self._writer.write_single(chance)
            for chance in self._ltr._triples[i][j]._end:
                self._writer.write_single(chance)

        if auto_close:
            self._writer.close()<|MERGE_RESOLUTION|>--- conflicted
+++ resolved
@@ -2,11 +2,8 @@
 
 import itertools
 
-<<<<<<< HEAD
-=======
 from typing import TYPE_CHECKING
 
->>>>>>> 7179f7f4
 from pykotor.resource.formats.ltr.ltr_data import LTR
 from pykotor.resource.type import ResourceReader, ResourceWriter
 
