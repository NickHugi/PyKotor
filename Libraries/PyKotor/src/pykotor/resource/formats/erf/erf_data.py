"""This module handles classes relating to editing ERF files."""
from __future__ import annotations

from enum import Enum
from typing import TYPE_CHECKING

from pykotor.common.misc import ResRef
from pykotor.extract.file import ResourceIdentifier
from pykotor.resource.type import ResourceType
from pykotor.tools.misc import is_erf_file, is_mod_file, is_sav_file

if TYPE_CHECKING:
    import os


class ERFType(Enum):
    """The type of ERF."""

    ERF = "ERF "
    MOD = "MOD "
    SAV = "SAV "

    @classmethod
    def from_extension(cls, ext_or_filepath: os.PathLike | str) -> ERFType:
        if is_erf_file(ext_or_filepath):
            return cls.ERF
        if is_mod_file(ext_or_filepath):
            return cls.MOD
        if is_sav_file(ext_or_filepath):
            return cls.SAV
        msg = f"Invalid ERF extension in filepath '{ext_or_filepath}'."
        raise ValueError(msg)


class ERF:
    """Represents the data of a ERF file.

    Attributes:
    ----------
        erf_type: The ERF type.
    """

    BINARY_TYPE = ResourceType.ERF

    def __init__(
        self,
        erf_type: ERFType = ERFType.ERF,
    ):
        self.erf_type: ERFType = erf_type
        self._resources: list[ERFResource] = []

        # used for faster lookups
        self._resource_dict: dict[ResourceIdentifier, ERFResource] = {}

    def __repr__(
        self,
    ):
        return f"{self.__class__.__name__}({self.erf_type!r})"

    def __repr__(
        self,
    ):
        return f"{self.__class__.__name__}({self.erf_type!r})"

    def __repr__(
        self,
    ):
        return f"{self.__class__.__name__}({self.erf_type!r})"

    def __iter__(
        self,
    ):
        """Iterates through the stored resources yielding a resource each iteration."""
        yield from self._resources

    def __len__(
        self,
    ):
        """Returns the number of stored resources."""
        return len(self._resources)

    def __getitem__(
        self,
        item: int | str | ResourceIdentifier | object,
    ):
        """Returns a resource at the specified index or with the specified resref."""
        if isinstance(item, int):
            return self._resources[item]
        if isinstance(item, (ResourceIdentifier, str)):
            if isinstance(item, str):
                item = item.lower()
            try:
                return self._resource_dict[next(key for key in self._resource_dict if key[0] == item)]
            except StopIteration as e:
                msg = f"{item} not found in {self!r}"
                raise KeyError(msg) from e

        return NotImplemented

    def set_data(
        self,
        resname: str,
        restype: ResourceType,
        data: bytes,
    ):
        """Sets resource data in the ERF file.

        Args:
        ----
            resname: str - Resource reference filename
            restype: ResourceType - Resource type enumeration
            data: bytes - Resource data bytes

        Processing Logic:
        ----------------
            - Construct a tuple key from resref and restype
            - Lookup existing resource by key in internal dict
            - If no existing resource, create a new ERFResource instance
            - If existing resource, update its properties
            - Add/update resource to internal lists and dict
        """
<<<<<<< HEAD
        ident: ResourceIdentifier = ResourceIdentifier(resname, restype).as_resref_compatible()
=======
        ident: ResourceIdentifier = ResourceIdentifier(resname, restype)
>>>>>>> 7179f7f4
        resource: ERFResource | None = self._resource_dict.get(ident)
        resref = ResRef(ident.resname)
        if resource is None:
            resource = ERFResource(resref, restype, data)
            self._resources.append(resource)
            self._resource_dict[ident] = resource
        else:
            resource.resref = resref
            resource.restype = restype
            resource.data = data

    def get(self, resname: str, restype: ResourceType) -> bytes | None:
        """Returns the data of the resource with the specified resref/restype pair if it exists, otherwise returns None.

        Args:
        ----
<<<<<<< HEAD
            resname: The resref str.
=======
            resname: The resource reference filename stem.
>>>>>>> 7179f7f4
            restype: The resource type.

        Returns:
        -------
            The bytes data of the resource or None.
        """
<<<<<<< HEAD
        resource: ERFResource | None = self._resource_dict.get(ResourceIdentifier(resname, restype).as_resref_compatible())
=======
        resource: ERFResource | None = self._resource_dict.get(ResourceIdentifier(resname, restype))
>>>>>>> 7179f7f4
        return resource.data if resource is not None else None

    def remove(
        self,
        resname: str,
        restype: ResourceType,
    ):
        """Removes the resource with the given resref/restype pair if it exists.

        Args:
        ----
            resname: The resource reference filename.
            restype: The resource type.
        """
<<<<<<< HEAD
        key = ResourceIdentifier(resname, restype).as_resref_compatible()
=======
        key = ResourceIdentifier(resname, restype)
>>>>>>> 7179f7f4
        resource: ERFResource | None = self._resource_dict.pop(key, None)
        if resource:  # FIXME: should raise here
            self._resources.remove(resource)

    def to_rim(
        self,
    ):
        """Returns a RIM with the same resources.

        Returns:
        -------
            A new RIM object.
        """
        from pykotor.resource.formats.rim import RIM  # Prevent circular imports

        rim = RIM()
        for resource in self._resources:
            rim.set_data(str(resource.resref), resource.restype, resource.data)
        return rim


class ERFResource:
    def __init__(
        self,
        resref: ResRef,
        restype: ResourceType,
        data: bytes,
    ):
        self.resref: ResRef = resref
        self.restype: ResourceType = restype
        self.data: bytes = data<|MERGE_RESOLUTION|>--- conflicted
+++ resolved
@@ -62,11 +62,6 @@
     ):
         return f"{self.__class__.__name__}({self.erf_type!r})"
 
-    def __repr__(
-        self,
-    ):
-        return f"{self.__class__.__name__}({self.erf_type!r})"
-
     def __iter__(
         self,
     ):
@@ -119,11 +114,7 @@
             - If existing resource, update its properties
             - Add/update resource to internal lists and dict
         """
-<<<<<<< HEAD
-        ident: ResourceIdentifier = ResourceIdentifier(resname, restype).as_resref_compatible()
-=======
         ident: ResourceIdentifier = ResourceIdentifier(resname, restype)
->>>>>>> 7179f7f4
         resource: ERFResource | None = self._resource_dict.get(ident)
         resref = ResRef(ident.resname)
         if resource is None:
@@ -140,22 +131,14 @@
 
         Args:
         ----
-<<<<<<< HEAD
-            resname: The resref str.
-=======
             resname: The resource reference filename stem.
->>>>>>> 7179f7f4
             restype: The resource type.
 
         Returns:
         -------
             The bytes data of the resource or None.
         """
-<<<<<<< HEAD
-        resource: ERFResource | None = self._resource_dict.get(ResourceIdentifier(resname, restype).as_resref_compatible())
-=======
         resource: ERFResource | None = self._resource_dict.get(ResourceIdentifier(resname, restype))
->>>>>>> 7179f7f4
         return resource.data if resource is not None else None
 
     def remove(
@@ -170,11 +153,7 @@
             resname: The resource reference filename.
             restype: The resource type.
         """
-<<<<<<< HEAD
-        key = ResourceIdentifier(resname, restype).as_resref_compatible()
-=======
         key = ResourceIdentifier(resname, restype)
->>>>>>> 7179f7f4
         resource: ERFResource | None = self._resource_dict.pop(key, None)
         if resource:  # FIXME: should raise here
             self._resources.remove(resource)
