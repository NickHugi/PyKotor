"""This module handles classes relating to working with TLK files."""

from __future__ import annotations

from typing import TYPE_CHECKING, Callable

from pykotor.common.language import Language
from pykotor.common.misc import ResRef
from pykotor.resource.formats._base import ComparableMixin
from pykotor.resource.type import ResourceType
<<<<<<< HEAD
from utility.common.misc_string.util import compare_and_format, format_text
=======
>>>>>>> a334711b

if TYPE_CHECKING:
    from typing import Any


class TLK(ComparableMixin):
    BINARY_TYPE = ResourceType.TLK
    COMPARABLE_FIELDS = ("language",)
    COMPARABLE_SEQUENCE_FIELDS = ("entries",)

    def __init__(
        self,
        language: Language = Language.ENGLISH,
    ):
        self.entries: list[TLKEntry] = []
        self.language: Language = language  # game does not use this field

    def __len__(
        self,
    ) -> int:
        """Returns the number of stored entries."""
        return len(self.entries)

    def __iter__(
        self,
    ):
        """Iterates through the stored entry with each iteration yielding a stringref and the corresponding entry data."""
        yield from enumerate(self.entries)

    def __getitem__(
        self,
        item,
    ):
        """Returns an entry for the specified stringref.

        Args:
        ----
            item: The stringref.

        Raises:
        ------
            IndexError: If the stringref does not exist.

        Returns:
        -------
            The corresponding TLKEntry.
        """
        return self.entries[item] if isinstance(item, int) else NotImplemented

    def get(
        self,
        stringref: int,
    ) -> TLKEntry | None:
        """Returns an entry for the specified stringref if it exists, otherwise returns None.

        Args:
        ----
            stringref: The stringref.

        Returns:
        -------
            The corresponding TLKEntry or None.
        """
        return self.entries[stringref] if 0 <= stringref < len(self) else None

    def add(
        self,
        text: str,
        sound_resref: str = "",
    ) -> int:
        entry = TLKEntry(text, ResRef(sound_resref))
        self.entries.append(entry)
        return len(self.entries) - 1

    def replace(self, stringref: int, text: str, sound_resref: str = ""):
        """Replaces an entry at the specified stringref with the provided text and sound resref.

        Args:
        ----
            stringref: The stringref of the entry to be replaced.
            text: The new text for the entry.
            sound_resref: The new sound resref for the entry.
        """
        if not 0 <= stringref < len(self.entries):
            msg = f"Cannot replace nonexistent stringref in dialog.tlk: '{stringref}'"
            raise IndexError(msg)
        old_text: str = self.entries[stringref].text
        old_sound: ResRef = self.entries[stringref].voiceover
        self.entries[stringref] = TLKEntry(text or old_text, ResRef(sound_resref) if sound_resref else old_sound)

    def resize(
        self,
        size: int,
    ):
        """Resizes the number of entries to the specified size.

        Args:
        ----
            size: The new number of entries.
        """
        if len(self) > size:
            self.entries = self.entries[:size]
        else:
            self.entries.extend([TLKEntry("", ResRef.from_blank()) for _ in range(len(self), size)])

    def compare(self, other: object, log_func: Callable[[str], Any] = print) -> bool:  # noqa: C901, PLR0912, PLR0915
        """Smart TLK comparison that detects insertions/deletions and shows meaningful diffs.

        Args:
        ----
            other: The other TLK to compare against
            log_func: Function to call with comparison output messages

        Returns:
        -------
            True if TLKs are identical, False otherwise
        """
        if not isinstance(other, TLK):
            log_func(f"Type mismatch: 'TLK' vs '{other.__class__.__name__ if isinstance(other, object) else type(other)}'")
            return False

        # Build content-based lookup to detect moved/reordered entries
        def entry_key(entry: TLKEntry) -> tuple[str, str]:
            """Create a hashable key for an entry."""
            return (entry.text, str(entry.voiceover))

        # Build maps of content to indices
        entries1_map: dict[tuple[str, str], list[int]] = {}  # content -> list of indices
        entries2_map: dict[tuple[str, str], list[int]] = {}  # content -> list of indices

        for idx, entry in enumerate(self.entries):
            key = entry_key(entry)
            if key not in entries1_map:
                entries1_map[key] = []
            entries1_map[key].append(idx)

        for idx, entry in enumerate(other.entries):
            key = entry_key(entry)
            if key not in entries2_map:
                entries2_map[key] = []
            entries2_map[key].append(idx)

        # Find entries that exist in both (at any index)
        added_keys = set(entries2_map.keys()) - set(entries1_map.keys())
        removed_keys = set(entries1_map.keys()) - set(entries2_map.keys())

        # Track which entries we've reported
        reported_indices1: set[int] = set()
        reported_indices2: set[int] = set()

        # Report size difference
        len1 = len(self.entries)
        len2 = len(other.entries)

        if len1 != len2:
            log_func(f"TLK size mismatch: Old has {len1} entries, New has {len2} entries (diff: {len2 - len1:+d})")

        # Report added entries (in new file only)
        if added_keys:
            log_func(f"\n{len(added_keys)} entries added in new TLK:")
            for key in sorted(added_keys):
                indices = entries2_map[key]
                for idx in indices:
                    entry = other.entries[idx]
                    log_func(f"  [New:{idx}] {entry}")
                    reported_indices2.add(idx)

        # Report removed entries (in old file only)
        if removed_keys:
            log_func(f"\n{len(removed_keys)} entries removed from old TLK:")
            for key in sorted(removed_keys):
                indices = entries1_map[key]
                for idx in indices:
                    entry = self.entries[idx]
                    log_func(f"  [Old:{idx}] {entry}")
                    reported_indices1.add(idx)

        # Check for entries at same index that have different content
        modified_count = 0
        max_index = min(len1, len2)
        for idx in range(max_index):
            if idx in reported_indices1 or idx in reported_indices2:
                continue
            entry1 = self.entries[idx]
            entry2 = other.entries[idx]

            if entry1 != entry2:
                # This is a genuine content change at the same index
                if modified_count == 0:
                    log_func("\nEntries modified at same index:")
                modified_count += 1
                log_func(f"  [{idx}] Old: {entry1}")
                log_func(f"  [{idx}] New: {entry2}")
                reported_indices1.add(idx)
                reported_indices2.add(idx)

        # Summary
        has_differences = bool(added_keys or removed_keys or modified_count)

        if has_differences:
            log_func(f"\nTLK Summary: {len(added_keys)} added, {len(removed_keys)} removed, {modified_count} modified")

        return not has_differences


class TLKEntry(ComparableMixin):
    COMPARABLE_FIELDS = ("text", "voiceover")
    def __init__(
        self,
        text: str,
        voiceover: ResRef,
    ):
        self.text: str = text
        self.voiceover: ResRef = voiceover

        # The following fields exist in TLK format, but do not perform any function in KOTOR. The game ignores these.
        # entry flags. These are set in both game's TLKs
        self.sound_length: int = 0  # This remains a regular attribute

    # The following fields exist in TLK format, but do not perform any function in KOTOR. The game ignores these.
    # entry flags. These are set in both game's TLKs
    @property
    def text_present(self) -> bool:
        """Always True; present for compatibility (TLK field)."""
        return True
    @text_present.setter
    def text_present(self, value: bool):
        self._text_present = value

    @property
    def sound_present(self) -> bool:
        """Always True; present for compatibility (TLK field)."""
        return True
    @sound_present.setter
    def sound_present(self, value: bool):
        self._sound_present = value

    @property
    def soundlength_present(self) -> bool:
        """Always True; present for compatibility (TLK field)."""
        return True
    @soundlength_present.setter
    def soundlength_present(self, value: bool):
        self._soundlength_present = value

    def __eq__(self, other: object):
        """Returns True if the text and voiceover match."""
        if self is other:
            return True
        if not isinstance(other, TLKEntry):
            return NotImplemented
        return other.text == self.text and other.voiceover == self.voiceover

    def __hash__(self) -> int:
        """Returns a hash of the TLKEntry."""
        return hash((self.text, self.voiceover))

    def __repr__(self) -> str:
        """Returns a string representation of the TLKEntry."""
        max_repr_length = 50
        text_preview = self.text[:max_repr_length] + "..." if len(self.text) > max_repr_length else self.text
        text_preview = text_preview.replace("\n", "\\n").replace("\r", "\\r")
        return f"TLKEntry(text={text_preview!r}, voiceover={self.voiceover!r})"

    def __str__(self) -> str:
        """Returns a human-readable string representation of the TLKEntry."""
        return f"text: {self.text}, voiceover: {self.voiceover!r}"

    @property
    def text_length(self) -> int:
        return len(self.text)
    @text_length.setter
    def text_length(self, value: int):
        self._text_length = value<|MERGE_RESOLUTION|>--- conflicted
+++ resolved
@@ -8,10 +8,7 @@
 from pykotor.common.misc import ResRef
 from pykotor.resource.formats._base import ComparableMixin
 from pykotor.resource.type import ResourceType
-<<<<<<< HEAD
 from utility.common.misc_string.util import compare_and_format, format_text
-=======
->>>>>>> a334711b
 
 if TYPE_CHECKING:
     from typing import Any
