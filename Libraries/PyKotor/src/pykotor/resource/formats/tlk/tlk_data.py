--- conflicted
+++ resolved
@@ -125,11 +125,7 @@
                 extra_old += 1
                 continue
             if old_entry != new_entry:
-<<<<<<< HEAD
-                text_mismatch: bool = old_entry.text.lower() != new_entry.text.lower()
-=======
                 text_mismatch: bool = old_entry.text != new_entry.text
->>>>>>> 9e583603
                 vo_mismatch: bool = old_entry.voiceover != new_entry.voiceover
                 if not text_mismatch and not vo_mismatch:
                     log_func("TLK entries are not equal, but no differences could be found?")
