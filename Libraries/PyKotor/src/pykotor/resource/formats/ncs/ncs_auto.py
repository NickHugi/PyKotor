--- conflicted
+++ resolved
@@ -14,10 +14,7 @@
 if TYPE_CHECKING:
     from pykotor.common.misc import Game
     from pykotor.resource.formats.ncs.ncs_data import NCSOptimizer
-<<<<<<< HEAD
-=======
     from pykotor.resource.type import SOURCE_TYPES, TARGET_TYPES
->>>>>>> 7179f7f4
     from utility.system.path import Path
 
 
