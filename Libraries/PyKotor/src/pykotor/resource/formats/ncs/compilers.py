--- conflicted
+++ resolved
@@ -1,10 +1,7 @@
 from __future__ import annotations
 
 import subprocess
-<<<<<<< HEAD
-=======
-
->>>>>>> 7179f7f4
+
 from datetime import date
 from enum import Enum
 from typing import TYPE_CHECKING, NamedTuple
@@ -13,12 +10,8 @@
 from pykotor.common.stream import BinaryReader
 from pykotor.resource.formats.ncs.compiler.classes import EntryPointError
 from pykotor.resource.formats.ncs.ncs_auto import compile_nss, write_ncs
-<<<<<<< HEAD
-from pykotor.resource.formats.ncs.ncs_data import NCS, NCSCompiler, NCSOptimizer
-=======
 from pykotor.resource.formats.ncs.ncs_data import NCSCompiler
 from pykotor.tools.encoding import decode_bytes_with_fallbacks
->>>>>>> 7179f7f4
 from utility.misc import generate_hash
 from utility.system.path import Path
 
@@ -29,19 +22,6 @@
 
 
 class InbuiltNCSCompiler(NCSCompiler):
-<<<<<<< HEAD
-    def compile_script(
-        self,
-        source_path: os.PathLike | str,
-        output_path: str,
-        game: Game,
-        optimizers: list[NCSOptimizer] | None = None,
-    ):
-        source_filepath: Path = Path.pathify(source_path)
-        nss_data: bytes = BinaryReader.load_file(source_filepath)
-        nss_contents: str = nss_data.decode("windows-1252", errors="ignore")
-        ncs: NCS = compile_nss(nss_contents, game, optimizers, library_lookup=[source_filepath.parent])
-=======
     def compile_script(  # noqa: PLR0913
         self,
         source_path: os.PathLike | str,
@@ -55,7 +35,6 @@
         nss_data: bytes = BinaryReader.load_file(source_filepath)
         nss_contents: str = decode_bytes_with_fallbacks(nss_data)  # .replace('#include "k_inc_debug"', "")
         ncs: NCS = compile_nss(nss_contents, game, optimizers, library_lookup=[source_filepath.parent], debug=debug)
->>>>>>> 7179f7f4
         write_ncs(ncs, output_path)
 
 
@@ -63,10 +42,7 @@
     can_compile: bool
     can_decompile: bool
 
-<<<<<<< HEAD
-=======
-
->>>>>>> 7179f7f4
+
 class ExternalCompilerConfig(NamedTuple):
     sha256: str
     name: str
@@ -75,10 +51,7 @@
     features: ExternalCompilerFeatures
     commandline: dict[str, list[str]]
 
-<<<<<<< HEAD
-=======
-
->>>>>>> 7179f7f4
+
 class KnownExternalCompilers(Enum):
     TSLPATCHER = ExternalCompilerConfig(
         sha256="539EB689D2E0D3751AEED273385865278BEF6696C46BC0CAB116B40C3B2FE820",
@@ -98,27 +71,12 @@
         author="Fred Tetra",
         features=ExternalCompilerFeatures(can_compile=True, can_decompile=True),
         commandline={
-<<<<<<< HEAD
-            "compile": ["-c", "--outputdir", "{output_dir}", "-o", "{output_name}", "-g", "{game_value}", "--optimize", "{source}"],
-=======
             "compile": ["-c", "--outputdir", "{output_dir}", "-o", "{output_name}", "-g", "{game_value}", "{source}"],
->>>>>>> 7179f7f4
             "decompile": ["-d", "--outputdir", "{output_dir}", "-o", "{output_name}", "-g", "{game_value}", "{source}"],
         },
     )
     V1 = ExternalCompilerConfig(
         sha256="EC3E657C18A32AD13D28DA0AA3A77911B32D9661EA83CF0D9BCE02E1C4D8499D",
-<<<<<<< HEAD
-        name="v1",
-        release_date=date(2004, 1, 1),
-        author="todo",
-        features=ExternalCompilerFeatures(can_compile=True, can_decompile=True),
-        commandline={
-            "compile": ["-c", "-o", "{source}", "{output}"],
-            "decompile": ["-d", "{source}", "{output}"],
-        },
-    )
-=======
         name="v1.3 first public release",
         release_date=date(2003, 12, 31),
         author="todo",
@@ -139,7 +97,6 @@
             "decompile": ["-d", "--outputdir", "{output_dir}", "-o", "{output_name}", "-g", "{game_value}", "{source}"],
         },
     )
->>>>>>> 7179f7f4
     DENCS = ExternalCompilerConfig(
         sha256="539EB689D2E0D3751AEED273385865278BEF6696C46BC0CAB116B40C3B2FE820",
         name="DeNCS",
@@ -168,25 +125,9 @@
     @classmethod
     def from_sha256(cls: type[KnownExternalCompilers], sha256: str) -> KnownExternalCompilers:
         uppercase_sha256: str = sha256.upper()
-<<<<<<< HEAD
-
-        if cls.TSLPATCHER.value.sha256 == uppercase_sha256:
-            return cls.TSLPATCHER
-        if cls.KOTOR_TOOL.value.sha256 == uppercase_sha256:
-            return cls.KOTOR_TOOL
-        if cls.V1.value.sha256 == uppercase_sha256:
-            return cls.V1
-        if cls.DENCS.value.sha256 == uppercase_sha256:
-            return cls.DENCS
-        if cls.XOREOS.value.sha256 == uppercase_sha256:
-            return cls.XOREOS
-        if cls.KNSSCOMP.value.sha256 == uppercase_sha256:
-            return cls.KNSSCOMP
-=======
         for known_ext_compiler in cls:
             if known_ext_compiler.value.sha256 == uppercase_sha256:
                 return known_ext_compiler
->>>>>>> 7179f7f4
 
         msg = f"No compilers found with sha256 hash '{uppercase_sha256}'"
         raise ValueError(msg)
@@ -200,22 +141,14 @@
         sha256_hash: str,
         sourcefile: Path,
         outputfile: Path,
-<<<<<<< HEAD
-        game_value: Game,
-=======
         game: Game,
->>>>>>> 7179f7f4
     ):
         self.sha256_hash: str = sha256_hash
         self.source_file: Path = sourcefile
         self.output_file: Path = outputfile
         self.output_dir: Path = outputfile.parent
         self.output_name: str = outputfile.name
-<<<<<<< HEAD
-        self.game_value: Game = game_value
-=======
         self.game: Game = game
->>>>>>> 7179f7f4
 
         self.chosen_compiler: KnownExternalCompilers = KnownExternalCompilers.from_sha256(self.sha256_hash)
 
@@ -231,11 +164,7 @@
             output=self.output_file,
             output_dir=self.output_dir,
             output_name=self.output_name,
-<<<<<<< HEAD
-            game_value=self.game_value,
-=======
             game_value="1" if self.game.is_k1() else "2",
->>>>>>> 7179f7f4
         ) for arg in args_list]
         formatted_args.insert(0, executable)
         return formatted_args
@@ -260,11 +189,8 @@
         source_file: os.PathLike | str,
         output_file: os.PathLike | str,
         game: Game | int,
-<<<<<<< HEAD
-=======
         *,
         debug: bool = False,
->>>>>>> 7179f7f4
     ) -> NwnnsscompConfig:
         """Configures a Nwnnsscomp run.
 
@@ -309,10 +235,7 @@
             output_file: The path or name of the compiled module file to output.
             game: The Game object or game ID to configure the compiler for.
             timeout: The timeout in seconds to wait for compilation to finish before aborting.
-<<<<<<< HEAD
-=======
             debug - bool (kwarg): (does nothing for external compilers)
->>>>>>> 7179f7f4
 
         Returns:
         -------
@@ -345,7 +268,7 @@
 
         return stdout, stderr
 
-    def decompile_script(  # noqa: D417
+    def decompile_script(
         self,
         source_file: os.PathLike | str,
         output_file: os.PathLike | str,
