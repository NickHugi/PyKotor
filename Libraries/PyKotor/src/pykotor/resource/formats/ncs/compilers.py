--- conflicted
+++ resolved
@@ -17,11 +17,6 @@
 
 
 class InbuiltNCSCompiler(NCSCompiler):
-<<<<<<< HEAD
-    def compile_script(self, source_path: str, output_path: str, game: Game):
-        source = BinaryReader.load_file(source_path).decode(errors="ignore")
-        ncs = compile_nss(source, game)
-=======
     def compile_script(
         self,
         source_path: os.PathLike | str,
@@ -33,7 +28,6 @@
         nss_data: bytes = BinaryReader.load_file(source_filepath)
         nss_contents: str = nss_data.decode("windows-1252", errors="ignore")
         ncs: NCS = compile_nss(nss_contents, game, optimizers, library_lookup=[source_filepath.parent])
->>>>>>> 9e583603
         write_ncs(ncs, output_path)
 
 
@@ -167,75 +161,6 @@
 
 
 class ExternalNCSCompiler(NCSCompiler):
-<<<<<<< HEAD
-    NWNNSSCOMP_SHA256_HASHES: ClassVar[dict[str, str]] = {
-        "TSLPatcher": "539EB689D2E0D3751AEED273385865278BEF6696C46BC0CAB116B40C3B2FE820",  # TSLPatcher (2009)
-        "Kotor Tool": "E36AA3172173B654AE20379888EDDC9CF45C62FBEB7AB05061C57B52961C824D",  # KotorTool (2005)
-        "v1": "EC3E657C18A32AD13D28DA0AA3A77911B32D9661EA83CF0D9BCE02E1C4D8499D",          # v1 (2004)
-        "DeNCS": "DD1ECD396AAB6F4C731DED70A7BA91299F0F2159ECBDF10F2E54A15C5D0888BC",       # DeNCS.jar Beta 2 (May 30 2006)
-    }
-
-    class NwnnsscompConfig:
-        """Unifies the arguments passed to each different version of nwnnsscomp. No versions offer backwards-compatibility with each other."""
-
-        def __init__(self, sha256_hash: str, source: Path, output: Path, game_value: Game):
-            self.sha256_hash: str = sha256_hash
-            self.source: Path = source
-            self.output: Path = output
-            self.output_dir: Path = output.parent
-            self.output_name: str = output.name
-            self.game_value: Game = game_value
-            self.compile_args: list[str] = []
-            self.decompile_args: list[str] = []
-            self._configure_based_on_hash()
-
-        def get_compile_args(self, executable: str) -> list[str]:
-            return self._format_args(self.compile_args, executable)
-
-        def get_decompile_args(self, executable: str) -> list[str]:
-            return self._format_args(self.decompile_args, executable)
-
-        def _configure_based_on_hash(self):
-            arg_configurations: dict[str, dict[str, list[str]]] = {
-                ExternalNCSCompiler.NWNNSSCOMP_SHA256_HASHES["TSLPatcher"]: {
-                    "compile": ["-c", "{source}", "-o", "{output}"],
-                    "decompile": ["-d", "{source}", "-o", "{output}"],
-                },
-                ExternalNCSCompiler.NWNNSSCOMP_SHA256_HASHES["Kotor Tool"]: {
-                    "compile": ["-c", "--outputdir", "{output_dir}", "-o", "{output_name}", "-g", "{game_value}", "--optimize", "{source}"],
-                    "decompile": ["-d", "--outputdir", "{output_dir}", "-o", "{output_name}", "-g", "{game_value}", "{source}"],
-                },
-                ExternalNCSCompiler.NWNNSSCOMP_SHA256_HASHES["v1"]: {
-                    "compile": ["-c", "-o", "{source}", "{output}"],
-                    "decompile": ["-d", "{source}", "{output}"],
-                },
-            }
-
-            config = arg_configurations.get(self.sha256_hash)
-            if not config:
-                msg = "Unknown NWNNSSCOMP hash"
-                raise ValueError(msg)
-            self.compile_args = config["compile"]
-            self.decompile_args = config["decompile"]
-
-        def _format_args(self, args_list: list[str], executable: str) -> list[str]:
-            formatted_args: list[str] = [arg.format(
-                source=self.source,
-                output=self.output,
-                output_dir=self.output_dir,
-                output_name=self.output_name,
-                game_value=self.game_value,
-            ) for arg in args_list]
-            formatted_args.insert(0, executable)
-            return formatted_args
-
-    def __init__(self, nwnnsscomp_path: os.PathLike | str):
-        self.nwnnsscomp_path: Path = Path.pathify(nwnnsscomp_path)  # type: ignore[assignment]
-        self.filehash: str = generate_sha256_hash(self.nwnnsscomp_path).upper()
-        self.config: ExternalNCSCompiler.NwnnsscompConfig | None = None
-
-    def configure(self, source_file: os.PathLike | str, output_file: os.PathLike | str, game: Game | int) -> NwnnsscompConfig:
-=======
 
     def __init__(self, nwnnsscomp_path: os.PathLike | str):
         self.nwnnsscomp_path: Path
@@ -255,7 +180,6 @@
         output_file: os.PathLike | str,
         game: Game | int,
     ) -> NwnnsscompConfig:
->>>>>>> 9e583603
         """Configures a Nwnnsscomp run.
 
         Args:
