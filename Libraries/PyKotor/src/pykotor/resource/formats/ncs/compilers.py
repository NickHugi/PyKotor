--- conflicted
+++ resolved
@@ -10,11 +10,7 @@
 from pykotor.common.stream import BinaryReader
 from pykotor.resource.formats.ncs.compiler.classes import EntryPointError
 from pykotor.resource.formats.ncs.ncs_auto import compile_nss, write_ncs
-<<<<<<< HEAD
-from pykotor.resource.formats.ncs.ncs_data import NCS, NCSCompiler, NCSOptimizer
-=======
 from pykotor.resource.formats.ncs.ncs_data import NCSCompiler
->>>>>>> 7179f7f4
 from pykotor.tools.encoding import decode_bytes_with_fallbacks
 from utility.misc import generate_hash
 from utility.system.path import Path
@@ -37,11 +33,7 @@
     ):
         source_filepath: Path = Path.pathify(source_path)
         nss_data: bytes = BinaryReader.load_file(source_filepath)
-<<<<<<< HEAD
-        nss_contents: str = decode_bytes_with_fallbacks(nss_data)#.replace('#include "k_inc_debug"', "")
-=======
         nss_contents: str = decode_bytes_with_fallbacks(nss_data)  # .replace('#include "k_inc_debug"', "")
->>>>>>> 7179f7f4
         ncs: NCS = compile_nss(nss_contents, game, optimizers, library_lookup=[source_filepath.parent], debug=debug)
         write_ncs(ncs, output_path)
 
@@ -229,11 +221,7 @@
         source_file: os.PathLike | str,
         output_file: os.PathLike | str,
         game: Game | int,
-<<<<<<< HEAD
-        timeout: int=5,
-=======
         timeout: int = 5,
->>>>>>> 7179f7f4
         *,
         debug: bool = False,
     ) -> tuple[str, str]:
@@ -277,11 +265,6 @@
         if "File is an include file, ignored" in stdout:
             msg = "This file has no entry point and cannot be compiled (Most likely an include file)."
             raise EntryPointError(msg)
-<<<<<<< HEAD
-
-        return stdout, stderr
-=======
->>>>>>> 7179f7f4
 
         return stdout, stderr
 
@@ -323,24 +306,6 @@
         stdout: str = result.stdout
         stderr: str = (
             f"no error provided but return code is nonzero: ({result.returncode})"
-<<<<<<< HEAD
-            if result.returncode != 0 and ( not result.stderr or not result.stderr.strip() )
-            else result.stderr
-        )
-
-        if "error:" in stdout.lower():
-            stdout_lines: list[str] = stdout.split("\n")
-            error_lines: str = ""
-            # Find and remove the line with 'Error:'
-            filtered_stdout_lines: list[str] = []
-            for line in stdout_lines:
-                if "error:" in line.lower():
-                    error_lines += (
-                        f"\n{line}"
-                        if error_lines  # If there's already content in error_line, add a newline before appending
-                        else line
-                    )
-=======
             if result.returncode != 0 and (not result.stderr or not result.stderr.strip())
             else result.stderr
         )
@@ -353,7 +318,6 @@
             for line in stdout_lines:
                 if "Error:" in line:
                     error_line += "\n" + line
->>>>>>> 7179f7f4
                 else:
                     filtered_stdout_lines.append(line)
 
@@ -361,18 +325,9 @@
             stdout = "\n".join(filtered_stdout_lines)
 
             # Append the error line to stderr if it was found
-<<<<<<< HEAD
-            if error_lines:
-                stderr += (
-                    f"\n{error_lines}"
-                    if stderr  # If there's already content in stderr, add a newline before appending
-                    else error_lines
-                )
-=======
             if error_line:
                 if stderr:  # If there's already content in stderr, add a newline before appending
                     stderr += "\n" + error_line
                 else:
                     stderr = error_line
->>>>>>> 7179f7f4
         return stdout, stderr