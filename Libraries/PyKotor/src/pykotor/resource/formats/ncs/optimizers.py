from __future__ import annotations

<<<<<<< HEAD
from pykotor.resource.formats.ncs.ncs_data import NCS, NCSInstruction, NCSInstructionType, NCSOptimizer
=======
from typing import TYPE_CHECKING, NoReturn

from pykotor.resource.formats.ncs.ncs_data import NCSInstructionType, NCSOptimizer

if TYPE_CHECKING:
    from pykotor.resource.formats.ncs.ncs_data import NCS, NCSInstruction
>>>>>>> 7179f7f4


class RemoveNopOptimizer(NCSOptimizer):
    """NCS Compiler uses NOP instructions as stubs to simplify the compilation process however as their name suggests
    they do not perform any actual function. This optimizer removes all occurrences of NOP instructions from the
    compiled script.
    """  # noqa: D205

    def optimize(self, ncs: NCS):
        """Optimizes a neural circuit specification by removing NOP instructions.

        Args:
        ----
            ncs: NCS - The neural circuit specification to optimize

        Processing Logic:
        ----------------
            - Finds all NOP instructions in the NCS
            - For each NOP, finds all links jumping to it and updates them to jump to the next instruction instead
            - Removes all NOP instructions from the NCS instruction list.
        """
        nops: list[NCSInstruction] = [inst for inst in ncs.instructions if inst.ins_type == NCSInstructionType.NOP]

        # Process instructions which jump to a NOP and set them to jump to the proceeding instruction instead
        for nop in nops:
            nop_index: int = ncs.instructions.index(nop)
            for link in ncs.links_to(nop):
                link.jump = ncs.instructions[nop_index + 1]

        # It is now safe to remove all NOP instructions
        ncs.instructions = [inst for inst in ncs.instructions if inst.ins_type != NCSInstructionType.NOP]


class RemoveMoveSPEqualsZeroOptimizer(NCSOptimizer):
    def __init__(self):
        super().__init__()

    def optimize(self, ncs: NCS):
        """Optimizes an NCS script by removing unnecessary MOVSP=0 instructions.

        Args:
        ----
            ncs (NCS): The NCS script to optimize

        Processing Logic:
        ----------------
            - Finds all MOVSP=0 instructions
            - Changes any jumps to those instructions to jump to the next instruction instead
            - Removes all MOVSP=0 instructions from the program.
        """
        movsp0: list[NCSInstruction] = [inst for inst in ncs.instructions if inst.ins_type == NCSInstructionType.MOVSP and inst.args[0] == 0]

        # Process instructions which jump to a MOVSP=0 and set them to jump to the proceeding instruction instead
        for op in movsp0:
            nop_index: int = ncs.instructions.index(op)
            for link in ncs.links_to(op):
                link.jump = ncs.instructions[nop_index + 1]

        # It is now safe to remove all MOVSP=0 instructions
        for inst in ncs.instructions.copy():
            if inst.ins_type == NCSInstructionType.MOVSP and inst.args[0] == 0:
                ncs.instructions.remove(inst)
                self.instructions_cleared += 1


class MergeAdjacentMoveSPOptimizer(NCSOptimizer):
<<<<<<< HEAD
    def optimize(self, ncs: NCS):
=======
    def optimize(self, ncs: NCS) -> NoReturn:
>>>>>>> 7179f7f4
        raise NotImplementedError


class RemoveJMPToAdjacentOptimizer(NCSOptimizer):
<<<<<<< HEAD
    def optimize(self, ncs: NCS):
=======
    def optimize(self, ncs: NCS) -> NoReturn:
>>>>>>> 7179f7f4
        raise NotImplementedError


class RemoveUnusedBlocksOptimizer(NCSOptimizer):
    def optimize(self, ncs: NCS):
        """Optimizes the NCS by removing unreachable instructions.

        Args:
        ----
            ncs: NCS - The NCS object to optimize

        Processing Logic:
        ----------------
            - Find list of reachable instructions using breadth first search
            - Instructions not in reachable list are unreachable
            - Remove unreachable instructions from NCS.
        """
        # Find list of unreachable instructions
        reachable = set()
        checking: list[int] = [0]
        while checking:
            check: int = checking.pop(0)
            if check > len(ncs.instructions):
                continue

            instruction: NCSInstruction = ncs.instructions[check]
            if instruction in reachable:
                continue
            reachable.add(instruction)

            if instruction.ins_type in {
                NCSInstructionType.JZ,
                NCSInstructionType.JNZ,
                NCSInstructionType.JSR,
<<<<<<< HEAD
            ]:
                checking.extend((ncs.instructions.index(instruction.jump), check + 1))
            elif instruction.ins_type in [NCSInstructionType.JMP]:
=======
            }:
                checking.extend((ncs.instructions.index(instruction.jump), check + 1))
            elif instruction.ins_type == NCSInstructionType.JMP:
>>>>>>> 7179f7f4
                checking.append(ncs.instructions.index(instruction.jump))
            elif instruction.ins_type == NCSInstructionType.RETN:
                ...
            else:
                checking.append(check + 1)

        unreachable: list[NCSInstruction] = [instruction for instruction in ncs.instructions if instruction not in reachable]
        for instruction in unreachable:
            # We do not have to worry about fixing any instructions that JMP since the target instructions here should
            # be detached for the actual (reachable) script.
            ncs.instructions.remove(instruction)
            self.instructions_cleared += 1


class RemoveUnusedGlobalsInStackOptimizer(NCSOptimizer):
<<<<<<< HEAD
    def optimize(self, ncs: NCS):
=======
    def optimize(self, ncs: NCS) -> NoReturn:
>>>>>>> 7179f7f4
        raise NotImplementedError<|MERGE_RESOLUTION|>--- conflicted
+++ resolved
@@ -1,15 +1,11 @@
 from __future__ import annotations
 
-<<<<<<< HEAD
-from pykotor.resource.formats.ncs.ncs_data import NCS, NCSInstruction, NCSInstructionType, NCSOptimizer
-=======
 from typing import TYPE_CHECKING, NoReturn
 
 from pykotor.resource.formats.ncs.ncs_data import NCSInstructionType, NCSOptimizer
 
 if TYPE_CHECKING:
     from pykotor.resource.formats.ncs.ncs_data import NCS, NCSInstruction
->>>>>>> 7179f7f4
 
 
 class RemoveNopOptimizer(NCSOptimizer):
@@ -76,20 +72,12 @@
 
 
 class MergeAdjacentMoveSPOptimizer(NCSOptimizer):
-<<<<<<< HEAD
-    def optimize(self, ncs: NCS):
-=======
     def optimize(self, ncs: NCS) -> NoReturn:
->>>>>>> 7179f7f4
         raise NotImplementedError
 
 
 class RemoveJMPToAdjacentOptimizer(NCSOptimizer):
-<<<<<<< HEAD
-    def optimize(self, ncs: NCS):
-=======
     def optimize(self, ncs: NCS) -> NoReturn:
->>>>>>> 7179f7f4
         raise NotImplementedError
 
 
@@ -124,15 +112,9 @@
                 NCSInstructionType.JZ,
                 NCSInstructionType.JNZ,
                 NCSInstructionType.JSR,
-<<<<<<< HEAD
-            ]:
-                checking.extend((ncs.instructions.index(instruction.jump), check + 1))
-            elif instruction.ins_type in [NCSInstructionType.JMP]:
-=======
             }:
                 checking.extend((ncs.instructions.index(instruction.jump), check + 1))
             elif instruction.ins_type == NCSInstructionType.JMP:
->>>>>>> 7179f7f4
                 checking.append(ncs.instructions.index(instruction.jump))
             elif instruction.ins_type == NCSInstructionType.RETN:
                 ...
@@ -148,9 +130,5 @@
 
 
 class RemoveUnusedGlobalsInStackOptimizer(NCSOptimizer):
-<<<<<<< HEAD
-    def optimize(self, ncs: NCS):
-=======
     def optimize(self, ncs: NCS) -> NoReturn:
->>>>>>> 7179f7f4
         raise NotImplementedError