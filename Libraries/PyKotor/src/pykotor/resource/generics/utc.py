--- conflicted
+++ resolved
@@ -332,14 +332,7 @@
 
     # Not sure why there's extras... some utc's in k1 have 20 structs in the SkillList.
     if len(skill_list._structs) > 8:
-<<<<<<< HEAD
-        utc._extra_unimplemented_skills = [
-            skill_struct.acquire("Rank", 0)
-            for skill_struct in skill_list._structs[8:]
-        ]
-=======
         utc._extra_unimplemented_skills = [skill_struct.acquire("Rank", 0) for skill_struct in skill_list._structs[8:]]
->>>>>>> e95ac862
 
     class_list: GFFList = root.acquire("ClassList", GFFList())
     for class_struct in class_list:
@@ -483,13 +476,9 @@
             power_struct.set_uint16("Spell", power)
             power_struct.set_uint8("SpellFlags", 1)
             power_struct.set_uint8("SpellMetaMagic", 0)
-<<<<<<< HEAD
-        power_list._structs = sorted(power_list._structs, key=lambda power_struct_local: utc_class._original_powers_mapping.get(power_struct_local.get_uint16("Spell"), float("inf")))
-=======
         power_list._structs = sorted(
             power_list._structs, key=lambda power_struct_local: utc_class._original_powers_mapping.get(power_struct_local.get_uint16("Spell"), float("inf"))
         )
->>>>>>> e95ac862
 
     feat_list: GFFList = root.set_list("FeatList", GFFList())
     for feat in utc.feats:
