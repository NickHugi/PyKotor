--- conflicted
+++ resolved
@@ -188,10 +188,9 @@
         starting_links: list[DLGLink] = self.starters if links is None else links
         seen_entries = set() if seen_entries is None else seen_entries
 
-<<<<<<< HEAD
         for link in starting_links:
             entry = link._node
-            assert isinstance(entry, DLGEntry), f"Expected DLGEntry instance, instead was '{entry.__class__.__name__}'"
+            assert isinstance(entry, DLGEntry), f"Expected DLGEntry instance, instead was '{type(entry).__name__}'"
             if id(entry) in seen_entries:
                 continue
 
@@ -199,19 +198,8 @@
             seen_entries.add(id(entry))
             for reply_link in entry.links:
                 reply = reply_link._node
-                assert isinstance(reply, DLGReply), f"Expected DLGReply instance, instead was '{entry.__class__.__name__}'"
+                assert isinstance(reply, DLGReply), f"Expected DLGReply instance, instead was '{type(entry).__name__}'"
                 entries.extend(self._all_entries(reply.links, seen_entries))
-=======
-        for link in links:
-            entry: DLGNode = link.node
-            if entry not in seen_entries:  # sourcery skip: class-extract-method
-                assert isinstance(entry, DLGEntry), f"{type(entry).__name__}: {entry}"  # noqa: S101
-                entries.append(entry)
-                seen_entries.append(entry)
-                for reply_link in entry.links:
-                    reply = reply_link.node
-                    entries.extend(self._all_entries(reply.links, seen_entries))
->>>>>>> 1566dd67
 
         return entries
 
@@ -252,7 +240,6 @@
         """
         replies: list[DLGReply] = []
 
-<<<<<<< HEAD
         starting_links: list[DLGLink] = links if links is not None else [
             _ for link in self.starters
             for _ in link._node.links
@@ -261,7 +248,7 @@
 
         for link in starting_links:
             reply: DLGNode = link._node
-            assert isinstance(reply, DLGReply)
+            assert isinstance(reply, DLGReply), f"{type(reply).__name__}: {reply}"  # noqa: S101
             if id(reply) in seen_replies:
                 continue
             replies.append(reply)
@@ -270,20 +257,6 @@
                 entry: DLGNode = entry_link._node
                 assert isinstance(entry, DLGEntry)
                 replies.extend(self._all_replies(entry.links, seen_replies))
-=======
-        links = [_ for link in self.starters for _ in link.node.links] if links is None else links
-        seen_replies = [] if seen_replies is None else seen_replies
-
-        for link in links:
-            reply = link.node
-            if reply not in seen_replies:  # sourcery skip: class-extract-method
-                assert isinstance(reply, DLGReply), f"{type(reply).__name__}: {reply}"  # noqa: S101
-                replies.append(reply)
-                seen_replies.append(reply)
-                for entry_link in reply.links:
-                    entry: DLGNode | None = entry_link.node
-                    replies.extend(self._all_replies(entry.links, seen_replies))
->>>>>>> 1566dd67
 
         return replies
 
