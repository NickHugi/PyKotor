"""This module contains the ResourceType class and initializes the static list of ResourceTypes that can be found in both games."""

from __future__ import annotations

import io
import mmap
import os
import uuid

from enum import Enum
from pathlib import Path
from typing import TYPE_CHECKING, NamedTuple, TypeVar, Union
from xml.etree.ElementTree import ParseError

from pykotor.common.stream import BinaryReader, BinaryWriter
from utility.error_handling import format_exception_with_variables
from utility.string import CaseInsensitiveWrappedStr, WrappedStr

if TYPE_CHECKING:
    from collections.abc import Callable, Iterable

STREAM_TYPES = Union[io.BufferedIOBase, io.RawIOBase, mmap.mmap]
SOURCE_TYPES = Union[os.PathLike, str, bytes, bytearray, memoryview, BinaryReader, STREAM_TYPES]
TARGET_TYPES = Union[os.PathLike, str, bytearray, BinaryWriter]


class ResourceReader:
    def __init__(
        self,
        source: SOURCE_TYPES,
        offset: int = 0,
        size: int = 0,
    ):
        self._reader: BinaryReader = BinaryReader.from_auto(source, offset)
        self._size: int = self._reader.remaining() if size == 0 else size

    def close(
        self,
    ):
        self._reader.close()


class ResourceWriter:
    def __init__(
        self,
        target: TARGET_TYPES,
    ):
        self._writer: BinaryWriter = BinaryWriter.to_auto(target)

    def close(
        self,
    ):
        self._writer.close()


class ResourceTuple(NamedTuple):
    type_id: int
    extension: str
    category: str
    contents: str
    is_invalid: bool = False
    target_member: str | None = None

    def __getitem__(self, key):
        return getattr(self, key)

    def keys(self) -> Iterable[str]:
        return self._fields  # pylint: disable=no-member


class ResourceType(Enum):
    """Represents a resource type that is used within either games.

    Stored in the class is also several static attributes, each an actual resource type used by the games.

    Attributes:
    ----------
        type_id: Integer id of the resource type as recognized by the games.
        extension: File extension associated with the resource type and as recognized by the game.
        category: Short description on what kind of data the resource type stores.
        contents: How the resource type stores data, ie. plaintext, binary, or gff.

    """

    INVALID = ResourceTuple(-1, "", "Undefined", "binary", is_invalid=True)
    RES = ResourceTuple(0, "res", "Save Data", "gff")
    BMP = ResourceTuple(1, "bmp", "Images", "binary")
    MVE = ResourceTuple(2, "mve", "Video", "video")  # Video, Infinity Engine
    TGA = ResourceTuple(3, "tga", "Textures", "binary")
    WAV = ResourceTuple(4, "wav", "Audio", "binary")
    PLT = ResourceTuple(6, "plt", "Other", "binary")
    INI = ResourceTuple(7, "ini", "Text Files", "plaintext")  # swkotor.ini
    BMU = ResourceTuple(8, "bmu", "Audio", "binary")  # mp3 with obfuscated extra header
    MPG = ResourceTuple(9, "mpg", "Video", "binary")
    TXT = ResourceTuple(10, "txt", "Text Files", "plaintext")
    WMA = ResourceTuple(11, "wma", "Audio", "binary")
    WMV = ResourceTuple(12, "wmv", "Audio", "binary")
    XMV = ResourceTuple(13, "xmv", "Audio", "binary")  # Xbox video
    PLH = ResourceTuple(2000, "plh", "Models", "binary")
    TEX = ResourceTuple(2001, "tex", "Textures", "binary")
    MDL = ResourceTuple(2002, "mdl", "Models", "binary")
    THG = ResourceTuple(2003, "thg", "Unused", "binary")
    FNT = ResourceTuple(2005, "fnt", "Font", "binary")
    LUA = ResourceTuple(2007, "lua", "Scripts", "plaintext")
    SLT = ResourceTuple(2008, "slt", "Unused", "binary")
    NSS = ResourceTuple(2009, "nss", "Scripts", "plaintext")
    NCS = ResourceTuple(2010, "ncs", "Scripts", "binary")
    MOD = ResourceTuple(2011, "mod", "Modules", "binary")
    ARE = ResourceTuple(2012, "are", "Module Data", "gff")
    SET = ResourceTuple(2013, "set", "Unused", "binary")
    IFO = ResourceTuple(2014, "ifo", "Module Data", "gff")
    BIC = ResourceTuple(2015, "bic", "Creatures", "binary")
    WOK = ResourceTuple(2016, "wok", "Walkmeshes", "binary")
    TwoDA = ResourceTuple(2017, "2da", "2D Arrays", "binary")
    TLK = ResourceTuple(2018, "tlk", "Talk Tables", "binary")
    TXI = ResourceTuple(2022, "txi", "Textures", "plaintext")
    GIT = ResourceTuple(2023, "git", "Module Data", "gff")
    BTI = ResourceTuple(2024, "bti", "Items", "gff")
    UTI = ResourceTuple(2025, "uti", "Items", "gff")
    BTC = ResourceTuple(2026, "btc", "Creatures", "gff")
    UTC = ResourceTuple(2027, "utc", "Creatures", "gff")
    DLG = ResourceTuple(2029, "dlg", "Dialogs", "gff")
    ITP = ResourceTuple(2030, "itp", "Palettes", "binary")
    BTT = ResourceTuple(2031, "btt", "Triggers", "gff")
    UTT = ResourceTuple(2032, "utt", "Triggers", "gff")
    DDS = ResourceTuple(2033, "dds", "Textures", "binary")
    UTS = ResourceTuple(2035, "uts", "Sounds", "gff")
    LTR = ResourceTuple(2036, "ltr", "Other", "binary")
    GFF = ResourceTuple(2037, "gff", "Other", "gff")
    FAC = ResourceTuple(2038, "fac", "Factions", "gff")
    BTE = ResourceTuple(2039, "bte", "Encounters", "gff")
    UTE = ResourceTuple(2040, "ute", "Encounters", "gff")
    BTD = ResourceTuple(2041, "btd", "Doors", "gff")
    UTD = ResourceTuple(2042, "utd", "Doors", "gff")
    BTP = ResourceTuple(2043, "btp", "Placeables", "gff")
    UTP = ResourceTuple(2044, "utp", "Placeables", "gff")
    DFT = ResourceTuple(2045, "dft", "Defaults", "binary")
    DTF = ResourceTuple(2045, "dft", "Defaults", "plaintext")
    GIC = ResourceTuple(2046, "gic", "Module Data", "gff")
    GUI = ResourceTuple(2047, "gui", "GUIs", "gff")
    BTM = ResourceTuple(2050, "btm", "Merchants", "gff")
    UTM = ResourceTuple(2051, "utm", "Merchants", "gff")
    DWK = ResourceTuple(2052, "dwk", "Walkmeshes", "binary")
    PWK = ResourceTuple(2053, "pwk", "Walkmeshes", "binary")
    JRL = ResourceTuple(2056, "jrl", "Journals", "gff")
    SAV = ResourceTuple(2057, "sav", "Save Data", "erf")
    UTW = ResourceTuple(2058, "utw", "Waypoints", "gff")
    FourPC = ResourceTuple(2059, "4pc", "Textures", "binary")  # RGBA 16-bit
    SSF = ResourceTuple(2060, "ssf", "Soundsets", "binary")
    HAK = ResourceTuple(2061, "hak", "Modules", "erf")
    NWM = ResourceTuple(2062, "nwm", "Modules", "erf")
    BIK = ResourceTuple(2063, "bik", "Videos", "binary")
    NDB = ResourceTuple(2064, "ndb", "Other", "binary")
    PTM = ResourceTuple(2065, "ptm", "Other", "binary")
    PTT = ResourceTuple(2066, "ptt", "Other", "binary")
    NCM = ResourceTuple(2067, "ncm", "Unused", "binary")
    MFX = ResourceTuple(2068, "mfx", "Unused", "binary")
    MAT = ResourceTuple(2069, "mat", "Materials", "binary")
    MDB = ResourceTuple(2070, "mdb", "Models", "binary")
    SAY = ResourceTuple(2071, "say", "Unused", "binary")
    TTF = ResourceTuple(2072, "ttf", "Fonts", "binary")
    TTC = ResourceTuple(2073, "ttc", "Unused", "binary")
    CUT = ResourceTuple(2074, "cut", "Cutscenes", "gff")
    KA = ResourceTuple(2075, "ka", "Unused", "xml")  # noqa: E221
    JPG = ResourceTuple(2076, "jpg", "Images", "binary")
    ICO = ResourceTuple(2077, "ico", "Images", "binary")
    OGG = ResourceTuple(2078, "ogg", "Audio", "binary")
    SPT = ResourceTuple(2079, "spt", "Unused", "binary")
    SPW = ResourceTuple(2080, "spw", "Unused", "binary")
    WFX = ResourceTuple(2081, "wfx", "Unused", "xml")
    UGM = ResourceTuple(2082, "ugm", "Unused", "binary")
    QDB = ResourceTuple(2083, "qdb", "Unused", "gff")
    QST = ResourceTuple(2084, "qst", "Unused", "gff")
    NPC = ResourceTuple(2085, "npc", "Unused", "binary")
    SPN = ResourceTuple(2086, "spn", "Unused", "binary")
    UTX = ResourceTuple(2087, "utx", "Unused", "binary")
    MMD = ResourceTuple(2088, "mmd", "Unused", "binary")
    SMM = ResourceTuple(2089, "smm", "Unused", "binary")
    UTA = ResourceTuple(2090, "uta", "Unused", "binary")
    MDE = ResourceTuple(2091, "mde", "Unused", "binary")
    MDV = ResourceTuple(2092, "mdv", "Unused", "binary")
    MDA = ResourceTuple(2093, "mda", "Unused", "binary")
    MBA = ResourceTuple(2094, "mba", "Unused", "binary")
    OCT = ResourceTuple(2095, "oct", "Unused", "binary")
    BFX = ResourceTuple(2096, "bfx", "Unused", "binary")
    PDB = ResourceTuple(2097, "pdb", "Unused", "binary")
    PVS = ResourceTuple(2099, "pvs", "Unused", "binary")
    CFX = ResourceTuple(2100, "cfx", "Unused", "binary")
    LUC = ResourceTuple(2101, "luc", "Scripts", "binary")
    PNG = ResourceTuple(2110, "png", "Images", "binary")
    LYT = ResourceTuple(3000, "lyt", "Module Data", "plaintext")
    VIS = ResourceTuple(3001, "vis", "Module Data", "plaintext")
    RIM = ResourceTuple(3002, "rim", "Modules", "binary")
    PTH = ResourceTuple(3003, "pth", "Paths", "gff")
    LIP = ResourceTuple(3004, "lip", "Lips", "lips")
    TPC = ResourceTuple(3007, "tpc", "Textures", "binary")
    MDX = ResourceTuple(3008, "mdx", "Models", "binary")
    CWA = ResourceTuple(3027, "cwa", "Crowd Attributes", "gff")
    BIP = ResourceTuple(3028, "bip", "Lips", "lips")
    ERF = ResourceTuple(9997, "erf", "Modules", "binary")
    BIF = ResourceTuple(9998, "bif", "Archives", "binary")
    KEY = ResourceTuple(9999, "key", "Chitin", "binary")

    # For Toolset Use:
    MP3 = ResourceTuple(25014, "mp3", "Audio", "binary")
    TLK_XML = ResourceTuple(50001, "tlk.xml", "Talk Tables", "plaintext")
    MDL_ASCII = ResourceTuple(50002, "mdl.ascii", "Models", "plaintext")
    TwoDA_CSV = ResourceTuple(50003, "2da.csv", "2D Arrays", "plaintext")
    GFF_XML = ResourceTuple(50004, "gff.xml", "Other", "plaintext", target_member="GFF")
    IFO_XML = ResourceTuple(50005, "ifo.xml", "Module Data", "plaintext", target_member="IFO")
    GIT_XML = ResourceTuple(50006, "git.xml", "Module Data", "plaintext", target_member="GIT")
    UTI_XML = ResourceTuple(50007, "uti.xml", "Items", "plaintext", target_member="UTI")
    UTC_XML = ResourceTuple(50008, "utc.xml", "Creatures", "plaintext", target_member="UTC")
    DLG_XML = ResourceTuple(50009, "dlg.xml", "Dialogs", "plaintext", target_member="DLG")
    ITP_XML = ResourceTuple(50010, "itp.xml", "Palettes", "plaintext")
    UTT_XML = ResourceTuple(50011, "utt.xml", "Triggers", "plaintext", target_member="UTT")
    UTS_XML = ResourceTuple(50012, "uts.xml", "Sounds", "plaintext", target_member="UTS")
    FAC_XML = ResourceTuple(50013, "fac.xml", "Factions", "plaintext", target_member="FAC")
    UTE_XML = ResourceTuple(50014, "ute.xml", "Encounters", "plaintext", target_member="UTE")
    UTD_XML = ResourceTuple(50015, "utd.xml", "Doors", "plaintext", target_member="UTD")
    UTP_XML = ResourceTuple(50016, "utp.xml", "Placeables", "plaintext", target_member="UTP")
    GUI_XML = ResourceTuple(50017, "gui.xml", "GUIs", "plaintext", target_member="GUI")
    UTM_XML = ResourceTuple(50018, "utm.xml", "Merchants", "plaintext", target_member="UTM")
    JRL_XML = ResourceTuple(50019, "jrl.xml", "Journals", "plaintext", target_member="JRL")
    UTW_XML = ResourceTuple(50020, "utw.xml", "Waypoints", "plaintext", target_member="UTW")
    PTH_XML = ResourceTuple(50021, "pth.xml", "Paths", "plaintext", target_member="PTH")
    LIP_XML = ResourceTuple(50022, "lip.xml", "Lips", "plaintext", target_member="LIP")
    SSF_XML = ResourceTuple(50023, "ssf.xml", "Soundsets", "plaintext", target_member="SSF")
    ARE_XML = ResourceTuple(50023, "are.xml", "Module Data", "plaintext", target_member="ARE")
    TwoDA_JSON = ResourceTuple(50024, "2da.json", "2D Arrays", "plaintext", target_member="TwoDA")
    TLK_JSON = ResourceTuple(50025, "tlk.json", "Talk Tables", "plaintext", target_member="TLK")
    LIP_JSON = ResourceTuple(50026, "lip.json", "Lips", "plaintext", target_member="LIP")
    RES_XML = ResourceTuple(50027, "res.xml", "Save Data", "plaintext", target_member="RES")

    def __new__(cls, *args, **kwargs):
        obj: ResourceType = object.__new__(cls)  # type: ignore[annotation-unchecked]
        name = args[1].upper() or "INVALID"
        while name in cls.__members__:
            name = f"{name}_{uuid.uuid4().hex}"
        obj._name_ = name
        obj.__init__(*args, **kwargs)  # type: ignore[misc]
        return super().__new__(cls, obj)

    def __init__(
        self,
        type_id: int,
        extension: str,
        category: str,
        contents: str,
        is_invalid: bool = False,  # noqa: FBT001, FBT002
        target_member: str | None = None,
    ):
<<<<<<< HEAD
        self.type_id: int = type_id  # type: ignore[misc]
        self.extension: CaseInsensitiveWrappedStr = CaseInsensitiveWrappedStr.cast(extension.strip().lower())
=======
        self.type_id: int = type_id
        self.extension: str = extension.strip().lower()
>>>>>>> e95ac862
        self.category: str = category
        self.contents: str = contents
        self.is_invalid: bool = is_invalid
        self.target_member: str | None = target_member

    def target_type(self):
        return self if self.target_member is None else self.__class__.__members__[self.target_member]

    def __bool__(self) -> bool:
        return not self.is_invalid

    def __repr__(
        self,
    ) -> str:  # sourcery skip: simplify-fstring-formatting
        if self.name == "INVALID" or not self.is_invalid:
            return f"{self.__class__.__name__}.{self.name}"

        return (  # For dynamically constructed invalid members
            f"{self.__class__.__name__}.from_invalid("
            f"{f'type_id={self.type_id}, '}"
            f"{f'extension={self.extension}, ' if self.extension else ''}"
            f"{f'category={self.category}, ' if self.category else ''}"
            f"contents={self.contents})"
        )

    def __str__(
        self,
    ) -> str:
        """Returns the extension in all caps."""
        return str(self.extension.upper())

    def __int__(
        self,
    ):
        """Returns the type_id."""
        return self.type_id

    def __eq__(
        self,
        other: ResourceType | str | int,
    ):
        """Two ResourceTypes are equal if they are the same.

        A ResourceType and a str are equal if the extension is case-sensitively equal to the string.
        A ResourceType and a int are equal if the type_id is equal to the integer.
        """
        # sourcery skip: assign-if-exp, merge-duplicate-blocks, reintroduce-else, remove-redundant-if, split-or-ifs
        if isinstance(other, ResourceType):
            if self.is_invalid or other.is_invalid:
                return self.is_invalid and other.is_invalid
            return self.name == other.name
        if isinstance(other, (str, WrappedStr)):
            return self.extension == other.lower()
        if isinstance(other, int):
            return self.type_id == other
        return NotImplemented

    def __hash__(self):
        return hash(self.extension)

    @classmethod
    def from_id(
        cls,
        type_id: int | str,
    ) -> ResourceType:
        """Returns the ResourceType for the specified id.

        Args:
        ----
            type_id: The resource id.

        Returns:
        -------
            The corresponding ResourceType object.
        """
        if isinstance(type_id, str):
            type_id = int(type_id)

        return next(
            (restype for restype in ResourceType.__members__.values() if type_id == restype),
            ResourceType.from_invalid(type_id=type_id),
        )

    @classmethod
    def from_extension(
        cls,
        extension: str,
    ) -> ResourceType:
        """Returns the ResourceType for the specified extension.

        This will slice off the leading dot in the extension, if it exists.

        Args:
        ----
            extension: The resource's extension. This is case-insensitive

        Returns:
        -------
            The corresponding ResourceType object.
        """
        lower_ext: str = extension.lower()
        if lower_ext.startswith("."):
            lower_ext = lower_ext[1:]
        return next(
            (restype for restype in ResourceType.__members__.values() if lower_ext == restype.extension),
            ResourceType.from_invalid(extension=lower_ext),
        )

    @classmethod
    def from_invalid(
        cls,
        **kwargs,
    ):
        if not kwargs:
            return cls.INVALID
        instance = object.__new__(cls)
        name = f"INVALID_{kwargs.get('extension', kwargs.get('type_id', cls.INVALID.extension)) or uuid.uuid4().hex}"
        while name in cls.__members__:
            name = f"INVALID_{kwargs.get('extension', kwargs.get('type_id', cls.INVALID.extension))}{uuid.uuid4().hex}"
        instance._name_ = name
        instance._value_ = ResourceTuple(**{**cls.INVALID.value, **kwargs, "is_invalid": True})
        instance.__init__(**instance.value)  # type: ignore[misc]
        return super().__new__(cls, instance)

    def validate(self):
        if not self:
            msg = f"Invalid ResourceType: '{self!r}'"
            raise ValueError(msg)
        return self


R = TypeVar("R")


def autoclose(func: Callable[..., R]) -> Callable[..., R]:
    def _autoclose(self: ResourceReader | ResourceWriter, auto_close: bool = True) -> R:  # noqa: FBT002, FBT001
        try:
            resource: R = func(self, auto_close)
        except (OSError, ParseError, ValueError, IndexError, StopIteration) as e:
            with Path("errorlog.txt").open("a", encoding="utf-8") as file:
                lines = format_exception_with_variables(e)
                file.writelines(lines)
                file.write("\n----------------------\n")
                msg = "Tried to load an unsupported or corrupted file."
            raise ValueError(msg) from e
        finally:
            if auto_close:
                self.close()
        return resource

    return _autoclose<|MERGE_RESOLUTION|>--- conflicted
+++ resolved
@@ -250,13 +250,8 @@
         is_invalid: bool = False,  # noqa: FBT001, FBT002
         target_member: str | None = None,
     ):
-<<<<<<< HEAD
         self.type_id: int = type_id  # type: ignore[misc]
         self.extension: CaseInsensitiveWrappedStr = CaseInsensitiveWrappedStr.cast(extension.strip().lower())
-=======
-        self.type_id: int = type_id
-        self.extension: str = extension.strip().lower()
->>>>>>> e95ac862
         self.category: str = category
         self.contents: str = contents
         self.is_invalid: bool = is_invalid
