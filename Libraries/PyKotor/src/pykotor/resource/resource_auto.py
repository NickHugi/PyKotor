from __future__ import annotations

import contextlib
import os

from pykotor.extract.file import ResourceIdentifier
from pykotor.resource.formats.bwm import bytes_bwm, read_bwm
from pykotor.resource.formats.erf import ERFType, bytes_erf, read_erf
from pykotor.resource.formats.gff import GFFContent, bytes_gff, read_gff
from pykotor.resource.formats.lip import bytes_lip, read_lip
from pykotor.resource.formats.ltr import bytes_ltr, read_ltr
from pykotor.resource.formats.lyt import bytes_lyt, read_lyt
from pykotor.resource.formats.mdl import bytes_mdl, read_mdl
from pykotor.resource.formats.ncs import bytes_ncs, read_ncs
from pykotor.resource.formats.rim import bytes_rim, read_rim
from pykotor.resource.formats.ssf import bytes_ssf, read_ssf
from pykotor.resource.formats.tlk import bytes_tlk, read_tlk
from pykotor.resource.formats.tpc import bytes_tpc, read_tpc
from pykotor.resource.formats.twoda import bytes_2da, read_2da
from pykotor.resource.formats.vis import bytes_vis, read_vis
from pykotor.resource.type import SOURCE_TYPES, ResourceType
from utility.error_handling import universal_simplify_exception
from utility.system.path import PurePath


def read_resource(source: SOURCE_TYPES, resource_type: ResourceType | None = None) -> bytes:  # noqa: C901, PLR0911, PLR0912
    """Reads a resource from a source and returns it as bytes.

    This is a convenience method to make getting the resource's data easier.
    Can handle various formats (XML/CSV/JSON etc).

    Args:
    ----
        source: SOURCE_TYPES: The source of the resource
        resource_type: ResourceType | None: The type of the resource

    Returns:
    -------
        bytes: The resource data as bytes
    """
    source_path: os.PathLike | str | None = None
    with contextlib.suppress(Exception):
        if isinstance(source, (os.PathLike, str)):
            source_path = source
            if not resource_type:
                _resname, resource_type = ResourceIdentifier.from_path(source)

    if not resource_type:
        return read_unknown_resource(source)

    try:  # try from extension/resource_type arg
        ext_obj = PurePath(resource_type.extension)
        resource_ext = ext_obj.stem.lower() if "." in ext_obj.name else ext_obj.suffix.lower()[1:]
        if resource_type.category == "Talk Tables":
            return bytes_tlk(read_tlk(source))
        if resource_type in {ResourceType.TGA, ResourceType.TPC}:
            return bytes_tpc(read_tpc(source))
        if resource_ext == "ssf":
            return bytes_ssf(read_ssf(source))
        if resource_ext == "2da":
            return bytes_2da(read_2da(source))
        if resource_ext == "lip":
            return bytes_lip(read_lip(source))
        if resource_ext.upper() in ERFType.__members__:
            return bytes_erf(read_erf(source))
        if resource_ext == "rim":
            return bytes_rim(read_rim(source))
        if resource_type.extension.upper() in GFFContent.__members__:
            return bytes_gff(read_gff(source))
        if resource_ext == "ncs":
            return bytes_ncs(read_ncs(source))
        if resource_ext == "mdl":
            return bytes_mdl(read_mdl(source))
        if resource_ext == "vis":
            return bytes_vis(read_vis(source))
        if resource_ext == "lyt":
            return bytes_lyt(read_lyt(source))
        if resource_ext == "ltr":
            return bytes_ltr(read_ltr(source))
        if resource_type.category == "Walkmeshes":
<<<<<<< HEAD
            return read_bwm(source)
    except Exception as e:
=======
            return bytes_bwm(read_bwm(source))
    except Exception as e:  # noqa: BLE001
>>>>>>> 9e583603
        new_err = ValueError(f"Could not load resource '{source_path}' as resource type '{resource_type}")
        print(universal_simplify_exception(new_err))
        raise new_err from e

    msg = f"Resource type {resource_type!r} is not supported by this library."
    raise ValueError(msg)


def read_unknown_resource(source: SOURCE_TYPES) -> bytes:  # noqa: PLR0911
    with contextlib.suppress(OSError, ValueError):
        return bytes_tlk(read_tlk(source))
    with contextlib.suppress(OSError, ValueError):
        return bytes_ssf(read_ssf(source))
    with contextlib.suppress(OSError, ValueError):
        return bytes_2da(read_2da(source))
    with contextlib.suppress(OSError, ValueError):
        return bytes_lip(read_lip(source))
    with contextlib.suppress(OSError, ValueError):
        return bytes_tpc(read_tpc(source))
    with contextlib.suppress(OSError, ValueError):
        return bytes_erf(read_erf(source))
    with contextlib.suppress(OSError, ValueError):
        return bytes_rim(read_rim(source))
    with contextlib.suppress(OSError, ValueError):
        return bytes_ncs(read_ncs(source))
    with contextlib.suppress(OSError, ValueError):
        return bytes_gff(read_gff(source))
    with contextlib.suppress(OSError, ValueError):
        return bytes_mdl(read_mdl(source))
    with contextlib.suppress(OSError, ValueError):
        return bytes_vis(read_vis(source))
    with contextlib.suppress(OSError, ValueError):
        return bytes_lyt(read_lyt(source))
    with contextlib.suppress(OSError, ValueError):
        return bytes_ltr(read_ltr(source))
    with contextlib.suppress(OSError, ValueError):
        return bytes_bwm(read_bwm(source))
    msg = "Source resource data not recognized as any kotor file formats."
    raise ValueError(msg)<|MERGE_RESOLUTION|>--- conflicted
+++ resolved
@@ -78,13 +78,8 @@
         if resource_ext == "ltr":
             return bytes_ltr(read_ltr(source))
         if resource_type.category == "Walkmeshes":
-<<<<<<< HEAD
-            return read_bwm(source)
-    except Exception as e:
-=======
             return bytes_bwm(read_bwm(source))
     except Exception as e:  # noqa: BLE001
->>>>>>> 9e583603
         new_err = ValueError(f"Could not load resource '{source_path}' as resource type '{resource_type}")
         print(universal_simplify_exception(new_err))
         raise new_err from e
