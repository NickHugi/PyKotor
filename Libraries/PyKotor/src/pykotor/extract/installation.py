--- conflicted
+++ resolved
@@ -1,10 +1,7 @@
 from __future__ import annotations
 
 import re
-<<<<<<< HEAD
-=======
-
->>>>>>> 7179f7f4
+
 from copy import copy
 from enum import Enum, IntEnum
 from typing import TYPE_CHECKING, Any, Callable, ClassVar, Generator, NamedTuple
@@ -15,26 +12,15 @@
 from pykotor.extract.capsule import Capsule
 from pykotor.extract.chitin import Chitin
 from pykotor.extract.file import FileResource, LocationResult, ResourceIdentifier, ResourceResult
-<<<<<<< HEAD
-from pykotor.extract.talktable import StringResult, TalkTable
-=======
 from pykotor.extract.talktable import TalkTable
->>>>>>> 7179f7f4
 from pykotor.resource.formats.erf.erf_data import ERFType
 from pykotor.resource.formats.gff import read_gff
 from pykotor.resource.formats.tpc import TPC, read_tpc
 from pykotor.resource.type import ResourceType
 from pykotor.tools.misc import is_capsule_file, is_erf_file, is_mod_file, is_rim_file
 from pykotor.tools.path import CaseAwarePath
-<<<<<<< HEAD
-from pykotor.tools.sound import fix_audio
-from utility.error_handling import format_exception_with_variables
-from utility.misc import remove_duplicates
-from utility.string import CaseInsensitiveWrappedStr
-=======
 from pykotor.tools.sound import deobfuscate_audio
 from utility.error_handling import format_exception_with_variables
->>>>>>> 7179f7f4
 from utility.system.path import Path, PurePath
 
 if TYPE_CHECKING:
@@ -176,10 +162,10 @@
         self._talktable: TalkTable = TalkTable(self._path / "dialog.tlk")
         self._female_talktable: TalkTable = TalkTable(self._path / "dialogf.tlk")
 
-        self._modules: CaseInsensitiveDict[list[FileResource]] = CaseInsensitiveDict()
-        self._lips: CaseInsensitiveDict[list[FileResource]] = CaseInsensitiveDict()
-        self._texturepacks: CaseInsensitiveDict[list[FileResource]] = CaseInsensitiveDict()
-        self._rims: CaseInsensitiveDict[list[FileResource]] = CaseInsensitiveDict()
+        self._modules: dict[str, list[FileResource]] = {}
+        self._lips: dict[str, list[FileResource]] = {}
+        self._texturepacks: dict[str, list[FileResource]] = {}
+        self._rims: dict[str, list[FileResource]] = {}
 
         self._override: dict[str, list[FileResource]] = {}
 
@@ -188,29 +174,25 @@
         self._streamsounds: list[FileResource] = []
         self._streamwaves: list[FileResource] = []
         self._game: Game | None = None
-
-        self._initialized = False
-
-    def reload_all(self):
+        self.load()
+
+    def load(self):
         self.load_chitin()
         self.load_lips()
         self.load_modules()
         self.load_override()
-        if self.game().is_k1():
+        if self.game() == Game.K1:
             self.load_rims()
         self.load_streammusic()
         self.load_streamsounds()
-        if self.game().is_k1():
+        if self.game() == Game.K1:
             self.load_streamwaves()
-        elif self.game().is_k2():
+        elif self.game() == Game.K2:
             self.load_streamvoice()
         self.load_textures()
-        print(f"Finished loading the installation from {self._path}")
-        self._initialized = True
+        print(f"Finished loading the installation from {self._path!s}")
 
     def __iter__(self) -> Generator[FileResource, Any, None]:
-        if not self._initialized:
-            self.reload_all()
         def generator() -> Generator[FileResource, Any, None]:
             yield from self._chitin
             yield from self._streammusic
@@ -380,7 +362,7 @@
         capsule_check: Callable | None = None,
         *,
         recurse: bool = False,
-    ) -> CaseInsensitiveDict[list[FileResource]] | list[FileResource]:
+    ) -> dict[str, list[FileResource]] | list[FileResource]:
         """Load resources for a given path and store them in a new list/dict.
 
         Args:
@@ -393,9 +375,9 @@
         -------
             list[FileResource]: The list where resources at the path have been stored.
              or
-            CaseInsensitiveDict[list[FileResource]]: A dict keyed by filename to the encapsulated resources
-        """
-        resources: CaseInsensitiveDict[list[FileResource]] | list[FileResource] = CaseInsensitiveDict() if capsule_check else []
+            dict[str, list[FileResource]]: A dict keyed by filename to the encapsulated resources
+        """
+        resources: dict[str, list[FileResource]] | list[FileResource] = {} if capsule_check else []
 
         r_path = Path(str(path))
         if not r_path.safe_isdir():
@@ -429,11 +411,7 @@
                         file,
                     )
                     resources.append(resource)  # type: ignore[assignment, call-overload, union-attr]
-<<<<<<< HEAD
-            except Exception as e:  # noqa: BLE001
-=======
             except Exception as e:  # pylint: disable=W0718  # noqa: BLE001
->>>>>>> 7179f7f4
                 with Path("errorlog.txt").open("a") as f:
                     f.write(format_exception_with_variables(e))
         if not resources or file is None:
@@ -467,14 +445,8 @@
 
         Args:
         ----
-<<<<<<< HEAD
-            module: The case-insensitive filename of the module, including the extension.
-=======
             module: The filename of the module, including the extension.
->>>>>>> 7179f7f4
-        """
-        if not self._modules or module not in self._modules:
-            self.load_modules()
+        """
         self._modules[module] = list(Capsule(self.module_path() / module))
 
     def load_rims(
@@ -482,7 +454,6 @@
     ):
         """Reloads the list of module files in the rims folder linked to the Installation."""
         self._rims = self.load_resources(self.rims_path(), capsule_check=is_rim_file)  # type: ignore[assignment]
-        #self._rims.extend(self.load_resources(self.module_path(), capsule_check=is_rim_file))  # type: ignore[assignment]
 
     def load_textures(
         self,
@@ -520,10 +491,6 @@
             relative_folder: str = folder.relative_to(override_path).as_posix()  # '.' if folder is the same as override_path
             self._override[relative_folder] = self.load_resources(folder)  # type: ignore[assignment]
 
-<<<<<<< HEAD
-
-=======
->>>>>>> 7179f7f4
     def reload_override(
         self,
         directory: str,
@@ -541,10 +508,6 @@
         """
         self.load_override(directory)
 
-<<<<<<< HEAD
-
-=======
->>>>>>> 7179f7f4
     def reload_override_file(
         self,
         file: os.PathLike | str,
@@ -572,23 +535,6 @@
         else:
             override_list[override_list.index(resource)] = resource
 
-<<<<<<< HEAD
-    def load_streammusic(
-        self,
-    ):
-        """Reloads the list of resources in the streammusic folder linked to the Installation."""
-        self._streammusic = self.load_resources(self.streammusic_path())  # type: ignore[assignment]
-
-    def load_streamsounds(
-        self,
-    ):
-        """Reloads the list of resources in the streamsounds folder linked to the Installation."""
-        self._streamsounds = self.load_resources(self.streamsounds_path())  # type: ignore[assignment]
-
-    def load_streamwaves(
-        self,
-    ):
-=======
     def load_streammusic(self):
         """Reloads the list of resources in the streammusic folder linked to the Installation."""
         self._streammusic = self.load_resources(self.streammusic_path())  # type: ignore[assignment]
@@ -598,19 +544,12 @@
         self._streamsounds = self.load_resources(self.streamsounds_path())  # type: ignore[assignment]
 
     def load_streamwaves(self):
->>>>>>> 7179f7f4
         """Reloads the list of resources in the streamwaves folder linked to the Installation."""
-        self._streamwaves = self.load_resources(self._find_resource_folderpath(("streamwaves", "streamvoice")), recurse=True)  # type: ignore[assignment]
-
-<<<<<<< HEAD
-    def load_streamvoice(
-        self,
-    ):
-=======
+        self._streamwaves = self.load_resources(self._find_resource_folderpath("streamwaves"), recurse=True)  # type: ignore[assignment]
+
     def load_streamvoice(self):
->>>>>>> 7179f7f4
         """Reloads the list of resources in the streamvoice folder linked to the Installation."""
-        self._streamwaves = self.load_resources(self._find_resource_folderpath(("streamvoice", "streamwaves")), recurse=True)  # type: ignore[assignment]
+        self._streamwaves = self.load_resources(self._find_resource_folderpath("streamvoice"), recurse=True)  # type: ignore[assignment]
 
     # endregion
 
@@ -622,11 +561,9 @@
         -------
             A list of FileResources.
         """
-        if not self._chitin:
-            self.load_chitin()
         return self._chitin[:]
 
-    def modules_list(self) -> list[CaseInsensitiveWrappedStr]:
+    def modules_list(self) -> list[str]:
         """Returns the list of module filenames located in the modules folder linked to the Installation.
 
         Module filenames are cached and require to be refreshed after a file is added, deleted or renamed.
@@ -635,17 +572,11 @@
         -------
             A list of filenames.
         """
-        if not self._modules:
-            self.load_modules()
         return list(self._modules.keys())
 
     def module_resources(
         self,
-<<<<<<< HEAD
-        filename: str | None = None,
-=======
         filename: str,
->>>>>>> 7179f7f4
     ) -> list[FileResource]:
         """Returns a a shallow copy of the list of FileResources stored in the specified module file located in the modules folder linked to the Installation.
 
@@ -655,16 +586,9 @@
         -------
             A list of FileResources.
         """
-        if not self._modules or filename and filename not in self._modules:
-            self.load_modules()
-
-        return (
-            self._modules[filename][:]
-            if filename
-            else [module_resource for module_filename in self._modules for module_resource in self._modules[module_filename]]
-        )
-
-    def lips_list(self) -> list[CaseInsensitiveWrappedStr]:
+        return self._modules[filename][:]
+
+    def lips_list(self) -> list[str]:
         """Returns the list of module filenames located in the lips folder linked to the Installation.
 
         Module filenames are cached and require to be refreshed after a file is added, deleted or renamed.
@@ -673,17 +597,11 @@
         -------
             A list of filenames.
         """
-        if not self._lips:
-            self.load_lips()
         return list(self._lips.keys())
 
     def lip_resources(
         self,
-<<<<<<< HEAD
-        filename: str | None = None,
-=======
         filename: str,
->>>>>>> 7179f7f4
     ) -> list[FileResource]:
         """Returns a shallow copy of the list of FileResources stored in the specified module file located in the lips folder linked to the Installation.
 
@@ -693,100 +611,20 @@
         -------
             A list of FileResources.
         """
-        if not self._lips or filename and filename not in self._lips:
-            self.load_lips()
-
-        return (
-            self._lips[filename][:]
-            if filename
-            else [lip_resource for lip_filename in self._lips for lip_resource in self._lips[lip_filename]]
-        )
-
-    def rims_list(self) -> list[CaseInsensitiveWrappedStr]:
-        """Returns the list of rim filenames located in the 'rims' and 'modules' folders linked to the Installation.
-
-        Rim filenames are cached and require to be refreshed after a file is added, deleted or renamed.
-
-        Returns
+        return self._lips[filename][:]
+
+    def texturepacks_list(self) -> list[str]:
+        """Returns the list of texture-pack filenames located in the texturepacks folder linked to the Installation.
+
+        Returns:
         -------
             A list of filenames.
         """
-        if not self._rims and self.game() == Game.K1:
-            self.load_rims()
-        if not self._modules:
-            self.load_modules()
-
-        return [
-            *self._rims.keys(),
-            *[modules_rim_filename for modules_rim_filename in self._modules if is_rim_file(modules_rim_filename)],  # type: ignore[]
-        ]
-
-    def rim_resources(
-        self,
-        filename: str | None = None,
-    ) -> list[FileResource]:
-        """Returns a shallow copy of the list of FileResources stored in the specified module file located in the 'rims' and 'modules' folders linked to the Installation.
-
-        RIM resources are cached and require a reload after the contents have been modified on disk.
-
-        Returns
-        -------
-            A list of FileResources.
-        """
-        queried_rim_resources: list[FileResource] = []
-        queried_module_rim_resources: list[FileResource] = []
-
-        if self.game() == Game.K1 and (
-            not self._rims
-            or filename and filename not in self._rims
-        ):
-            self.load_rims()
-
-            queried_rim_resources = (
-                self._rims[filename][:]
-                if filename
-                else [resource for rim_filename in self._rims if is_rim_file(rim_filename) for resource in self._rims[rim_filename]]
-            )
-
-        if filename and is_rim_file(filename):
-            if not self._modules:
-                self.load_modules()
-
-            queried_module_rim_resources = self._modules[filename][:]
-
-        elif not filename:
-            if not self._modules:
-                self.load_modules()
-
-            queried_module_rim_resources = [
-                resource
-                for modules_rim_filename in self._modules if is_rim_file(modules_rim_filename)
-                for resource in self._modules[modules_rim_filename]
-            ]
-
-        return [
-            *queried_rim_resources,
-            *queried_module_rim_resources,
-        ]
-
-    def texturepacks_list(self) -> list[CaseInsensitiveWrappedStr]:
-        """Returns the list of texture-pack filenames located in the texturepacks folder linked to the Installation.
-
-        Returns:
-        -------
-            A list of filenames.
-        """
-        if not self._texturepacks:
-            self.load_textures()
         return list(self._texturepacks.keys())
 
     def texturepack_resources(
         self,
-<<<<<<< HEAD
-        filename: str | None = None,
-=======
         filename: str,
->>>>>>> 7179f7f4
     ) -> list[FileResource]:
         """Returns a shallow copy of the list of FileResources stored in the specified module file located in the texturepacks folder linked to the Installation.
 
@@ -795,46 +633,8 @@
         Returns:
         -------
             A list of FileResources from the 'texturepacks' folder of the Installation.
-<<<<<<< HEAD
-        """
-        if not self._texturepacks or filename and filename not in self._texturepacks:
-            self.load_textures()
-
-        return (
-            self._texturepacks[filename][:]
-            if filename
-            else [texture_resource for texture_filename in self._texturepacks for texture_resource in self._texturepacks[texture_filename]]
-        )
-
-    def streamwaves_resources(self) -> list[FileResource]:
-        """Returns a list of FileResources stored in the streamwaves folder linked to the Installation.
-
-        Streamwaves resources are cached and require a reload after the contents have been modified on disk.
-        In the first game, this folder is named 'streamwaves'
-        In the second game, this folder has been renamed to 'streamvoice'.
-
-        Returns
-        -------
-            A list of FileResources from either the 'streamwaves' or 'streamvoice' folder, depending on the detected game.
-        """
-        if not self._streamwaves:
-            self.load_streamwaves()
-        return self._streamwaves
-
-    def streammusic_resources(self) -> list[FileResource]:
-        """Returns a list of FileResources stored in the streammusic folder linked to the Installation.
-
-        Streammusic resources are cached and require a reload after the contents have been modified on disk.
-
-        Returns
-        -------
-            A list of FileResources from either the 'streamwaves' or 'streamvoice' folder, depending on the detected game.
-=======
->>>>>>> 7179f7f4
-        """
-        if not self._streammusic:
-            self.load_streammusic()
-        return self._streammusic
+        """
+        return self._texturepacks[filename][:]
 
     def override_list(self) -> list[str]:
         """Returns the list of subdirectories located in override folder linked to the Installation.
@@ -845,17 +645,11 @@
         -------
             A list of subfolder names in Override.
         """
-        if not self._override:
-            self.load_override()
         return list(self._override.keys())
 
     def override_resources(
         self,
-<<<<<<< HEAD
-        directory: str | None = None,
-=======
         directory: str,
->>>>>>> 7179f7f4
     ) -> list[FileResource]:
         """Returns a list of FileResources stored in the specified subdirectory located in the 'override' folder linked to the Installation.
 
@@ -865,14 +659,7 @@
         -------
             A list of FileResources.
         """
-        if not self._override or directory and directory not in self._override:
-            self.load_override()
-
-        return (
-            self._override[directory]
-            if directory
-            else [override_resource for ov_subfolder_name in self._override for override_resource in self._override[ov_subfolder_name]]
-        )
+        return self._override[directory]
 
     # endregion
 
@@ -898,13 +685,8 @@
         r_path: CaseAwarePath = CaseAwarePath.pathify(path)
 
         def check(x) -> bool:
-<<<<<<< HEAD
-            file_path: CaseAwarePath = r_path.joinpath(x)
-            return file_path.safe_exists() is not False
-=======
             c_path: CaseAwarePath = r_path.joinpath(x)
             return c_path.safe_exists() is not False
->>>>>>> 7179f7f4
 
         # Checks for each game
         game1_pc_checks: list[bool] = [
@@ -983,7 +765,6 @@
         ]
 
         game2_xbox_checks: list[bool] = [  # TODO:
-<<<<<<< HEAD
 
         ]
 
@@ -1042,66 +823,6 @@
 
             return highest_scoring_game
 
-=======
-
-        ]
-
-        game2_ios_checks: list[bool] = [
-            check("override/ios_mfi_deu.tga"),
-            check("override/ios_mfi_eng.tga"),
-            check("override/ios_mfi_esp.tga"),
-            check("override/ios_mfi_fre.tga"),
-            check("override/ios_mfi_ita.tga"),
-            check("override/ios_self_box_r.tga"),
-            check("override/ios_self_expand2.tga"),
-            check("override/ipho_forfeit.tga"),
-            check("override/ipho_forfeit2.tga"),
-            check("override/kotor2logon.tga"),
-            check("override/lbl_miscroll_open_f.tga"),
-            check("override/lbl_miscroll_open_f2.tga"),
-            check("override/ydialog.gui"),
-            check("KOTOR II"),
-            check("KOTOR2-Icon-20-Apple.png"),
-            check("KOTOR2-Icon-29-Apple.png"),
-            check("KOTOR2-Icon-40-Apple.png"),
-            check("KOTOR2-Icon-58-apple.png"),
-            check("KOTOR2-Icon-60-apple.png"),
-            check("KOTOR2-Icon-76-apple.png"),
-            check("KOTOR2-Icon-80-apple.png"),
-            check("KOTOR2_LaunchScreen.storyboardc"),
-            check("KOTOR2_LaunchScreen.storyboardc/Info.plist"),
-            check("GoogleService-Info.plist"),
-        ]
-
-        game2_android_checks: list[bool] = [  # TODO:
-
-        ]
-
-        # Determine the game with the most checks passed
-        def determine_highest_scoring_game() -> Game | None:
-            # Scoring for each game and platform
-            scores: dict[Game, int] = {
-                Game.K1: sum(game1_pc_checks),
-                Game.K2: sum(game2_pc_checks),
-                Game.K1_XBOX: sum(game1_xbox_checks),
-                Game.K2_XBOX: sum(game2_xbox_checks),
-                Game.K1_IOS: sum(game1_ios_checks),
-                Game.K2_IOS: sum(game2_ios_checks),
-                Game.K1_ANDROID: sum(game1_android_checks),
-                Game.K2_ANDROID: sum(game2_android_checks),
-            }
-
-            highest_scoring_game: Game | None = None
-            highest_score: int = 0
-
-            for game, score in scores.items():
-                if score > highest_score:
-                    highest_score = score
-                    highest_scoring_game = game
-
-            return highest_scoring_game
->>>>>>> 7179f7f4
-
         return determine_highest_scoring_game()
 
     def game(self) -> Game:
@@ -1300,35 +1021,6 @@
             folders=folders,
         )[query]
 
-    def load_search_locations(self, order: list[SearchLocation]):
-        if SearchLocation.OVERRIDE in order and not self._override:
-            self.load_override()
-        if SearchLocation.CHITIN in order and not self._chitin:
-            self.load_chitin()
-        if SearchLocation.LIPS in order and not self._lips:
-            self.load_lips()
-        if (SearchLocation.MODULES in order or SearchLocation.RIMS in order) and not self._modules:
-            self.load_modules()
-        if SearchLocation.MUSIC in order and not self._streammusic:
-            self.load_streammusic()
-        if SearchLocation.RIMS in order and not self._rims and self.game().is_k1():
-            self.load_rims()
-        if SearchLocation.SOUND in order and not self._streamsounds:
-            self.load_streamsounds()
-        if not self._texturepacks and (
-            SearchLocation.TEXTURES_GUI in order
-            or SearchLocation.TEXTURES_TPA in order
-            or SearchLocation.TEXTURES_TPB in order
-            or SearchLocation.TEXTURES_TPC in order
-        ):
-            self.load_textures()
-        if SearchLocation.VOICE in order and not self._streamwaves:
-            game = self.game()
-            if game.is_k1():
-                self.load_streamwaves()
-            elif game.is_k2():
-                self.load_streamvoice()
-
     def locations(
         self,
         queries: list[ResourceIdentifier] | set[ResourceIdentifier],
@@ -1358,7 +1050,7 @@
                 SearchLocation.MODULES,
                 SearchLocation.CHITIN,
             ]
-        self.load_search_locations(order)
+        queries = set(queries)
         capsules = [] if capsules is None else capsules
         folders = [] if folders is None else folders
 
@@ -1370,22 +1062,10 @@
             for resource_list in resource_dict.values():
                 check_list(resource_list)
 
-        def check_list(resource_list: list[FileResource]):
+        def check_list(values: list[FileResource]):
             # Index resources by identifier
-            lookup_dict: dict[ResourceIdentifier, FileResource] = {resource.identifier(): resource for resource in resource_list}
+            resource_dict: dict[ResourceIdentifier, FileResource] = {resource.identifier(): resource for resource in values}
             for query in queries:
-<<<<<<< HEAD
-                if query not in lookup_dict:
-                    continue
-
-                resource: FileResource = lookup_dict[query]
-                location = LocationResult(
-                    resource.filepath(),
-                    resource.offset(),
-                    resource.size(),
-                )
-                locations[query].append(location)
-=======
                 resource: FileResource | None = resource_dict.get(query)
                 if resource is not None:
                     location = LocationResult(
@@ -1394,7 +1074,6 @@
                         resource.size(),
                     )
                     locations[query].append(location)
->>>>>>> 7179f7f4
 
         def check_capsules(values: list[Capsule]):
             for capsule in values:
@@ -1402,16 +1081,6 @@
                     resource: FileResource | None = capsule.info(*query)
                     if resource is None:
                         continue
-<<<<<<< HEAD
-
-                    location = LocationResult(
-                        resource.filepath(),
-                        resource.offset(),
-                        resource.size(),
-                    )
-                    locations[resource.identifier()].append(location)
-=======
->>>>>>> 7179f7f4
 
                     location = LocationResult(
                         resource.filepath(),
@@ -1527,52 +1196,36 @@
                 SearchLocation.TEXTURES_TPA,
                 SearchLocation.CHITIN,
             ]
-<<<<<<< HEAD
-        self.load_search_locations(order)
-        resnames = remove_duplicates(resnames, case_insensitive=True)
-=======
         case_resnames: list[str] = [resname.lower() for resname in resnames]
->>>>>>> 7179f7f4
         capsules = [] if capsules is None else capsules
         folders = [] if folders is None else folders
 
         textures: CaseInsensitiveDict[TPC | None] = CaseInsensitiveDict()
-        txis: CaseInsensitiveDict[bytes | None] = CaseInsensitiveDict()
-        texture_types: list[ResourceType] = [ResourceType.TPC, ResourceType.TGA, ResourceType.TXI]
-
-        case_resnames: list[CaseInsensitiveWrappedStr] = []
+        texture_types: list[ResourceType] = [ResourceType.TPC, ResourceType.TGA]
+
         for resname in resnames:
-            case_resname = CaseInsensitiveWrappedStr.cast(resname)
-            textures[case_resname] = None
-            case_resnames.append(case_resname)
-
-        def check_dict(resources_dict: dict[str, list[FileResource]] | CaseInsensitiveDict[list[FileResource]]):
-            for resources in resources_dict.values():
+            textures[resname] = None
+
+        def decode_txi(txi_bytes: bytes):
+            return txi_bytes.decode("ascii", errors="ignore")
+
+        def get_txi_from_list(resname: str, resource_list: list[FileResource]) -> str:
+            txi_resource: FileResource | None = next(
+                (
+                    resource
+                    for resource in resource_list
+                    if resource.resname() == resname and resource.restype() == ResourceType.TXI
+                ),
+                None,
+            )
+            return decode_txi(txi_resource.data()) if txi_resource is not None else ""
+
+        def check_dict(values: dict[str, list[FileResource]]):
+            for resources in values.values():
                 check_list(resources)
 
         def check_list(resource_list: list[FileResource]):
             for resource in resource_list:
-<<<<<<< HEAD
-                restype: ResourceType = resource.restype()
-                if restype not in texture_types:
-                    continue
-                case_resname: CaseInsensitiveWrappedStr = CaseInsensitiveWrappedStr.cast(resource.resname())
-                if case_resname not in case_resnames:
-                    continue
-
-                texture_data: bytes = resource.data()
-                if restype == ResourceType.TXI:
-                    if case_resname not in txis:  # check if it already contains so the search order is prioritized.
-                        txis[case_resname] = texture_data
-                else:
-                    case_resnames.remove(case_resname)
-                    tpc: TPC = read_tpc(texture_data)
-                    textures[case_resname] = tpc
-
-        def check_capsules(values: list[Capsule]):
-            for capsule in values:
-                for case_resname in case_resnames.copy():
-=======
                 case_resname = resource.resname().casefold()
                 if case_resname in case_resnames and resource.restype() in texture_types:
                     case_resnames.remove(case_resname)
@@ -1584,25 +1237,10 @@
         def check_capsules(values: list[Capsule]):  # NOTE: This function does not support txi's in the Override folder.
             for capsule in values:
                 for case_resname in copy(case_resnames):
->>>>>>> 7179f7f4
                     texture_data: bytes | None = None
                     tformat: ResourceType | None = None
                     for tformat in texture_types:
                         texture_data = capsule.resource(case_resname, tformat)
-<<<<<<< HEAD
-                        if texture_data is None:
-                            continue
-
-                        if tformat == ResourceType.TXI:
-                            if case_resname not in txis:  # check if it already contains so the search order is prioritized.
-                                txis[case_resname] = texture_data
-                        else:
-                            case_resnames.remove(case_resname)
-                            tpc: TPC = read_tpc(texture_data) if texture_data else TPC()
-                            textures[case_resname] = tpc
-
-        def check_folders(resource_folders: list[Path]):
-=======
                         if texture_data is not None:
                             break
                     if texture_data is None:
@@ -1615,37 +1253,26 @@
                     textures[case_resname] = tpc
 
         def check_folders(values: list[Path]):
->>>>>>> 7179f7f4
             queried_texture_files: set[Path] = set()
-            for folder in resource_folders:
+            for folder in values:
                 queried_texture_files.update(
                     file
-                    for file in folder.safe_rglob("*")
+                    for file in folder.rglob("*")
                     if (
-<<<<<<< HEAD
-                        file.stem in case_resnames
-=======
                         file.stem.casefold() in case_resnames
->>>>>>> 7179f7f4
                         and ResourceType.from_extension(file.suffix) in texture_types
                         and file.is_file()
                     )
                 )
             for texture_file in queried_texture_files:
-<<<<<<< HEAD
-                case_resname: CaseInsensitiveWrappedStr = CaseInsensitiveWrappedStr.cast(texture_file.stem)
-                restype: ResourceType = ResourceType.from_extension(texture_file.suffix)
-=======
                 case_resnames.remove(texture_file.stem.casefold())
->>>>>>> 7179f7f4
                 texture_data: bytes = BinaryReader.load_file(texture_file)
-                if restype == ResourceType.TXI:
-                    if case_resname not in txis:  # check if it already contains so the search order is prioritized.
-                        txis[texture_file.stem] = texture_data
-                else:
-                    case_resnames.remove(case_resname)
-                    tpc: TPC = read_tpc(texture_data) if texture_data else TPC()
-                    textures[case_resname] = tpc
+                tpc = read_tpc(texture_data) if texture_data else TPC()
+                txi_file = CaseAwarePath(texture_file.with_suffix(".txi"))
+                if txi_file.exists():
+                    txi_data: bytes = BinaryReader.load_file(txi_file)
+                    tpc.txi = decode_txi(txi_data)
+                textures[texture_file.stem] = tpc
 
         function_map: dict[SearchLocation, Callable] = {
             SearchLocation.OVERRIDE: lambda: check_dict(self._override),
@@ -1664,10 +1291,6 @@
             assert isinstance(item, SearchLocation)
             function_map.get(item, lambda: None)()
 
-        for case_resname, data in txis.items():
-            if case_resname in textures:
-                textures[case_resname].txi = data.decode("ascii", errors="ignore")
-
         return textures
 
     def sound(
@@ -1719,10 +1342,7 @@
         -------
             A dictionary mapping a case-insensitive string to a bytes object or None.
         """
-<<<<<<< HEAD
-=======
         case_resnames: list[str] = [resname.casefold() for resname in resnames]
->>>>>>> 7179f7f4
         capsules = [] if capsules is None else capsules
         folders = [] if folders is None else folders
         if order is None:
@@ -1733,33 +1353,17 @@
                 SearchLocation.SOUND,
                 SearchLocation.CHITIN,
             ]
-        self.load_search_locations(order)
 
         sounds: CaseInsensitiveDict[bytes | None] = CaseInsensitiveDict()
         sound_formats: list[ResourceType] = [ResourceType.WAV, ResourceType.MP3]
 
-        case_resnames: list[CaseInsensitiveWrappedStr] = []
-        resnames = remove_duplicates(resnames, case_insensitive=True)
         for resname in resnames:
             sounds[resname] = None
-            case_resnames.append(CaseInsensitiveWrappedStr.cast(resname))
-
-        def check_dict(values: dict[str, list[FileResource]] | CaseInsensitiveDict[list[FileResource]]):
+
+        def check_dict(values: dict[str, list[FileResource]]):
             for resources in values.values():
                 check_list(resources)
 
-<<<<<<< HEAD
-        def check_list(resource_dict: list[FileResource]):
-            for resource in resource_dict:
-                resname: str = resource.resname()
-                if resource.restype() in sound_formats and resname in case_resnames:
-                    case_resnames.remove(resname)  # TODO: maybe check if sound_data is empty first?
-                    sound_data: bytes = resource.data()
-                    sounds[resname] = fix_audio(sound_data) if sound_data else b""
-
-        def check_capsules(resource_list: list[Capsule]):
-            for capsule in resource_list:
-=======
         def check_list(values: list[FileResource]):
             for resource in values:
                 case_resname: str = resource.resname().casefold()
@@ -1770,54 +1374,33 @@
 
         def check_capsules(values: list[Capsule]):
             for capsule in values:
->>>>>>> 7179f7f4
                 for case_resname in copy(case_resnames):
                     sound_data: bytes | None = None
                     for sformat in sound_formats:
                         sound_data = capsule.resource(case_resname, sformat)
-<<<<<<< HEAD
-                        if sound_data is not None:  # Break after first match found. Note that this means any other formats in this list will be ignored
-=======
                         if sound_data is not None:
->>>>>>> 7179f7f4
                             break
-                    if sound_data is None:  # No sound data found in this list.
+                    if sound_data is None:
                         continue
-<<<<<<< HEAD
-                    case_resnames.remove(CaseInsensitiveWrappedStr.cast(case_resname))  # TODO: maybe check if sound_data is empty first?
-                    sounds[case_resname] = fix_audio(sound_data) if sound_data else b""
-=======
                     case_resnames.remove(case_resname)
                     sounds[case_resname] = deobfuscate_audio(sound_data) if sound_data else b""
->>>>>>> 7179f7f4
 
         def check_folders(values: list[Path]):
             queried_sound_files: set[Path] = set()
             for folder in values:
                 queried_sound_files.update(
                     file
-                    for file in folder.safe_rglob("*")
+                    for file in folder.rglob("*")
                     if (
-<<<<<<< HEAD
-                        file.stem in case_resnames
-=======
                         file.stem.casefold() in case_resnames
->>>>>>> 7179f7f4
                         and ResourceType.from_extension(file.suffix) in sound_formats
                         and file.is_file()
                     )
                 )
             for sound_file in queried_sound_files:
-<<<<<<< HEAD
-                case_resname: CaseInsensitiveWrappedStr = CaseInsensitiveWrappedStr(sound_file.stem)
-                case_resnames.remove(case_resname)  # TODO: maybe check if sound_data is empty first?
-                sound_data: bytes = BinaryReader.load_file(sound_file)
-                sounds[case_resname] = fix_audio(sound_data) if sound_data else b""
-=======
                 case_resnames.remove(sound_file.stem.casefold())
                 sound_data: bytes = BinaryReader.load_file(sound_file)
                 sounds[sound_file.stem] = deobfuscate_audio(sound_data) if sound_data else b""
->>>>>>> 7179f7f4
 
         function_map: dict[SearchLocation, Callable] = {
             SearchLocation.OVERRIDE: lambda: check_dict(self._override),
@@ -1899,10 +1482,6 @@
 
         return results
 
-<<<<<<< HEAD
-
-=======
->>>>>>> 7179f7f4
     def module_name(
         self,
         module_filename: str,
@@ -1931,7 +1510,7 @@
 
         name: str | None = root
         for module in self.modules_list():
-            if root not in module:
+            if root.lower() not in module.lower():
                 continue
 
             capsule = Capsule(self.module_path() / module)
@@ -1953,18 +1532,14 @@
                     name = locstring.get(Language.ENGLISH, Gender.MALE)
                 else:
                     name = self.talktable().string(locstring.stringref)
-<<<<<<< HEAD
-            except Exception as e:  # noqa: BLE001
-=======
             except Exception as e:  # pylint: disable=W0718  # noqa: BLE001
->>>>>>> 7179f7f4
                 print(format_exception_with_variables(e, message="This exception has been suppressed in pykotor.extract.installation."))
             else:
                 break
 
         return name or root
 
-    def module_names(self) -> CaseInsensitiveDict[str]:
+    def module_names(self) -> dict[str, str]:
         """Returns a dictionary mapping module filename to the name of the area.
 
         The name is taken from the LocalizedString "Name" in the relevant module file's ARE resource.
@@ -1973,12 +1548,8 @@
         -------
             A dictionary mapping module filename to in-game module area name.
         """
-        return CaseInsensitiveDict((module, self.module_name(module)) for module in self.modules_list())
-
-<<<<<<< HEAD
-
-=======
->>>>>>> 7179f7f4
+        return {module: self.module_name(module) for module in self.modules_list()}
+
     def module_id(
         self,
         module_filename: str,
@@ -2007,7 +1578,7 @@
         mod_id: str = ""
 
         for module in self.modules_list():
-            if root not in module:
+            if root.lower() not in module.lower():
                 continue
 
             try:
@@ -2019,19 +1590,11 @@
                     mod_id = str(ifo.root.get_resref("Mod_Entry_Area"))
                     if mod_id:
                         break
-<<<<<<< HEAD
-            except Exception as e:  # noqa: BLE001
-                print(format_exception_with_variables(e, message="This exception has been suppressed in pykotor.extract.installation."))
-        return mod_id
-
-    def module_ids(self) -> CaseInsensitiveDict[str]:
-=======
             except Exception as e:  # pylint: disable=W0718  # noqa: BLE001
                 print(format_exception_with_variables(e, message="This exception has been suppressed in pykotor.extract.installation."))
         return mod_id
 
     def module_ids(self) -> dict[str, str]:
->>>>>>> 7179f7f4
         """Returns a dictionary mapping module filename to the ID of the module.
 
         The ID is taken from the ResRef field "Mod_Entry_Area" in the relevant module file's IFO resource.
@@ -2040,11 +1603,7 @@
         -------
             A dictionary mapping module filename to in-game module id.
         """
-<<<<<<< HEAD
-        return CaseInsensitiveDict((module, self.module_id(module)) for module in self.modules_list())
-=======
         return {module: self.module_id(module) for module in self.modules_list()}
->>>>>>> 7179f7f4
 
     @staticmethod
     def replace_module_extensions(module_filepath: os.PathLike | str) -> str:
