from __future__ import annotations

import os
import platform
import re

from concurrent.futures import ThreadPoolExecutor
from contextlib import suppress
from copy import copy
from enum import Enum, IntEnum
from typing import TYPE_CHECKING, Any, ClassVar, NamedTuple

from pykotor.common.language import Gender, Language, LocalizedString
from pykotor.common.misc import CaseInsensitiveDict, Game
from pykotor.common.stream import BinaryReader
from pykotor.extract.capsule import Capsule
from pykotor.extract.chitin import Chitin
from pykotor.extract.file import FileResource, LocationResult, ResourceIdentifier, ResourceResult
from pykotor.extract.talktable import TalkTable
from pykotor.resource.formats.erf.erf_data import ERFType
from pykotor.resource.formats.gff import read_gff
from pykotor.resource.formats.gff.gff_data import GFFContent, GFFFieldType, GFFList, GFFStruct
from pykotor.resource.formats.tpc import TPC, read_tpc
from pykotor.resource.type import ResourceType
from pykotor.tools.misc import is_capsule_file, is_erf_file, is_mod_file, is_rim_file
from pykotor.tools.path import CaseAwarePath
from pykotor.tools.sound import deobfuscate_audio
from utility.error_handling import format_exception_with_variables
from utility.misc import remove_duplicates
from utility.string import CaseInsensitiveWrappedStr
from utility.system.path import Path, PurePath

if TYPE_CHECKING:
    from collections.abc import Callable, Generator

    from pykotor.extract.talktable import StringResult
    from pykotor.resource.formats.gff import GFF


# The SearchLocation class is an enumeration that represents different locations for searching.
class SearchLocation(IntEnum):
    OVERRIDE = 0
    """Resources in the installation's override directory and any nested subfolders."""

    MODULES = 1
    """Encapsulated resources in the installation's 'modules' directory."""

    CHITIN = 2
    """Encapsulated resources linked to the installation's 'chitin.key' file."""

    TEXTURES_TPA = 3
    """Encapsulated resources in the installation's 'TexturePacks/swpc_tex_tpa.erf' file."""

    TEXTURES_TPB = 4
    """Encapsulated resources in the installation's 'TexturePacks/swpc_tex_tpb.erf' file."""

    TEXTURES_TPC = 5
    """Encapsulated resources in the installation's 'TexturePacks/swpc_tex_tpc.erf' file."""

    TEXTURES_GUI = 6
    """Encapsulated resources in the installation's 'TexturePacks/swpc_tex_gui.erf' file."""

    MUSIC = 7
    """Resource files in the installation's 'StreamMusic' directory and any nested subfolders."""

    SOUND = 8
    """Resource files in the installation's 'StreamSounds' directory and any nested subfolders."""

    VOICE = 9
    """Resource files in the installation's 'StreamVoice' or 'StreamWaves' directory and any nested subfolders."""

    LIPS = 10
    """Encapsulated resources in the installation's 'lips' directory."""

    RIMS = 11
    """Encapsulated resources in the installation's 'rims' directory."""

    CUSTOM_MODULES = 12
    """Encapsulated resources stored in the capsules specified in method parameters."""

    CUSTOM_FOLDERS = 13
    """Resource files stored in the folders specified in the method parameters."""


class ItemTuple(NamedTuple):
    resname: str
    name: str
    filepath: Path


class TexturePackNames(Enum):
    """Full list of texturepack ERF filenames for both games."""

    TPA = "swpc_tex_tpa.erf"
    TPB = "swpc_tex_tpb.erf"
    TPC = "swpc_tex_tpc.erf"
    GUI = "swpc_tex_gui.erf"


HARDCODED_MODULE_NAMES: dict[str, str] = {
    "STUNT_00": "Ebon Hawk - Cutscene (Vision Sequences)",
    "STUNT_03A": "Leviathan - Cutscene (Destroy Taris)",
    "STUNT_06": "Leviathan - Cutscene (Resume Bombardment)",
    "STUNT_07": "Ebon Hawk - Cutscene (Escape Taris)",
    "STUNT_12": "Leviathan - Cutscene (Calo Nord)",
    "STUNT_14": "Leviathan - Cutscene (Darth Bandon)",
    "STUNT_16": "Ebon Hawk - Cutscene (Leviathan Capture)",
    "STUNT_18": "Unknown World - Cutscene (Bastila Torture)",
    "STUNT_19": "Star Forge - Cutscene (Jawless Malak)",
    "STUNT_31B": "Unknown World - Cutscene (Revan Reveal)",
    "STUNT_34": "Ebon Hawk - Cutscene (Star Forge Arrival)",
    "STUNT_35": "Ebon Hawk - Cutscene (Lehon Crash)",
    "STUNT_42": "Ebon Hawk - Cutscene (LS Dodonna Call)",
    "STUNT_44": "Ebon Hawk - Cutscene (DS Dodonna Call)",
    "STUNT_50A": "Dodonna Flagship - Cutscene (Break In Formation)",
    "STUNT_51A": "Dodonna Flagship - Cutscene (Bastila Against Us)",
    "STUNT_54A": "Dodonna Flagship - Cutscene (Pull Back)",
    "STUNT_55A": "Unknown World - Cutscene (DS Ending)",
    "STUNT_56A": "Dodona Flagship - Cutscene (Star Forge Destroyed)",
    "STUNT_57": "Unknown World - Cutscene (LS Ending)",
    "001EBO": "Ebon Hawk - Interior (Prologue)",
    "004EBO": "Ebon Hawk - Interior (Red Eclipse)",
    "005EBO": "Ebon Hawk - Interior (Escaping Peragus)",
    "006EBO": "Ebon Hawk - Cutscene (After Rebuilt Enclave)",
    "007EBO": "Ebon Hawk - Cutscene (After Goto's Yatch)",
    "154HAR": "Harbinger - Cutscene (Sion Introduction)",
    "205TEL": "Citadel Station - Cutscene (Carth Discussion)",
    "352NAR": "Nar Shaddaa - Cutscene (Goto Introduction)",
    "853NIH": "Ravager - Cutscene (Nihilus Introduction)",
    "856NIH": "Ravager - Cutscene (Sion vs. Nihilus)",
}
HARDCODED_MODULE_IDS: dict[str, str] = {
    "STUNT_00": "000",
    "STUNT_03A": "m03a",
    "STUNT_06": "m07",
    "STUNT_07": "m07",
    "STUNT_12": "m12",
    "STUNT_14": "m14",
    "STUNT_16": "m16",
    "STUNT_18": "m18",
    "STUNT_19": "m19",
    "STUNT_31B": "m31b",
    "STUNT_34": "m34",
    "STUNT_35": "m35",
    "STUNT_42": "m43",
    "STUNT_44": "m44",
    "STUNT_50A": "m50a",
    "STUNT_51A": "m51a",
    "STUNT_54A": "m54a",
    "STUNT_55A": "m55a",
    "STUNT_56A": "m56a",
    "STUNT_57": "m57",
}


class Installation:
    """Installation provides a centralized location for loading resources stored in the game through its various folders and formats."""

    TEXTURES_TYPES: ClassVar[list[ResourceType]] = [
        ResourceType.TPC,
        ResourceType.TGA,
        ResourceType.DDS,
    ]

    def __init__(self, path: os.PathLike | str):
        self._path: CaseAwarePath = CaseAwarePath.pathify(path)

        self._talktable: TalkTable = TalkTable(self._path / "dialog.tlk")
        self._female_talktable: TalkTable = TalkTable(self._path / "dialogf.tlk")

        self._modules: CaseInsensitiveDict[list[FileResource]] = CaseInsensitiveDict()
        self._lips: CaseInsensitiveDict[list[FileResource]] = CaseInsensitiveDict()
        self._saves: dict[Path, dict[Path, list[FileResource]]] = {}
        self._texturepacks: CaseInsensitiveDict[list[FileResource]] = CaseInsensitiveDict()
        self._rims: CaseInsensitiveDict[list[FileResource]] = CaseInsensitiveDict()

        self._override: dict[str, list[FileResource]] = {}

        self._chitin: list[FileResource] = []
        self._streammusic: list[FileResource] = []
        self._streamsounds: list[FileResource] = []
        self._streamwaves: list[FileResource] = []
        self._game: Game | None = None

        self._initialized = False

    def reload_all(self):
        self.load_chitin()
        self.load_lips()
        self.load_modules()
        self.load_override()
        if self.game().is_k1():
            self.load_rims()
        self.load_streammusic()
        self.load_streamsounds()
        if self.game().is_k1():
            self.load_streamwaves()
        elif self.game().is_k2():
            self.load_streamvoice()
        self.load_textures()
        self.load_saves()
        print(f"Finished loading the installation from {self._path}")
        self._initialized = True

    def __iter__(self) -> Generator[FileResource, Any, None]:
        if not self._initialized:
            self.reload_all()
        yield from self._chitin
        yield from self._streammusic
        yield from self._streamsounds
        yield from self._streamwaves
        for resources in self._override.values():
            yield from resources
        for resources in self._modules.values():
            yield from resources
        for resources in self._lips.values():
            yield from resources
        for resources in self._texturepacks.values():
            yield from resources
        for resources in self._rims.values():
            yield from resources
        tlk_path = self._path / "dialog.tlk"
        yield FileResource("dialog", ResourceType.TLK, tlk_path.stat().st_size, 0, tlk_path)
        female_tlk_path = self._path / "dialogf.tlk"
        if female_tlk_path.safe_isfile():
            yield FileResource("dialogf", ResourceType.TLK, female_tlk_path.stat().st_size, 0, female_tlk_path)

    # region Get Paths
    def path(self) -> CaseAwarePath:
        """Returns the path to root folder of the Installation.

        Returns:
        -------
            The path to the root folder.
        """
        return self._path

    def module_path(self) -> CaseAwarePath:
        """Returns the path to modules folder of the Installation. This method maintains the case of the foldername.

        Returns:
        -------
            The path to the modules folder.
        """
        return self._find_resource_folderpath("Modules")

    def override_path(self) -> CaseAwarePath:
        """Returns the path to override folder of the Installation. This method maintains the case of the foldername.

        Returns:
        -------
            The path to the override folder.
        """
        return self._find_resource_folderpath("Override", optional=True)

    def lips_path(self) -> CaseAwarePath:
        """Returns the path to 'lips' folder of the Installation. This method maintains the case of the foldername.

        Returns:
        -------
            The path to the lips folder.
        """
        return self._find_resource_folderpath("lips")

    def texturepacks_path(self) -> CaseAwarePath:
        """Returns the path to 'texturepacks' folder of the Installation. This method maintains the case of the foldername.

        Returns:
        -------
            The path to the texturepacks folder.
        """
        return self._find_resource_folderpath("texturepacks", optional=True)

    def rims_path(self) -> CaseAwarePath:
        """Returns the path to 'rims' folder of the Installation. This method maintains the case of the foldername.

        Returns:
        -------
            The path to the rims folder.
        """
        return self._find_resource_folderpath("rims", optional=True)

    def streammusic_path(self) -> CaseAwarePath:
        """Returns the path to 'streammusic' folder of the Installation. This method maintains the case of the foldername.

        Returns:
        -------
            The path to the streammusic folder.
        """
        return self._find_resource_folderpath("streammusic")

    def streamsounds_path(self) -> CaseAwarePath:
        """Returns the path to 'streamsounds' folder of the Installation. This method maintains the case of the foldername.

        Returns:
        -------
            The path to the streamsounds folder.
        """
        return self._find_resource_folderpath("streamsounds", optional=True)

    def streamwaves_path(self) -> CaseAwarePath:
        """Returns the path to 'streamwaves' or 'streamvoice' folder of the Installation. This method maintains the case of the foldername.

        In the first game, this folder is named 'streamwaves'
        In the second game, this folder has been renamed to 'streamvoice'.

        Returns:
        -------
            The path to the streamwaves/streamvoice folder.
        """
        return self._find_resource_folderpath(("streamwaves", "streamvoice"))

    def streamvoice_path(self) -> CaseAwarePath:
        """Returns the path to 'streamvoice' or 'streamwaves' folder of the Installation. This method maintains the case of the foldername.

        In the first game, this folder is named 'streamwaves'
        In the second game, this folder has been renamed to 'streamvoice'.

        Returns:
        -------
            The path to the streamvoice/streamwaves folder.
        """
        return self._find_resource_folderpath(("streamvoice", "streamwaves"))

    def save_locations(self) -> list[Path]:
        # sourcery skip: assign-if-exp, extract-method
        """Returns a list of existing save locations (paths where save files can be found)."""
        save_paths: list[Path] = [self._find_resource_folderpath("saves", optional=True)]
        if self.game().is_k2():
            cloudsave_dir = self._find_resource_folderpath("cloudsaves", optional=True)
            if cloudsave_dir.safe_isdir():
                for folder in cloudsave_dir.iterdir():
                    if not folder.safe_isdir():
                        continue
                    save_paths.append(folder)
        system = platform.system()

        if system == "Windows":
            roamingappdata_env: str = os.getenv("APPDATA", "")
            if not roamingappdata_env.strip() or not Path(roamingappdata_env).safe_isdir():
                roamingappdata_path = Path.home().joinpath("AppData", "Roaming")
            else:
                roamingappdata_path = Path(roamingappdata_env)

            game_folder1 = "kotor" if self.game().is_k1() else "kotor2"  # FIXME: k1 is known but k2's 'kotor2' is a guess
            save_paths.append(roamingappdata_path.joinpath("LucasArts", game_folder1, "saves"))

            localappdata_env: str = os.getenv("LOCALAPPDATA", "")
            if not localappdata_env.strip() or not Path(localappdata_env).safe_isdir():
                localappdata_path = Path.home().joinpath("AppData", "Local")
            else:
                localappdata_path = Path(localappdata_env)

            local_virtual_store = localappdata_path / "VirtualStore"
            game_folder2 = "SWKotOR2" if self.game().is_k2() else "SWKotOR"
            save_paths.extend(
                (
                    local_virtual_store.joinpath("Program Files", "LucasArts", game_folder2, "saves"),
                    local_virtual_store.joinpath("Program Files (x86)", "LucasArts", game_folder2, "saves")
                )
            )

        elif system == "Darwin":  # TODO
            home = Path.home()
            save_paths.extend(
                (
                    home.joinpath("Library", "Application Support", "Star Wars Knights of the Old Republic II", "saves"),
                    home.joinpath("Library", "Containers", "com.aspyr.kotor2.appstore", "Data", "Library", "Application Support",
                                  "Star Wars Knights of the Old Republic II", "saves")
                )
            )

        elif system == "Linux":  # TODO
            xdg_data_home = os.getenv("XDG_DATA_HOME", "")
            remaining_path_parts = PurePath("aspyr-media", "kotor2", "saves")
            if xdg_data_home.strip() and Path(xdg_data_home).safe_isdir():
                save_paths.append(Path(xdg_data_home, remaining_path_parts))
            save_paths.append(Path.home().joinpath(".local", "share", remaining_path_parts))

        # Filter and return existing paths
        return [path for path in save_paths if path.safe_isdir()]

    def _find_resource_folderpath(
        self,
        folder_names: tuple[str, ...] | str,
        *,
        optional: bool = True,
    ) -> CaseAwarePath:
        """Finds the path to a resource folder.

        Args:
        ----
            folder_names: The name(s) of the folder(s) to search for.
            optional: Whether to raise an error if the folder is not found.

        Returns:
        -------
            CaseAwarePath: The path to the found folder.

        Processing Logic:
        ----------------
            - Iterates through the provided folder names
            - Joins each name to the base path to check if the folder exists
            - Returns the first existing path
            - Raises FileNotFoundError if no path is found and optional is False.
        """
        try:
            if isinstance(folder_names, str):  # make a tuple
                folder_names = (folder_names,)
            for folder_name in folder_names:
                resource_path: CaseAwarePath = self._path / folder_name
                if resource_path.safe_isdir():
                    return resource_path
        except Exception as e:  # noqa: BLE001
            msg = f"An error occurred while finding the '{' or '.join(folder_names)}' folder in '{self._path}'."
            raise OSError(msg) from e
        else:
            if optional:
                return CaseAwarePath(self._path, folder_names[0])
        msg = f"Could not find the '{' or '.join(folder_names)}' folder in '{self._path}'."
        raise FileNotFoundError(msg)

    # endregion

    # region Load Data
    def load_single_resource(
        self,
        filepath: Path | CaseAwarePath,
        capsule_check: Callable | None = None,
    ) -> tuple[Path, list[FileResource] | FileResource | None]:
        # sourcery skip: extract-method
        try:
            if capsule_check:
                if not capsule_check(filepath):
                    return filepath, None
                return filepath, list(Capsule(filepath))

            resname, restype = ResourceIdentifier.from_path(filepath).unpack()
            if restype.is_invalid:
                return filepath, None

            return filepath, FileResource(
                resname,
                restype,
                filepath.stat().st_size,
                offset=0,
                filepath=filepath,
            )
        except Exception as e:  # noqa: BLE001  # pylint: disable=W0718
            with Path("errorlog.txt").open(mode="a", encoding="utf-8") as f:
                f.write(format_exception_with_variables(e))
        return filepath, None

    def load_resources(
        self,
        path: CaseAwarePath,
        capsule_check: Callable | None = None,
        *,
        recurse: bool = False,
    ) -> CaseInsensitiveDict[list[FileResource]] | list[FileResource]:
        """Load resources for a given path and store them in a new list/dict.

        Args:
        ----
            path (os.PathLike | str): path for lookup.
            recurse (bool): whether to recurse into subfolders (default is False)
            capsule_check (Callable returns bool or None): Determines whether to use a resource dict or resource list. If the check doesn't pass, the resource isn't added.

        Returns:
        -------
            list[FileResource]: The list where resources at the path have been stored.
             or
            CaseInsensitiveDict[list[FileResource]]: A dict keyed by filename to the encapsulated resources
        """
        resources: CaseInsensitiveDict[list[FileResource]] | list[FileResource] = CaseInsensitiveDict() if capsule_check else []

        r_path = Path(path)
        if not r_path.safe_isdir():
            print(f"The '{r_path.name}' folder did not exist when loading the installation at '{self._path}', skipping...")
            return resources

        print(f"Loading {r_path.relative_to(self.path())} from installation...")

        files_iter = (
            path.safe_rglob("*")
            if recurse
            else path.safe_iterdir()
        )

        # Determine number of workers dynamically based on available CPUs
        num_cores = os.cpu_count() or 1  # Ensure at least one core is returned
        max_workers = num_cores * 4  # Use 4x the number of cores
        with ThreadPoolExecutor(max_workers=max_workers) as executor:
            # Submit tasks to the executor
            futures = [
                executor.submit(self.load_single_resource, file, capsule_check)
                for file in files_iter
            ]

            # Gather resources and omit `None` values (errors or skips)
            if isinstance(resources, CaseInsensitiveDict):
                for f in futures:
                    filepath, resource = f.result()
                    if resource is None:
                        continue
                    if not isinstance(resource, list):
                        continue
                    resources[filepath.name] = resource
            else:
                for f in futures:
                    filepath, resource = f.result()
                    if resource is None:
                        continue
                    if isinstance(resource, FileResource):
                        resources.append(resource)

        if not resources:
            print(f"No resources found at '{r_path}' when loading the installation, skipping...")
        return resources

    def load_chitin(self):
        """Reloads the list of resources in the Chitin linked to the Installation."""
        chitin_path: CaseAwarePath = self._path / "chitin.key"
        chitin_exists: bool | None = chitin_path.safe_isfile()
        if chitin_exists:
            print(f"Loading BIFs from chitin.key at '{self._path}'...")
            self._chitin = list(Chitin(key_path=chitin_path, game=self.game()))
        elif chitin_exists is False:
            print(f"The chitin.key file did not exist at '{self._path}' when loading the installation, skipping...")
        elif chitin_exists is None:
            print(f"No permissions to the chitin.key file at '{self._path}' when loading the installation, skipping...")

    def load_lips(
        self,
    ):
        """Reloads the list of modules in the lips folder linked to the Installation."""
        self._lips = self.load_resources(self.lips_path(), capsule_check=is_mod_file)  # type: ignore[assignment]

    def load_modules(self):
        """Reloads the list of modules files in the modules folder linked to the Installation."""
        self._modules = self.load_resources(self.module_path(), capsule_check=is_capsule_file)  # type: ignore[assignment]

    def reload_module(self, module: str):
        """Reloads the list of resources in specified module in the modules folder linked to the Installation.

        Args:
        ----
            module: The case-insensitive filename of the module, including the extension.
        """
        if not self._modules or module not in self._modules:
            self.load_modules()
        self._modules[module] = list(Capsule(self.module_path() / module))

    def load_rims(
        self,
    ):
        """Reloads the list of module files in the rims folder linked to the Installation."""
        self._rims = self.load_resources(self.rims_path(), capsule_check=is_rim_file)  # type: ignore[assignment]
        # self._rims.extend(self.load_resources(self.module_path(), capsule_check=is_rim_file))  # type: ignore[assignment]

    def load_textures(
        self,
    ):
        """Reloads the list of modules files in the texturepacks folder linked to the Installation."""
        self._texturepacks = self.load_resources(self.texturepacks_path(), capsule_check=is_erf_file)  # type: ignore[assignment]

    def load_saves(
        self,
    ):
        """Reloads the data in the 'saves' folder linked to the Installation."""
        self._saves = {}
        for save_location in self.save_locations():
            print(f"Found an active save location at '{save_location}'")
            self._saves[save_location] = {}
            for this_save_path in save_location.iterdir():
                if not this_save_path.safe_isdir():
                    continue
                print(f"Discovered a save bundle '{this_save_path.name}'")
                self._saves[save_location][this_save_path] = []
                for file in this_save_path.iterdir():
                    res_ident = ResourceIdentifier.from_path(file)
                    file_res = FileResource(
                        res_ident.resname,
                        res_ident.restype,
                        file.stat().st_size,
                        0,
                        file
                    )
                    self._saves[save_location][this_save_path].append(file_res)

    def load_override(self, directory: str | None = None):
        """Loads the list of resources in a specific subdirectory of the override folder linked to the Installation.

        If a directory argument is not passed, this will reload all subdirectories in the Override folder.
        If directory argument is ".", this will load all the loose files in the Override folder.

        the _override dict follows the following example format:
        _override["."] = list[FileResource]  # the loose files in the Override folder
        _override["subdir1"] = list[FileResource]  # the loose files in subdir1
        _override["subdir2"] = list[FileResource]  # the loose files in subdir2
        _override["subdir1/subdir3"] = list[FileResource]  # the loose files in subdir1/subdir3. Key is always a posix path (delimited by /'s)

        Args:
        ----
            directory: The relative path of a subfolder to the override folder.
        """
        override_path: CaseAwarePath = self.override_path()
        target_dirs: list[CaseAwarePath]
        if directory:
            target_dirs = [override_path / directory]
            self._override[directory] = []
        else:
            target_dirs = [f for f in override_path.safe_rglob("*") if f.safe_isdir()]
            target_dirs.append(override_path)
            self._override = {}

        for folder in target_dirs:
            relative_folder: str = folder.relative_to(override_path).as_posix()  # '.' if folder is the same as override_path
            self._override[relative_folder] = self.load_resources(folder, recurse=True)  # type: ignore[assignment]

    def reload_override(
        self,
        directory: str,
    ):
        """Reload the resources in the specified override subdirectory.

        Args:
        ----
            directory: Path to directory containing override configuration

        Processing Logic:
        ----------------
            - Load override configuration from given directory
            - Override any existing resources with new ones from directory
        """
        self.load_override(directory)

    def reload_override_file(
        self,
        file: os.PathLike | str,
    ):
        filepath: Path = Path.pathify(file)
        parent_folder = filepath.parent
        rel_folderpath: str = str(parent_folder.relative_to(self.override_path())) if parent_folder.name else "."
        if rel_folderpath not in self._override:
            self.load_override(rel_folderpath)

        identifier: ResourceIdentifier = ResourceIdentifier.from_path(filepath)
        if identifier.restype == ResourceType.INVALID:
            print("Cannot reload override file. Invalid KOTOR resource:", identifier)
            return
        resource = FileResource(
            *identifier.unpack(),
            filepath.stat().st_size,
            0,
            filepath,
        )

        override_list: list[FileResource] = self._override[rel_folderpath]
        if resource not in override_list:
            override_list.append(resource)
        else:
            override_list[override_list.index(resource)] = resource

    def load_streammusic(
        self,
    ):
        """Reloads the list of resources in the streammusic folder linked to the Installation."""
        self._streammusic = self.load_resources(self.streammusic_path())  # type: ignore[assignment]

    def load_streamsounds(
        self,
    ):
        """Reloads the list of resources in the streamsounds folder linked to the Installation."""
        self._streamsounds = self.load_resources(self.streamsounds_path())  # type: ignore[assignment]

    def load_streamwaves(
        self,
    ):
        """Reloads the list of resources in the streamwaves folder linked to the Installation."""
        self._streamwaves = self.load_resources(self._find_resource_folderpath(("streamwaves", "streamvoice")), recurse=True)  # type: ignore[assignment]

    def load_streamvoice(
        self,
    ):
        """Reloads the list of resources in the streamvoice folder linked to the Installation."""
        self._streamwaves = self.load_resources(self._find_resource_folderpath(("streamvoice", "streamwaves")), recurse=True)  # type: ignore[assignment]

    # endregion

    # region Get FileResources
    def chitin_resources(self) -> list[FileResource]:
        """Returns a shallow copy of the list of FileResources stored in the Chitin linked to the Installation.

        Returns:
        -------
            A list of FileResources.
        """
        if not self._chitin:
            self.load_chitin()
        return self._chitin[:]

    def modules_list(self) -> list[CaseInsensitiveWrappedStr]:
        """Returns the list of module filenames located in the modules folder linked to the Installation.

        Module filenames are cached and require to be refreshed after a file is added, deleted or renamed.

        Returns:
        -------
            A list of filenames.
        """
        if not self._modules:
            self.load_modules()
        return list(self._modules.keys())

    def module_resources(
        self,
        filename: str | None = None,
    ) -> list[FileResource]:
        """Returns a a shallow copy of the list of FileResources stored in the specified module file located in the modules folder linked to the Installation.

        Module resources are cached and require a reload after the contents have been modified on disk.

        Returns:
        -------
            A list of FileResources.
        """
        if not self._modules or (filename and filename not in self._modules):
            self.load_modules()

        return (
            self._modules[filename][:]
            if filename
            else [module_resource for module_filename in self._modules for module_resource in self._modules[module_filename]]
        )

    def lips_list(self) -> list[CaseInsensitiveWrappedStr]:
        """Returns the list of module filenames located in the lips folder linked to the Installation.

        Module filenames are cached and require to be refreshed after a file is added, deleted or renamed.

        Returns:
        -------
            A list of filenames.
        """
        if not self._lips:
            self.load_lips()
        return list(self._lips.keys())

    def lip_resources(
        self,
        filename: str | None = None,
    ) -> list[FileResource]:
        """Returns a shallow copy of the list of FileResources stored in the specified module file located in the lips folder linked to the Installation.

        Module resources are cached and require a reload after the contents have been modified on disk.

        Returns:
        -------
            A list of FileResources.
        """
        if not self._lips or (filename and filename not in self._lips):
            self.load_lips()

        return (
            self._lips[filename][:]
            if filename
            else [lip_resource for lip_filename in self._lips for lip_resource in self._lips[lip_filename]]
        )

    def rims_list(self) -> list[CaseInsensitiveWrappedStr]:
        """Returns the list of rim filenames located in the 'rims' and 'modules' folders linked to the Installation.

        Rim filenames are cached and require to be refreshed after a file is added, deleted or renamed.

        Returns:
        -------
            A list of filenames.
        """
        if not self._rims and self.game() == Game.K1:
            self.load_rims()
        if not self._modules:
            self.load_modules()

        return [
            *self._rims.keys(),
            *[modules_rim_filename for modules_rim_filename in self._modules if is_rim_file(modules_rim_filename)],  # type: ignore[]
        ]

    def rim_resources(
        self,
        filename: str | None = None,
    ) -> list[FileResource]:
        """Returns a shallow copy of the list of FileResources stored in the specified module file located in the 'rims' and 'modules' folders linked to the Installation.

        RIM resources are cached and require a reload after the contents have been modified on disk.

        Returns:
        -------
            A list of FileResources.
        """
        queried_rim_resources: list[FileResource] = []
        queried_module_rim_resources: list[FileResource] = []

        if self.game() == Game.K1 and (
            not self._rims
            or (filename and filename not in self._rims)
        ):
            self.load_rims()

            queried_rim_resources = (
                self._rims[filename][:]
                if filename
                else [resource for rim_filename in self._rims if is_rim_file(rim_filename) for resource in self._rims[rim_filename]]
            )

        if filename and is_rim_file(filename):
            if not self._modules:
                self.load_modules()

            queried_module_rim_resources = self._modules[filename][:]

        elif not filename:
            if not self._modules:
                self.load_modules()

            queried_module_rim_resources = [
                resource
                for modules_rim_filename in self._modules if is_rim_file(modules_rim_filename)
                for resource in self._modules[modules_rim_filename]
            ]

        return [
            *queried_rim_resources,
            *queried_module_rim_resources,
        ]

    def texturepacks_list(self) -> list[CaseInsensitiveWrappedStr]:
        """Returns the list of texture-pack filenames located in the texturepacks folder linked to the Installation.

        Returns:
        -------
            A list of filenames.
        """
        if not self._texturepacks:
            self.load_textures()
        return list(self._texturepacks.keys())

    def texturepack_resources(
        self,
        filename: str | None = None,
    ) -> list[FileResource]:
        """Returns a shallow copy of the list of FileResources stored in the specified module file located in the texturepacks folder linked to the Installation.

        Texturepack resources are cached and require a reload after the contents have been modified on disk.

        Returns:
        -------
            A list of FileResources from the 'texturepacks' folder of the Installation.
        """
        if not self._texturepacks or (filename and filename not in self._texturepacks):
            self.load_textures()

        return (
            self._texturepacks[filename][:]
            if filename
            else [texture_resource for texture_filename in self._texturepacks for texture_resource in self._texturepacks[texture_filename]]
        )

    def streamwaves_resources(self) -> list[FileResource]:
        """Returns a list of FileResources stored in the streamwaves folder linked to the Installation.

        Streamwaves resources are cached and require a reload after the contents have been modified on disk.
        In the first game, this folder is named 'streamwaves'
        In the second game, this folder has been renamed to 'streamvoice'.

        Returns:
        -------
            A list of FileResources from either the 'streamwaves' or 'streamvoice' folder, depending on the detected game.
        """
        if not self._streamwaves:
            self.load_streamwaves()
        return self._streamwaves

    def streammusic_resources(self) -> list[FileResource]:
        """Returns a list of FileResources stored in the streammusic folder linked to the Installation.

        Streammusic resources are cached and require a reload after the contents have been modified on disk.

        Returns:
        -------
            A list of FileResources from either the 'streamwaves' or 'streamvoice' folder, depending on the detected game.
        """
        if not self._streammusic:
            self.load_streammusic()
        return self._streammusic

    def override_list(self) -> list[str]:
        """Returns the list of subdirectories located in override folder linked to the Installation.

        Subdirectories are cached and require a refresh after a folder is added, deleted or renamed.

        Returns:
        -------
            A list of subfolder names in Override.
        """
        if not self._override:
            self.load_override()
        return list(self._override.keys())

    def override_resources(
        self,
        directory: str | None = None,
    ) -> list[FileResource]:
        """Returns a list of FileResources stored in the specified subdirectory located in the 'override' folder linked to the Installation.

        Override resources are cached and require a reload after the contents have been modified on disk.

        Returns:
        -------
            A list of FileResources.
        """
        if not self._override or (directory and directory not in self._override):
            self.load_override()

        return (
            self._override[directory]
            if directory
            else [override_resource for ov_subfolder_name in self._override for override_resource in self._override[ov_subfolder_name]]
        )

    # endregion

    @staticmethod
    def determine_game(path: os.PathLike | str) -> Game | None:
        """Determines the game based on files and folders.

        Args:
        ----
            path: Path to game directory

        Returns:
        -------
            Game: Game enum or None

        Processing Logic:
        ----------------
            1. Normalize the path and check for existence of game files
            2. Define checks for each game
            3. Run checks and score games
            4. Return game with highest score or None if scores are equal or all checks fail
        """
        r_path: CaseAwarePath = CaseAwarePath.pathify(path)

        def check(x) -> bool:
            file_path: CaseAwarePath = r_path.joinpath(x)
            return file_path.safe_exists() is not False

        # Checks for each game
        game1_pc_checks: list[bool] = [
            check("streamwaves"),
            check("swkotor.exe"),
            check("swkotor.ini"),
            check("rims"),
            check("utils"),
            check("32370_install.vdf"),
            check("miles/mssds3d.m3d"),
            check("miles/msssoft.m3d"),
            check("data/party.bif"),
            check("data/player.bif"),
            check("modules/global.mod"),
            check("modules/legal.mod"),
            check("modules/mainmenu.mod"),
        ]

        game1_xbox_checks: list[bool] = [  # TODO:

        ]

        game1_ios_checks: list[bool] = [
            check("override/ios_action_bg.tga"),
            check("override/ios_action_bg2.tga"),
            check("override/ios_action_x.tga"),
            check("override/ios_action_x2.tga"),
            check("override/ios_button_a.tga"),
            check("override/ios_button_x.tga"),
            check("override/ios_button_y.tga"),
            check("override/ios_edit_box.tga"),
            check("override/ios_enemy_plus.tga"),
            check("override/ios_gpad_bg.tga"),
            check("override/ios_gpad_gen.tga"),
            check("override/ios_gpad_gen2.tga"),
            check("override/ios_gpad_help.tga"),
            check("override/ios_gpad_help2.tga"),
            check("override/ios_gpad_map.tga"),
            check("override/ios_gpad_map2.tga"),
            check("override/ios_gpad_save.tga"),
            check("override/ios_gpad_save2.tga"),
            check("override/ios_gpad_solo.tga"),
            check("override/ios_gpad_solo2.tga"),
            check("override/ios_gpad_solox.tga"),
            check("override/ios_gpad_solox2.tga"),
            check("override/ios_gpad_ste.tga"),
            check("override/ios_gpad_ste2.tga"),
            check("override/ios_gpad_ste3.tga"),
            check("override/ios_help.tga"),
            check("override/ios_help2.tga"),
            check("override/ios_help_1.tga"),
            check("KOTOR"),
            check("KOTOR.entitlements"),
            check("kotorios-Info.plist"),
            check("AppIcon29x29.png"),
            check("AppIcon50x50@2x~ipad.png"),
            check("AppIcon50x50~ipad.png"),
        ]

        game1_android_checks: list[bool] = [  # TODO:

        ]

        game2_pc_checks: list[bool] = [
            check("streamvoice"),
            check("swkotor2.exe"),
            check("swkotor2.ini"),
            check("LocalVault"),
            check("LocalVault/test.bic"),
            check("LocalVault/testold.bic"),
            check("miles/binkawin.asi"),
            check("miles/mssds3d.flt"),
            check("miles/mssdolby.flt"),
            check("miles/mssogg.asi"),
            check("data/Dialogs.bif"),
        ]

        game2_xbox_checks: list[bool] = [  # TODO:

        ]

        game2_ios_checks: list[bool] = [
            check("override/ios_mfi_deu.tga"),
            check("override/ios_mfi_eng.tga"),
            check("override/ios_mfi_esp.tga"),
            check("override/ios_mfi_fre.tga"),
            check("override/ios_mfi_ita.tga"),
            check("override/ios_self_box_r.tga"),
            check("override/ios_self_expand2.tga"),
            check("override/ipho_forfeit.tga"),
            check("override/ipho_forfeit2.tga"),
            check("override/kotor2logon.tga"),
            check("override/lbl_miscroll_open_f.tga"),
            check("override/lbl_miscroll_open_f2.tga"),
            check("override/ydialog.gui"),
            check("KOTOR II"),
            check("KOTOR2-Icon-20-Apple.png"),
            check("KOTOR2-Icon-29-Apple.png"),
            check("KOTOR2-Icon-40-Apple.png"),
            check("KOTOR2-Icon-58-apple.png"),
            check("KOTOR2-Icon-60-apple.png"),
            check("KOTOR2-Icon-76-apple.png"),
            check("KOTOR2-Icon-80-apple.png"),
            check("KOTOR2_LaunchScreen.storyboardc"),
            check("KOTOR2_LaunchScreen.storyboardc/Info.plist"),
            check("GoogleService-Info.plist"),
        ]

        game2_android_checks: list[bool] = [  # TODO:

        ]

        # Determine the game with the most checks passed
        def determine_highest_scoring_game() -> Game | None:
            # Scoring for each game and platform
            scores: dict[Game, int] = {
                Game.K1: sum(game1_pc_checks),
                Game.K2: sum(game2_pc_checks),
                Game.K1_XBOX: sum(game1_xbox_checks),
                Game.K2_XBOX: sum(game2_xbox_checks),
                Game.K1_IOS: sum(game1_ios_checks),
                Game.K2_IOS: sum(game2_ios_checks),
                Game.K1_ANDROID: sum(game1_android_checks),
                Game.K2_ANDROID: sum(game2_android_checks),
            }

            highest_scoring_game: Game | None = None
            highest_score: int = 0

            for game, score in scores.items():
                if score > highest_score:
                    highest_score = score
                    highest_scoring_game = game

            return highest_scoring_game

        return determine_highest_scoring_game()

    def game(self) -> Game:
        """Determines the game (K1 or K2) for the given Installation.

        Args:
        ----
            self: The Installation instance

        Returns:
        -------
            Game: The determined Game object

        Processing Logic:
        ----------------
            - Check if game is already determined and stored in _game
            - Determine the game by calling determine_game() method with path
            - If game is determined, store it in _game and return
            - If game is not determined, raise ValueError with message.
        """
        if self._game is not None:
            return self._game

        game: Game | None = self.determine_game(self._path)
        if game is not None:
            self._game = game
            return game

        msg = "Could not determine the KOTOR game version! Did you select the right installation folder?"
        raise ValueError(msg)

    def talktable(self) -> TalkTable:
        """Returns the TalkTable linked to the Installation.

        Returns:
        -------
            A TalkTable object.
        """
        return self._talktable

    def female_talktable(self) -> TalkTable:
        """Returns the female TalkTable linked to the Installation. This is 'dialogf.tlk' in the Polish version of K1.

        Returns:
        -------
            A TalkTable object.
        """
        return self._female_talktable

    def resource(
        self,
        resname: str,
        restype: ResourceType,
        order: list[SearchLocation] | None = None,
        *,
        capsules: list[Capsule] | None = None,
        folders: list[Path] | None = None,
    ) -> ResourceResult | None:
        """Returns a resource matching the specified resref and restype.

        This is a wrapper of the resources() method provided to make fetching for a single resource more convenient.
        If no resource is found then None is returned instead.

        The default search order is (descending priority): 1. Folders in the folders parameter, 2. Override folders,
        3. Capsules in the capsules parameter, 4. Game modules, 5. Chitin.

        Args:
        ----
            resname: The name of the resource to look for.
            restype: The type of resource to look for.
            capsules: An extra list of capsules to search in.
            folders: An extra list of folders to search in.
            order: The ordered list of locations to check.

        Returns:
        -------
            A ResourceResult object if the specified resource is found, otherwise None.
        """
        query = ResourceIdentifier(resname, restype)
        batch: dict[ResourceIdentifier, ResourceResult | None] = self.resources(
            [query],
            order,
            capsules=capsules,
            folders=folders,
        )
        search: ResourceResult | None = batch[query]
        if not search or not search.data:
            print(f"Could not find '{query}' during resource lookup.")
            return None
        return search

    def resources(
        self,
        queries: list[ResourceIdentifier] | set[ResourceIdentifier],
        order: list[SearchLocation] | None = None,
        *,
        capsules: list[Capsule] | None = None,
        folders: list[Path] | None = None,
    ) -> dict[ResourceIdentifier, ResourceResult | None]:
        """Returns a dictionary mapping the items provided in the queries argument to the resource data if it was found.

        If the resource was not found, the value will be None.
        Unlike self.locations(), this function will only return the first found result for each query, instead of everywhere the resource can be located.

        Args:
        ----
            queries: A list of resources to try load.
            order: The ordered list of locations to check.
            capsules: An extra list of capsules to search in.
            folders: An extra list of folders to search in.

        Returns:
        -------
            A dictionary mapping the given items in the queries argument to a list of ResourceResult objects.
        """
        results: dict[ResourceIdentifier, ResourceResult | None] = {}
        locations: dict[ResourceIdentifier, list[LocationResult]] = self.locations(
            queries,
            order,
            capsules=capsules,
            folders=folders,
        )

        handles: dict[ResourceIdentifier, BinaryReader] = {}

        for query in queries:
            location_list: list[LocationResult] = locations.get(query, [])

            if not location_list:
                print(f"Resource not found: '{query}'")
                results[query] = None
                continue

            location: LocationResult = location_list[0]

            if query not in handles:
                handles[query] = BinaryReader.from_file(location.filepath)

            handle: BinaryReader = handles[query]
            handle.seek(location.offset)
            data: bytes = handle.read_bytes(location.size)

            results[query] = ResourceResult(
                query.resname,
                query.restype,
                location.filepath,
                data,
            )

        # Close all open handles
        for handle in handles.values():
            handle.close()

        return results

    def location(
        self,
        resname: str,
        restype: ResourceType,
        order: list[SearchLocation] | None = None,
        *,
        capsules: list[Capsule] | None = None,
        folders: list[Path] | None = None,
    ) -> list[LocationResult]:
        """Returns a list filepaths for where a particular resource matching the given resref and restype are located.

        This is a wrapper of the locations() method provided to make searching for a single resource more convenient.

        Args:
        ----
            resname: The name of the resource to look for.
            restype: The type of resource to look for.
            order: The ordered list of locations to check.
            capsules: An extra list of capsules to search in.
            folders: An extra list of folders to search in.

        Returns:
        -------
            A list of LocationResult objects where the matching resources can be found.

        Processing Logic:
        ----------------
            - Constructs a query from the resource name and type
            - Searches locations based on the order, capsules and folders
            - Returns the matching locations for the given resource from the results
        """
        capsules = [] if capsules is None else capsules
        folders = [] if folders is None else folders

        query: ResourceIdentifier = ResourceIdentifier(resname, restype)

        return self.locations(
            [query],
            order,
            capsules=capsules,
            folders=folders,
        )[query]

    def load_search_locations(self, order: list[SearchLocation]):
        if SearchLocation.OVERRIDE in order and not self._override:
            self.load_override()
        if SearchLocation.CHITIN in order and not self._chitin:
            self.load_chitin()
        if SearchLocation.LIPS in order and not self._lips:
            self.load_lips()
        if (SearchLocation.MODULES in order or SearchLocation.RIMS in order) and not self._modules:
            self.load_modules()
        if SearchLocation.MUSIC in order and not self._streammusic:
            self.load_streammusic()
        if SearchLocation.RIMS in order and not self._rims and self.game().is_k1():
            self.load_rims()
        if SearchLocation.SOUND in order and not self._streamsounds:
            self.load_streamsounds()
        if not self._texturepacks and (
            SearchLocation.TEXTURES_GUI in order
            or SearchLocation.TEXTURES_TPA in order
            or SearchLocation.TEXTURES_TPB in order
            or SearchLocation.TEXTURES_TPC in order
        ):
            self.load_textures()
        if SearchLocation.VOICE in order and not self._streamwaves:
            game = self.game()
            if game.is_k1():
                self.load_streamwaves()
            elif game.is_k2():
                self.load_streamvoice()

    def locations(
        self,
        queries: list[ResourceIdentifier] | set[ResourceIdentifier],
        order: list[SearchLocation] | None = None,
        *,
        capsules: list[Capsule] | None = None,
        folders: list[Path] | None = None,
    ) -> dict[ResourceIdentifier, list[LocationResult]]:
        """Returns a dictionary mapping the items provided in the queries argument to a list of locations for that respective resource.

        Args:
        ----
            queries: A list of resources to try locate.
            order: The ordered list of locations to check.
            capsules: An extra list of capsules to search in.
            folders: An extra list of folders to search in.

        Returns:
        -------
            A dictionary mapping a resource identifier to a list of locations.
        """
        if order is None:
            order = [
                SearchLocation.CUSTOM_FOLDERS,
                SearchLocation.OVERRIDE,
                SearchLocation.CUSTOM_MODULES,
                SearchLocation.MODULES,
                SearchLocation.CHITIN,
            ]
        self.load_search_locations(order)
        capsules = [] if capsules is None else capsules
        folders = [] if folders is None else folders

        locations: dict[ResourceIdentifier, list[LocationResult]] = {}
        for qident in queries:
            locations[qident] = []

        def check_dict(resource_dict: dict[str, list[FileResource]] | CaseInsensitiveDict[list[FileResource]]):
            for resource_list in resource_dict.values():
                check_list(resource_list)

        def check_list(resource_list: list[FileResource]):
            # Index resources by identifier
            lookup_dict: dict[ResourceIdentifier, FileResource] = {resource.identifier(): resource for resource in resource_list}
            for query in queries:
                resource: FileResource | None = lookup_dict.get(query)
                if resource is not None:
                    location = LocationResult(
                        resource.filepath(),
                        resource.offset(),
                        resource.size(),
                    )
                    locations[query].append(location)

        def check_capsules(values: list[Capsule]):
            for capsule in values:
                for query in queries:
                    resource: FileResource | None = capsule.info(*query)
                    if resource is None:
                        continue

                    location = LocationResult(
                        resource.filepath(),
                        resource.offset(),
                        resource.size(),
                    )
                    locations[resource.identifier()].append(location)

        def check_folders(values: list[Path]):
            for folder in values:
                for file in folder.safe_rglob("*"):
                    if not file.safe_isfile():
                        continue
                    identifier = ResourceIdentifier.from_path(file)
                    if identifier not in queries:
                        continue

                    location = LocationResult(
                        filepath=file,
                        offset=0,
                        size=file.stat().st_size,
                    )
                    locations[identifier].append(location)

        function_map: dict[SearchLocation, Callable] = {
            SearchLocation.OVERRIDE: lambda: check_dict(self._override),
            SearchLocation.MODULES: lambda: check_dict(self._modules),
            SearchLocation.LIPS: lambda: check_dict(self._lips),
            SearchLocation.RIMS: lambda: check_dict(self._rims),
            SearchLocation.TEXTURES_TPA: lambda: check_list(self._texturepacks[TexturePackNames.TPA.value]),
            SearchLocation.TEXTURES_TPB: lambda: check_list(self._texturepacks[TexturePackNames.TPB.value]),
            SearchLocation.TEXTURES_TPC: lambda: check_list(self._texturepacks[TexturePackNames.TPC.value]),
            SearchLocation.TEXTURES_GUI: lambda: check_list(self._texturepacks[TexturePackNames.GUI.value]),
            SearchLocation.CHITIN: lambda: check_list(self._chitin),
            SearchLocation.MUSIC: lambda: check_list(self._streammusic),
            SearchLocation.SOUND: lambda: check_list(self._streamsounds),
            SearchLocation.VOICE: lambda: check_list(self._streamwaves),
            SearchLocation.CUSTOM_MODULES: lambda: check_capsules(capsules),  # type: ignore[arg-type]
            SearchLocation.CUSTOM_FOLDERS: lambda: check_folders(folders),  # type: ignore[arg-type]
        }

        for item in order:
            assert isinstance(item, SearchLocation)
            function_map.get(item, lambda: None)()

        return locations

    def texture(
        self,
        resname: str,
        order: list[SearchLocation] | None = None,
        *,
        capsules: list[Capsule] | None = None,
        folders: list[Path] | None = None,
    ) -> TPC | None:
        """Returns a TPC object loaded from a resource with the specified name.

        This is a wrapper of the textures() method provided to make searching for a single texture more convenient.

        If the specified texture could not be found then the method returns None.

        Texture is search for in the following order:
            1. "folders" parameter.
            2. "capsules" parameter.
            3. Installation override folder.
            4. Normal texture pack.
            5. GUI texture pack.
            6. Installation Chitin.
            7. Installation module files in modules folder.

        Args:
        ----
            resname: The ResRef string, case-insensitive.
            order: The ordered list of locations to check.
            capsules: An extra list of capsules to search in.
            folders: An extra list of folders to search in.

        Returns:
        -------
            TPC object or None.
        """
        batch: CaseInsensitiveDict[TPC | None] = self.textures([resname], order, capsules=capsules, folders=folders)
        return batch[resname] if batch else None

    def textures(
        self,
        resnames: list[str],
        order: list[SearchLocation] | None = None,
        *,
        capsules: list[Capsule] | None = None,
        folders: list[Path] | None = None,
    ) -> CaseInsensitiveDict[TPC | None]:
        """Returns a dictionary mapping the items provided in the queries argument to a TPC object if it exists.

        If the texture could not be found then the value is None.

        Args:
        ----
            resnames: A list of case-insensitive resource names (without the extensions) to try locate.
            order: The ordered list of locations to check.
            capsules: An extra list of capsules to search in.
            folders: An extra list of folders to search in.

        Returns:
        -------
            A dictionary mapping case-insensitive strings to TPC objects or None.
        """
        if order is None:
            order = [
                SearchLocation.CUSTOM_FOLDERS,
                SearchLocation.OVERRIDE,
                SearchLocation.CUSTOM_MODULES,
                SearchLocation.TEXTURES_TPA,
                SearchLocation.CHITIN,
            ]
        self.load_search_locations(order)
        resnames = remove_duplicates(resnames, case_insensitive=True)
        capsules = [] if capsules is None else capsules
        folders = [] if folders is None else folders

        textures: CaseInsensitiveDict[TPC | None] = CaseInsensitiveDict()
        txis: CaseInsensitiveDict[bytes | None] = CaseInsensitiveDict()
        texture_types: list[ResourceType] = [ResourceType.TPC, ResourceType.TGA, ResourceType.TXI]

        case_resnames: list[CaseInsensitiveWrappedStr] = []
        for resname in resnames:
            case_resname = CaseInsensitiveWrappedStr.cast(resname)
            textures[case_resname] = None
            case_resnames.append(case_resname)

        def check_dict(resources_dict: dict[str, list[FileResource]] | CaseInsensitiveDict[list[FileResource]]):
            for resources in resources_dict.values():
                check_list(resources)

        def check_list(resource_list: list[FileResource]):
            for resource in resource_list:
                restype: ResourceType = resource.restype()
                if restype not in texture_types:
                    continue
                case_resname: CaseInsensitiveWrappedStr = CaseInsensitiveWrappedStr.cast(resource.resname())
                if case_resname not in case_resnames:
                    continue

                texture_data: bytes = resource.data()
                if restype == ResourceType.TXI:
                    if case_resname not in txis:  # check if it already contains so the search order is prioritized.
                        txis[case_resname] = texture_data
                else:
                    case_resnames.remove(case_resname)
                    tpc: TPC = read_tpc(texture_data)
                    textures[case_resname] = tpc

        def check_capsules(values: list[Capsule]):
            for capsule in values:
                for case_resname in copy(resnames):
                    texture_data: bytes | None = None
                    tformat: ResourceType | None = None
                    for tformat in texture_types:
                        texture_data = capsule.resource(case_resname, tformat)
                        if texture_data is None:
                            continue

                        if tformat == ResourceType.TXI:
                            if case_resname not in txis:  # check if it already contains so the search order is prioritized.
                                txis[case_resname] = texture_data
                        else:
                            case_resnames.remove(case_resname)
                            tpc: TPC = read_tpc(texture_data) if texture_data else TPC()
                            textures[case_resname] = tpc

        def check_folders(resource_folders: list[Path]):
            queried_texture_files: set[Path] = set()
            for folder in resource_folders:
                queried_texture_files.update(
                    file
                    for file in folder.safe_rglob("*")
                    if (
                        file.stem in case_resnames
                        and ResourceType.from_extension(file.suffix) in texture_types
                        and file.safe_isfile()
                    )
                )
            for texture_file in queried_texture_files:
                case_resname: CaseInsensitiveWrappedStr = CaseInsensitiveWrappedStr.cast(texture_file.stem)
                restype: ResourceType = ResourceType.from_extension(texture_file.suffix)
                texture_data: bytes = BinaryReader.load_file(texture_file)
                if restype == ResourceType.TXI:
                    if case_resname not in txis:  # check if it already contains so the search order is prioritized.
                        txis[texture_file.stem] = texture_data
                else:
                    case_resnames.remove(case_resname)
                    tpc: TPC = read_tpc(texture_data) if texture_data else TPC()
                    textures[case_resname] = tpc

        function_map: dict[SearchLocation, Callable] = {
            SearchLocation.OVERRIDE: lambda: check_dict(self._override),
            SearchLocation.MODULES: lambda: check_dict(self._modules),
            SearchLocation.RIMS: lambda: check_dict(self._rims),
            SearchLocation.TEXTURES_TPA: lambda: check_list(self._texturepacks[TexturePackNames.TPA.value]),
            SearchLocation.TEXTURES_TPB: lambda: check_list(self._texturepacks[TexturePackNames.TPB.value]),
            SearchLocation.TEXTURES_TPC: lambda: check_list(self._texturepacks[TexturePackNames.TPC.value]),
            SearchLocation.TEXTURES_GUI: lambda: check_list(self._texturepacks[TexturePackNames.GUI.value]),
            SearchLocation.CHITIN: lambda: check_list(self._chitin),
            SearchLocation.CUSTOM_MODULES: lambda: check_capsules(capsules),
            SearchLocation.CUSTOM_FOLDERS: lambda: check_folders(folders),
        }

        for item in order:
            assert isinstance(item, SearchLocation)
            function_map.get(item, lambda: None)()

        for case_resname, data in txis.items():
            texture = textures.get(case_resname)
            if not texture:
                continue
            texture.txi = data.decode("ascii", errors="ignore")

        return textures

    def find_tlk_entry_references(
        self,
        query_stringref: int,
        order: list[SearchLocation] | None = None,
        *,
        capsules: list[Capsule] | None = None,
        folders: list[Path] | None = None,
    ) -> set[FileResource]:
        """Finds all gffs that utilize this stringref in their localizedstring.

        If no gffs could not be found the value will return None.

        Args:
        ----
            stringref: A number representing the locstring to find.
            order: The ordered list of locations to check.
            capsules: An extra list of capsules to search in.
            folders: An extra list of folders to search in.

        Returns:
        -------
            A set of FileResources.
        """
        capsules = [] if capsules is None else capsules
        folders = [] if folders is None else folders
        if order is None:
            order = [
                SearchLocation.CUSTOM_FOLDERS,
                SearchLocation.OVERRIDE,
                SearchLocation.CUSTOM_MODULES,
                SearchLocation.CHITIN,
                SearchLocation.RIMS,
                SearchLocation.MODULES,
            ]

        gffs: set[FileResource] = set()
        gff_extensions: set[str] = GFFContent.get_extensions()

        def recurse_gff_lists(gff_list: GFFList) -> bool:
            for gff_struct in gff_list:
                result = recurse_gff_structs(gff_struct)
                if result:
                    return True
            return False

        def recurse_gff_structs(gff_struct: GFFStruct) -> bool:
            for _label, ftype, fval in gff_struct:
                if ftype == GFFFieldType.List and isinstance(fval, GFFList):
                    result = recurse_gff_lists(fval)
                    if result:
                        return True
                if ftype == GFFFieldType.Struct and isinstance(fval, GFFStruct):
                    result = recurse_gff_structs(fval)
                    if result:
                        return True
                if ftype != GFFFieldType.LocalizedString or not isinstance(fval, LocalizedString):
                    continue
                if fval.stringref == query_stringref:
                    return True
            return False

        def try_get_gff(gff_data: bytes) -> GFF | None:
            with suppress(OSError, ValueError):
                return read_gff(gff_data)
            return None

        def check_dict(resource_dict: dict[str, list[FileResource]]):
            for resources in resource_dict.values():
                check_list(resources)

        def check_list(resource_list: list[FileResource]):
            for resource in resource_list:
                this_restype: ResourceType = resource.restype()
                if this_restype.extension not in gff_extensions:
                    continue
                valid_gff: GFF | None = try_get_gff(resource.data())
                if not valid_gff:
                    continue
                if not recurse_gff_structs(valid_gff.root):
                    continue
                gffs.add(resource)

        def check_capsules(capsules_list: list[Capsule]):
            for capsule in capsules_list:
                for resource in capsule.resources():
                    if resource.restype().extension not in gff_extensions:
                        continue
                    valid_gff: GFF | None = try_get_gff(resource.data())
                    if not valid_gff:
                        continue
                    if not recurse_gff_structs(valid_gff.root):
                        continue
                    gffs.add(resource)

        def check_folders(values: list[Path]):
            gff_files: set[Path] = set()
            for folder in values:  # Having two loops makes it easier to filter out irrelevant files when stepping through the 2nd
                gff_files.update(
                    file
                    for file in folder.safe_rglob("*")
                    if (
                        file.suffix
                        and file.suffix[1:].casefold() in gff_extensions
                        and file.safe_isfile()
                    )
                )
            for gff_file in gff_files:
                gff_data = BinaryReader.load_file(gff_file)
                valid_gff: GFF | None = None
                restype: ResourceType | None = None
                with suppress(ValueError, OSError):
                    valid_gff = read_gff(gff_data)
                    restype = ResourceType.from_extension(gff_file.suffix).validate()
                if not valid_gff or not restype:
                    continue
                if not recurse_gff_structs(valid_gff.root):
                    continue
                fileres = FileResource(
                    resname=gff_file.stem,
                    restype=restype,
                    size=gff_file.stat().st_size,
                    filepath=gff_file
                )
                gffs.add(fileres)

        function_map: dict[SearchLocation, Callable] = {
            SearchLocation.OVERRIDE: lambda: check_dict(self._override),
            SearchLocation.MODULES: lambda: check_dict(self._modules),
            SearchLocation.RIMS: lambda: check_dict(self._rims),
            SearchLocation.CHITIN: lambda: check_list(self._chitin),
            SearchLocation.CUSTOM_MODULES: lambda: check_capsules(capsules),
            SearchLocation.CUSTOM_FOLDERS: lambda: check_folders(folders),  # type: ignore[arg-type]
        }

        for item in order:
            assert isinstance(item, SearchLocation)
            function_map.get(item, lambda: None)()

        return gffs

    def sound(
        self,
        resname: str,
        order: list[SearchLocation] | None = None,
        *,
        capsules: list[Capsule] | None = None,
        folders: list[Path] | None = None,
    ) -> bytes | None:
        """Returns the bytes of a sound resource if it can be found, otherwise returns None.

        This is a wrapper of the sounds() method provided to make searching for a single resource more convenient.

        Args:
        ----
            resname: The case-insensitive name of the sound (without the extension) to look for.
            order: The ordered list of locations to check.
            capsules: An extra list of capsules to search in.
            folders: An extra list of folders to search in.

        Returns:
        -------
            A bytes object or None.
        """
        batch: CaseInsensitiveDict[bytes | None] = self.sounds([resname], order, capsules=capsules, folders=folders)
        return batch[resname] if batch else None

    def sounds(
        self,
        resnames: list[str],
        order: list[SearchLocation] | None = None,
        *,
        capsules: list[Capsule] | None = None,
        folders: list[Path] | None = None,
    ) -> CaseInsensitiveDict[bytes | None]:
        """Returns a dictionary mapping the items provided in the resnames argument to a bytes object if the respective sound resource could be found.

        If the sound could not be found the value will return None.

        Args:
        ----
            resnames: A list of case-insensitive sound names (without the extensions) to try locate.
            order: The ordered list of locations to check.
            capsules: An extra list of capsules to search in.
            folders: An extra list of folders to search in.

        Returns:
        -------
            A dictionary mapping a case-insensitive string to a bytes object or None.
        """
        capsules = [] if capsules is None else capsules
        folders = [] if folders is None else folders
        if order is None:
            order = [
                SearchLocation.CUSTOM_FOLDERS,
                SearchLocation.OVERRIDE,
                SearchLocation.CUSTOM_MODULES,
                SearchLocation.SOUND,
                SearchLocation.CHITIN,
            ]
        self.load_search_locations(order)

        sounds: CaseInsensitiveDict[bytes | None] = CaseInsensitiveDict()
        sound_formats: list[ResourceType] = [ResourceType.WAV, ResourceType.MP3]

        case_resnames: list[CaseInsensitiveWrappedStr] = []
        resnames = remove_duplicates(resnames, case_insensitive=True)
        for resname in resnames:
            sounds[resname] = None
            case_resnames.append(CaseInsensitiveWrappedStr.cast(resname))

        def check_dict(values: dict[str, list[FileResource]] | CaseInsensitiveDict[list[FileResource]]):
            for resources in values.values():
                check_list(resources)

        def check_list(values: list[FileResource]):
            for resource in values:
                if resource.restype() not in sound_formats:
                    continue
                case_resname = CaseInsensitiveWrappedStr.cast(resource.resname())
                if case_resname not in case_resnames:
                    continue
                case_resnames.remove(case_resname)
                sound_data = resource.data()
                sounds[case_resname] = deobfuscate_audio(sound_data) if sound_data else b""

        def check_capsules(resource_list: list[Capsule]):
            for capsule in resource_list:
                for case_resname in copy(case_resnames):
                    sound_data: bytes | None = None
                    for sformat in sound_formats:
                        sound_data = capsule.resource(case_resname, sformat)
                        if sound_data is not None:  # Break after first match found. Note that this means any other formats in this list will be ignored
                            break
                    if sound_data is None:  # No sound data found in this list.
                        continue
                    case_resnames.remove(CaseInsensitiveWrappedStr.cast(case_resname))
                    sounds[case_resname] = deobfuscate_audio(sound_data) if sound_data else b""

        def check_folders(values: list[Path]):
            queried_sound_files: set[Path] = set()
            for folder in values:
                queried_sound_files.update(
                    file
                    for file in folder.safe_rglob("*")
                    if (
                        ResourceType.from_extension(file.suffix) in sound_formats
                        and file.stem in case_resnames
                        and file.safe_isfile()
                    )
                )
            for sound_file in queried_sound_files:
                case_resname: CaseInsensitiveWrappedStr = CaseInsensitiveWrappedStr(sound_file.stem)
                case_resnames.remove(case_resname)
                sound_data: bytes = BinaryReader.load_file(sound_file)
                sounds[case_resname] = deobfuscate_audio(sound_data) if sound_data else b""

        function_map: dict[SearchLocation, Callable] = {
            SearchLocation.OVERRIDE: lambda: check_dict(self._override),
            SearchLocation.MODULES: lambda: check_dict(self._modules),
            SearchLocation.RIMS: lambda: check_dict(self._rims),
            SearchLocation.CHITIN: lambda: check_list(self._chitin),
            SearchLocation.MUSIC: lambda: check_list(self._streammusic),
            SearchLocation.SOUND: lambda: check_list(self._streamsounds),
            SearchLocation.VOICE: lambda: check_list(self._streamwaves),
            SearchLocation.CUSTOM_MODULES: lambda: check_capsules(capsules),
            SearchLocation.CUSTOM_FOLDERS: lambda: check_folders(folders),  # type: ignore[arg-type]
        }

        for item in order:
            assert isinstance(item, SearchLocation)
            function_map.get(item, lambda: None)()

        return sounds

    def script(
        self,
        resname: str,
        order: list[SearchLocation] | None = None,
        *,
        capsules: list[Capsule] | None = None,
        folders: list[Path] | None = None,
    ) -> bytes | None:
        """Returns the bytes of a script resource if it can be found, otherwise returns None.

        This is a wrapper of the scripts() method provided to make searching for a single resource more convenient.

        Args:
        ----
            resname: The case-insensitive name of the script (without the extension) to look for.
            order: The ordered list of locations to check.
            capsules: An extra list of capsules to search in.
            folders: An extra list of folders to search in.

        Returns:
        -------
            A bytes object or None.
        """
        batch: CaseInsensitiveDict[bytes | None] = self.scripts([resname], order, capsules=capsules, folders=folders)
        return batch[resname] if batch else None

    def scripts(
        self,
        resnames: list[str],
        order: list[SearchLocation] | None = None,
        *,
        capsules: list[Capsule] | None = None,
        folders: list[Path] | None = None,
    ) -> CaseInsensitiveDict[bytes | None]:
        """Returns a dictionary mapping the items provided in the resnames argument to a bytes object if the respective sound resource could be found.

        If the script could not be found the value will return None.

        Args:
        ----
            resnames: A list of case-insensitive script names (without the extensions) to try locate.
            order: The ordered list of locations to check.
            capsules: An extra list of capsules to search in.
            folders: An extra list of folders to search in.

        Returns:
        -------
            A dictionary mapping a case-insensitive string to a bytes object or None.
        """
        case_resnames: list[str] = [resname.casefold() for resname in resnames]
        capsules = [] if capsules is None else capsules
        folders = [] if folders is None else folders
        if order is None:
            order = [
                SearchLocation.CUSTOM_FOLDERS,
                SearchLocation.CUSTOM_MODULES,
                SearchLocation.OVERRIDE,
                SearchLocation.MODULES,
                SearchLocation.RIMS,
                SearchLocation.CHITIN,
            ]

        scripts: CaseInsensitiveDict[bytes | None] = CaseInsensitiveDict()
        script_formats: list[ResourceType] = [ResourceType.NSS, ResourceType.NCS]

        for resname in resnames:
            scripts[resname] = None

        def check_dict(resource_dict: dict[str, list[FileResource]]):
            for resources in resource_dict.values():
                check_list(resources)

        def check_list(resource_list: list[FileResource]):
            for resource in resource_list:
                case_resname: str = resource.resname().casefold()
                if case_resname in case_resnames and resource.restype() in script_formats:
                    case_resnames.remove(case_resname)
                    script_data: bytes = resource.data()
                    scripts[resource.resname()] = script_data if script_data is not None else b""

        def check_capsules(capsule_list: list[Capsule]):
            for capsule in capsule_list:
                for case_resname in copy(case_resnames):
                    script_data: bytes | None = None
                    for sformat in script_formats:
                        script_data = capsule.resource(case_resname, sformat)
                        if script_data is not None:
                            break
                    if script_data is None:
                        continue
                    case_resnames.remove(case_resname)
                    scripts[case_resname] = script_data if script_data is not None else b""

        def check_folders(folder_list: list[Path]):
            queried_script_files: set[Path] = set()
            for folder in folder_list:
                queried_script_files.update(
                    file
                    for file in folder.rglob("*")
                    if (
                        file.stem.casefold() in case_resnames
                        and ResourceType.from_extension(file.suffix) in script_formats
                        and file.is_file()
                    )
                )
            for script_file in queried_script_files:
                case_resnames.remove(script_file.stem.casefold())
                script_data: bytes = BinaryReader.load_file(script_file)
                scripts[script_file.stem] = script_data if script_data is not None else b""

        function_map: dict[SearchLocation, Callable] = {
            SearchLocation.OVERRIDE: lambda: check_dict(self._override),
            SearchLocation.MODULES: lambda: check_dict(self._modules),
            SearchLocation.RIMS: lambda: check_dict(self._rims),
            SearchLocation.CHITIN: lambda: check_list(self._chitin),
            SearchLocation.CUSTOM_MODULES: lambda: check_capsules(capsules),
            SearchLocation.CUSTOM_FOLDERS: lambda: check_folders(folders),  # type: ignore[arg-type]
        }

        for item in order:
            assert isinstance(item, SearchLocation)
            function_map.get(item, lambda: None)()

        return scripts

    def string(
        self,
        locstring: LocalizedString,
        default: str = "",
    ) -> str:
        """Returns the string for the LocalizedString provided.

        This is a wrapper of the strings() method provided to make searching for a single string more convenient.

        Args:
        ----
            locstring (LocalizedString):
            default (str): the str to return when not found.

        Returns:
        -------
            str: text from the locstring lookup
        """
        batch: dict[LocalizedString, str] = self.strings([locstring], default)
        return batch[locstring]

    def strings(
        self,
        queries: list[LocalizedString],
        default: str = "",
    ) -> dict[LocalizedString, str]:
        """Returns a dictionary mapping the items provided in the queries argument to a string.

        As the method iterates through each LocalizedString it will first check if the TalkTable linked to the
        Installation has the stringref. If not it will try fallback on whatever substring exists in the LocalizedString
        and should that fail it will fallback on the default string specified.

        Args:
        ----
            queries: A list of LocalizedStrings.
            default: The fallback string if no string could be found.

        Returns:
        -------
            A dictionary mapping LocalizedString to a string.
        """
        stringrefs: list[int] = [locstring.stringref for locstring in queries]

        batch: dict[int, StringResult] = self.talktable().batch(stringrefs)
        female_batch: dict[int, StringResult] = self.female_talktable().batch(stringrefs) if self.female_talktable().path().safe_isfile() else {}

        results: dict[LocalizedString, str] = {}
        for locstring in queries:
            if locstring.stringref != -1:  # TODO: use gender information from locstring.
                if locstring.stringref in batch:
                    results[locstring] = batch[locstring.stringref].text
                elif locstring.stringref in female_batch:
                    results[locstring] = female_batch[locstring.stringref].text
            elif len(locstring):
                for _language, _gender, text in locstring:
                    results[locstring] = text
                    break
            else:
                results[locstring] = default

        return results

    def module_name(
        self,
        module_filename: str,
        *,
        use_hardcoded: bool = True,
    ) -> str:
        """Returns the name of the area for a module from the installations module list.

        The name is taken from the LocalizedString "Name" in the relevant module file's ARE resource.

        Args:
        ----
            module_filename: The name of the module file.
            use_hardcoded: Use hardcoded values for modules where applicable.

        Returns:
        -------
            The name of the area for the module.
        """
        root: str = self.replace_module_extensions(module_filename)
        if use_hardcoded:
            for key, value in HARDCODED_MODULE_NAMES.items():
                if key.upper() in root.upper():
                    return value
        ext = PurePath(module_filename).suffix.lower()

        name: str | None = None
        backup_name: str = root
        mod_id, entry_area = self._get_tags(module_filename)
        if not mod_id and not entry_area:
            print("No tags found")
            return backup_name
        for module in self.modules_list():
<<<<<<< HEAD
            if root not in module:
=======
            if ext != PurePath(module).suffix.lower() or root.lower() != self.replace_module_extensions(module).lower():
>>>>>>> b4abeb01
                continue
            capsule = Capsule(self.module_path() / module)
            capsule_info: bytes | None = capsule.resource("module", ResourceType.IFO)
            if not capsule_info:
                continue
            try:
                are_tag_resource: bytes | None = capsule.resource(mod_id, ResourceType.ARE)
                if are_tag_resource is None:
                    are_tag_resource = capsule.resource(entry_area, ResourceType.ARE)
                    if are_tag_resource is None:
                        continue

                are: GFF = read_gff(are_tag_resource)
                locstring: LocalizedString = are.root.get_locstring("Name")
                if locstring.stringref == -1:
                    name = locstring.get(Language.ENGLISH, Gender.MALE)
                else:
                    name = self.talktable().string(locstring.stringref)
<<<<<<< HEAD
            except Exception as e:  # noqa: BLE001
=======
                if name and name.strip():
                    break
            except Exception as e:  # pylint: disable=W0718  # noqa: BLE001
>>>>>>> b4abeb01
                print(format_exception_with_variables(e, message="This exception has been suppressed in pykotor.extract.installation."))
            else:
                break

        return name or backup_name

    def _get_tags(self, module_filename: str):
        root: str = self.replace_module_extensions(module_filename)
        vo_id: str = ""
        entry_area: str = ""
        ext = PurePath(module_filename).suffix.lower()

        for module in self.modules_list():
            if ext != PurePath(module).suffix.lower() or root.lower() != self.replace_module_extensions(module).lower():
                continue
            try:
                capsule = Capsule(self.module_path() / module)
                module_ifo_data: bytes | None = capsule.resource("module", ResourceType.IFO)
                if module_ifo_data:
                    ifo: GFF = read_gff(module_ifo_data)
                    if not vo_id:
                        try:  # noqa: SIM105
                            vo_id = ifo.root.get_string("Mod_VO_ID").strip()
                        except Exception:
                            ...#print(module, "Mod_VO_ID", str(e))
                    if not entry_area:
                        try:
                            entry_area = str(ifo.root.get_resref("Mod_Entry_Area")).strip()
                            if entry_area:
                                break
                        except Exception:
                            ...#print(module, "Mod_Entry_Area", str(e))
            except Exception as e:  # pylint: disable=W0718  # noqa: BLE001
                print(format_exception_with_variables(e, message="This exception has been suppressed in pykotor.extract.installation."))
        return vo_id, entry_area

    def module_names(self, *, use_hardcoded: bool = True) -> CaseInsensitiveDict[str]:
        """Returns a dictionary mapping module filename to the name of the area.

        The name is taken from the LocalizedString "Name" in the relevant module file's ARE resource.

        Returns:
        -------
            A dictionary mapping module filename to in-game module area name.
        """
        return CaseInsensitiveDict((module, self.module_name(module, use_hardcoded=use_hardcoded)) for module in self.modules_list())

    def module_id(
        self,
        module_filename: str,
        *,
        use_hardcoded: bool = True,
    ) -> str:
        """Returns the ID of the area for a module from the installations module list.

        The ID is taken from the ResRef field "Mod_Entry_Area" in the relevant module file's IFO resource.

        Args:
        ----
            module_filename: The name of the module file.
            use_hardcoded: Use hardcoded values for modules where applicable.

        Returns:
        -------
            The ID of the area for the module.
        """
        root: str = self.replace_module_extensions(module_filename)
        if use_hardcoded:
            for key, value in HARDCODED_MODULE_IDS.items():
                if key.upper() in module_filename.upper():
                    return value
        mod_id: str = ""
        ext = PurePath(module_filename).suffix.lower()
        for module in self.modules_list():
<<<<<<< HEAD
            if root not in module:
=======
            if ext != PurePath(module).suffix.lower() or root.lower() != self.replace_module_extensions(module).lower():
>>>>>>> b4abeb01
                continue
            try:
                capsule = Capsule(self.module_path() / module)
                module_ifo_data: bytes | None = capsule.resource("module", ResourceType.IFO)
                if module_ifo_data:
                    ifo: GFF = read_gff(module_ifo_data)
<<<<<<< HEAD
                    mod_id = str(ifo.root.get_resref("Mod_Entry_Area"))
                    if mod_id:
                        break
            except Exception as e:  # noqa: BLE001
                print(format_exception_with_variables(e, message="This exception has been suppressed in pykotor.extract.installation."))
        return mod_id

    def module_ids(self) -> CaseInsensitiveDict[str]:
=======
                    try:
                        mod_id = ifo.root.get_string("Mod_VO_ID").strip()
                        if mod_id:
                            break
                    except Exception:
                        ...#print(module, "Mod_VO_ID", str(e))
                    try:
                        mod_id = str(ifo.root.get_resref("Mod_Entry_Area")).strip()
                        if mod_id:
                            break
                    except Exception:
                        ...#print(module, "Mod_Entry_Area", str(e))
            except Exception as e:  # pylint: disable=W0718  # noqa: BLE001
                print(format_exception_with_variables(e, message="This exception has been suppressed in pykotor.extract.installation."))
        return mod_id

    def module_ids(self, *, use_hardcoded: bool = True) -> dict[str, str]:
>>>>>>> b4abeb01
        """Returns a dictionary mapping module filename to the ID of the module.

        The ID is taken from the ResRef field "Mod_Entry_Area" in the relevant module file's IFO resource.

        Returns:
        -------
            A dictionary mapping module filename to in-game module id.
        """
<<<<<<< HEAD
        return CaseInsensitiveDict((module, self.module_id(module)) for module in self.modules_list())
=======
        return {module: self.module_id(module, use_hardcoded=use_hardcoded) for module in self.modules_list()}
>>>>>>> b4abeb01

    @staticmethod
    def replace_module_extensions(module_filepath: os.PathLike | str) -> str:
        module_filename: str = PurePath(module_filepath).name
        result = re.sub(r"\.rim$", "", module_filename, flags=re.IGNORECASE)
        for erftype_name in ERFType.__members__:
            result = re.sub(rf"\.{erftype_name}$", "", result, flags=re.IGNORECASE)
        result = result[:-2] if result.lower().endswith("_s") else result
        result = result[:-4] if result.lower().endswith("_dlg") else result
        return result  # noqa: RET504<|MERGE_RESOLUTION|>--- conflicted
+++ resolved
@@ -2091,11 +2091,7 @@
             print("No tags found")
             return backup_name
         for module in self.modules_list():
-<<<<<<< HEAD
-            if root not in module:
-=======
             if ext != PurePath(module).suffix.lower() or root.lower() != self.replace_module_extensions(module).lower():
->>>>>>> b4abeb01
                 continue
             capsule = Capsule(self.module_path() / module)
             capsule_info: bytes | None = capsule.resource("module", ResourceType.IFO)
@@ -2114,13 +2110,9 @@
                     name = locstring.get(Language.ENGLISH, Gender.MALE)
                 else:
                     name = self.talktable().string(locstring.stringref)
-<<<<<<< HEAD
-            except Exception as e:  # noqa: BLE001
-=======
                 if name and name.strip():
                     break
             except Exception as e:  # pylint: disable=W0718  # noqa: BLE001
->>>>>>> b4abeb01
                 print(format_exception_with_variables(e, message="This exception has been suppressed in pykotor.extract.installation."))
             else:
                 break
@@ -2195,27 +2187,13 @@
         mod_id: str = ""
         ext = PurePath(module_filename).suffix.lower()
         for module in self.modules_list():
-<<<<<<< HEAD
-            if root not in module:
-=======
             if ext != PurePath(module).suffix.lower() or root.lower() != self.replace_module_extensions(module).lower():
->>>>>>> b4abeb01
                 continue
             try:
                 capsule = Capsule(self.module_path() / module)
                 module_ifo_data: bytes | None = capsule.resource("module", ResourceType.IFO)
                 if module_ifo_data:
                     ifo: GFF = read_gff(module_ifo_data)
-<<<<<<< HEAD
-                    mod_id = str(ifo.root.get_resref("Mod_Entry_Area"))
-                    if mod_id:
-                        break
-            except Exception as e:  # noqa: BLE001
-                print(format_exception_with_variables(e, message="This exception has been suppressed in pykotor.extract.installation."))
-        return mod_id
-
-    def module_ids(self) -> CaseInsensitiveDict[str]:
-=======
                     try:
                         mod_id = ifo.root.get_string("Mod_VO_ID").strip()
                         if mod_id:
@@ -2233,7 +2211,6 @@
         return mod_id
 
     def module_ids(self, *, use_hardcoded: bool = True) -> dict[str, str]:
->>>>>>> b4abeb01
         """Returns a dictionary mapping module filename to the ID of the module.
 
         The ID is taken from the ResRef field "Mod_Entry_Area" in the relevant module file's IFO resource.
@@ -2242,11 +2219,7 @@
         -------
             A dictionary mapping module filename to in-game module id.
         """
-<<<<<<< HEAD
-        return CaseInsensitiveDict((module, self.module_id(module)) for module in self.modules_list())
-=======
-        return {module: self.module_id(module, use_hardcoded=use_hardcoded) for module in self.modules_list()}
->>>>>>> b4abeb01
+        return CaseInsensitiveDict(module: self.module_id(module, use_hardcoded=use_hardcoded) for module in self.modules_list())
 
     @staticmethod
     def replace_module_extensions(module_filepath: os.PathLike | str) -> str:
