from __future__ import annotations

import os
import platform
import re

from concurrent.futures import ThreadPoolExecutor
from contextlib import suppress
from copy import copy
from enum import Enum, IntEnum
from typing import TYPE_CHECKING, Any, ClassVar, NamedTuple

from pykotor.common.language import Gender, Language, LocalizedString
from pykotor.common.misc import CaseInsensitiveDict, Game
from pykotor.common.stream import BinaryReader
from pykotor.extract.capsule import Capsule
from pykotor.extract.chitin import Chitin
from pykotor.extract.file import FileResource, LocationResult, ResourceIdentifier, ResourceResult
from pykotor.extract.talktable import TalkTable
from pykotor.resource.formats.erf.erf_data import ERFType
from pykotor.resource.formats.gff import read_gff
from pykotor.resource.formats.gff.gff_data import GFFContent, GFFFieldType, GFFList, GFFStruct
from pykotor.resource.formats.tpc import TPC, read_tpc
from pykotor.resource.type import ResourceType
from pykotor.tools.misc import is_capsule_file, is_erf_file, is_mod_file, is_rim_file
from pykotor.tools.path import CaseAwarePath
from pykotor.tools.sound import deobfuscate_audio
from utility.error_handling import format_exception_with_variables
from utility.misc import remove_duplicates
from utility.string import CaseInsensitiveWrappedStr
from utility.system.path import Path, PurePath

if TYPE_CHECKING:
    from collections.abc import Callable, Generator

    from pykotor.extract.talktable import StringResult
    from pykotor.resource.formats.gff import GFF


# The SearchLocation class is an enumeration that represents different locations for searching.
class SearchLocation(IntEnum):
    OVERRIDE = 0
    """Resources in the installation's override directory and any nested subfolders."""

    MODULES = 1
    """Encapsulated resources in the installation's 'modules' directory."""

    CHITIN = 2
    """Encapsulated resources linked to the installation's 'chitin.key' file."""

    TEXTURES_TPA = 3
    """Encapsulated resources in the installation's 'TexturePacks/swpc_tex_tpa.erf' file."""

    TEXTURES_TPB = 4
    """Encapsulated resources in the installation's 'TexturePacks/swpc_tex_tpb.erf' file."""

    TEXTURES_TPC = 5
    """Encapsulated resources in the installation's 'TexturePacks/swpc_tex_tpc.erf' file."""

    TEXTURES_GUI = 6
    """Encapsulated resources in the installation's 'TexturePacks/swpc_tex_gui.erf' file."""

    MUSIC = 7
    """Resource files in the installation's 'StreamMusic' directory and any nested subfolders."""

    SOUND = 8
    """Resource files in the installation's 'StreamSounds' directory and any nested subfolders."""

    VOICE = 9
    """Resource files in the installation's 'StreamVoice' or 'StreamWaves' directory and any nested subfolders."""

    LIPS = 10
    """Encapsulated resources in the installation's 'lips' directory."""

    RIMS = 11
    """Encapsulated resources in the installation's 'rims' directory."""

    CUSTOM_MODULES = 12
    """Encapsulated resources stored in the capsules specified in method parameters."""

    CUSTOM_FOLDERS = 13
    """Resource files stored in the folders specified in the method parameters."""


class ItemTuple(NamedTuple):
    resname: str
    name: str
    filepath: Path


class TexturePackNames(Enum):
    """Full list of texturepack ERF filenames for both games."""

    TPA = "swpc_tex_tpa.erf"
    TPB = "swpc_tex_tpb.erf"
    TPC = "swpc_tex_tpc.erf"
    GUI = "swpc_tex_gui.erf"


HARDCODED_MODULE_NAMES: dict[str, str] = {
    "STUNT_00": "Ebon Hawk - Cutscene (Vision Sequences)",
    "STUNT_03A": "Leviathan - Cutscene (Destroy Taris)",
    "STUNT_06": "Leviathan - Cutscene (Resume Bombardment)",
    "STUNT_07": "Ebon Hawk - Cutscene (Escape Taris)",
    "STUNT_12": "Leviathan - Cutscene (Calo Nord)",
    "STUNT_14": "Leviathan - Cutscene (Darth Bandon)",
    "STUNT_16": "Ebon Hawk - Cutscene (Leviathan Capture)",
    "STUNT_18": "Unknown World - Cutscene (Bastila Torture)",
    "STUNT_19": "Star Forge - Cutscene (Jawless Malak)",
    "STUNT_31B": "Unknown World - Cutscene (Revan Reveal)",
    "STUNT_34": "Ebon Hawk - Cutscene (Star Forge Arrival)",
    "STUNT_35": "Ebon Hawk - Cutscene (Lehon Crash)",
    "STUNT_42": "Ebon Hawk - Cutscene (LS Dodonna Call)",
    "STUNT_44": "Ebon Hawk - Cutscene (DS Dodonna Call)",
    "STUNT_50A": "Dodonna Flagship - Cutscene (Break In Formation)",
    "STUNT_51A": "Dodonna Flagship - Cutscene (Bastila Against Us)",
    "STUNT_54A": "Dodonna Flagship - Cutscene (Pull Back)",
    "STUNT_55A": "Unknown World - Cutscene (DS Ending)",
    "STUNT_56A": "Dodona Flagship - Cutscene (Star Forge Destroyed)",
    "STUNT_57": "Unknown World - Cutscene (LS Ending)",
    "001EBO": "Ebon Hawk - Interior (Prologue)",
    "004EBO": "Ebon Hawk - Interior (Red Eclipse)",
    "005EBO": "Ebon Hawk - Interior (Escaping Peragus)",
    "006EBO": "Ebon Hawk - Cutscene (After Rebuilt Enclave)",
    "007EBO": "Ebon Hawk - Cutscene (After Goto's Yatch)",
    "154HAR": "Harbinger - Cutscene (Sion Introduction)",
    "205TEL": "Citadel Station - Cutscene (Carth Discussion)",
    "352NAR": "Nar Shaddaa - Cutscene (Goto Introduction)",
    "853NIH": "Ravager - Cutscene (Nihilus Introduction)",
    "856NIH": "Ravager - Cutscene (Sion vs. Nihilus)",
}
HARDCODED_MODULE_IDS: dict[str, str] = {
    "STUNT_00": "000",
    "STUNT_03A": "m03a",
    "STUNT_06": "m07",
    "STUNT_07": "m07",
    "STUNT_12": "m12",
    "STUNT_14": "m14",
    "STUNT_16": "m16",
    "STUNT_18": "m18",
    "STUNT_19": "m19",
    "STUNT_31B": "m31b",
    "STUNT_34": "m34",
    "STUNT_35": "m35",
    "STUNT_42": "m43",
    "STUNT_44": "m44",
    "STUNT_50A": "m50a",
    "STUNT_51A": "m51a",
    "STUNT_54A": "m54a",
    "STUNT_55A": "m55a",
    "STUNT_56A": "m56a",
    "STUNT_57": "m57",
}


class Installation:
    """Installation provides a centralized location for loading resources stored in the game through its various folders and formats."""

    TEXTURES_TYPES: ClassVar[list[ResourceType]] = [
        ResourceType.TPC,
        ResourceType.TGA,
        ResourceType.DDS,
    ]

    def __init__(self, path: os.PathLike | str):
        self._path: CaseAwarePath = CaseAwarePath.pathify(path)

        self._talktable: TalkTable = TalkTable(self._path / "dialog.tlk")
        self._female_talktable: TalkTable = TalkTable(self._path / "dialogf.tlk")

        self._modules: CaseInsensitiveDict[list[FileResource]] = CaseInsensitiveDict()
        self._lips: CaseInsensitiveDict[list[FileResource]] = CaseInsensitiveDict()
        self._saves: dict[Path, dict[Path, list[FileResource]]] = {}
        self._texturepacks: CaseInsensitiveDict[list[FileResource]] = CaseInsensitiveDict()
        self._rims: CaseInsensitiveDict[list[FileResource]] = CaseInsensitiveDict()

        self._override: dict[str, list[FileResource]] = {}

        self._chitin: list[FileResource] = []
        self._streammusic: list[FileResource] = []
        self._streamsounds: list[FileResource] = []
        self._streamwaves: list[FileResource] = []
        self._game: Game | None = None

        self._initialized = False

    def reload_all(self):
        self.load_chitin()
        self.load_lips()
        self.load_modules()
        self.load_override()
        if self.game().is_k1():
            self.load_rims()
        self.load_streammusic()
        self.load_streamsounds()
        if self.game().is_k1():
            self.load_streamwaves()
        elif self.game().is_k2():
            self.load_streamvoice()
        self.load_textures()
        self.load_saves()
        print(f"Finished loading the installation from {self._path}")
        self._initialized = True

    def __iter__(self) -> Generator[FileResource, Any, None]:
        if not self._initialized:
            self.reload_all()
        yield from self._chitin
        yield from self._streammusic
        yield from self._streamsounds
        yield from self._streamwaves
        for resources in self._override.values():
            yield from resources
        for resources in self._modules.values():
            yield from resources
        for resources in self._lips.values():
            yield from resources
        for resources in self._texturepacks.values():
            yield from resources
        for resources in self._rims.values():
            yield from resources
        tlk_path = self._path / "dialog.tlk"
        yield FileResource("dialog", ResourceType.TLK, tlk_path.stat().st_size, 0, tlk_path)
        female_tlk_path = self._path / "dialogf.tlk"
        if female_tlk_path.safe_isfile():
            yield FileResource("dialogf", ResourceType.TLK, female_tlk_path.stat().st_size, 0, female_tlk_path)

    # region Get Paths
    def path(self) -> CaseAwarePath:
        """Returns the path to root folder of the Installation.

        Returns:
        -------
            The path to the root folder.
        """
        return self._path

    def module_path(self) -> CaseAwarePath:
        """Returns the path to modules folder of the Installation. This method maintains the case of the foldername.

        Returns:
        -------
            The path to the modules folder.
        """
        return self._find_resource_folderpath("Modules")

    def override_path(self) -> CaseAwarePath:
        """Returns the path to override folder of the Installation. This method maintains the case of the foldername.

        Returns:
        -------
            The path to the override folder.
        """
        return self._find_resource_folderpath("Override", optional=True)

    def lips_path(self) -> CaseAwarePath:
        """Returns the path to 'lips' folder of the Installation. This method maintains the case of the foldername.

        Returns:
        -------
            The path to the lips folder.
        """
        return self._find_resource_folderpath("lips")

    def texturepacks_path(self) -> CaseAwarePath:
        """Returns the path to 'texturepacks' folder of the Installation. This method maintains the case of the foldername.

        Returns:
        -------
            The path to the texturepacks folder.
        """
        return self._find_resource_folderpath("texturepacks", optional=True)

    def rims_path(self) -> CaseAwarePath:
        """Returns the path to 'rims' folder of the Installation. This method maintains the case of the foldername.

        Returns:
        -------
            The path to the rims folder.
        """
        return self._find_resource_folderpath("rims", optional=True)

    def streammusic_path(self) -> CaseAwarePath:
        """Returns the path to 'streammusic' folder of the Installation. This method maintains the case of the foldername.

        Returns:
        -------
            The path to the streammusic folder.
        """
        return self._find_resource_folderpath("streammusic")

    def streamsounds_path(self) -> CaseAwarePath:
        """Returns the path to 'streamsounds' folder of the Installation. This method maintains the case of the foldername.

        Returns:
        -------
            The path to the streamsounds folder.
        """
        return self._find_resource_folderpath("streamsounds", optional=True)

    def streamwaves_path(self) -> CaseAwarePath:
        """Returns the path to 'streamwaves' or 'streamvoice' folder of the Installation. This method maintains the case of the foldername.

        In the first game, this folder is named 'streamwaves'
        In the second game, this folder has been renamed to 'streamvoice'.

        Returns:
        -------
            The path to the streamwaves/streamvoice folder.
        """
        return self._find_resource_folderpath(("streamwaves", "streamvoice"))

    def streamvoice_path(self) -> CaseAwarePath:
        """Returns the path to 'streamvoice' or 'streamwaves' folder of the Installation. This method maintains the case of the foldername.

        In the first game, this folder is named 'streamwaves'
        In the second game, this folder has been renamed to 'streamvoice'.

        Returns:
        -------
            The path to the streamvoice/streamwaves folder.
        """
        return self._find_resource_folderpath(("streamvoice", "streamwaves"))

    def save_locations(self) -> list[Path]:
        # sourcery skip: assign-if-exp, extract-method
        """Returns a list of existing save locations (paths where save files can be found)."""
        save_paths: list[Path] = [self._find_resource_folderpath("saves", optional=True)]
        if self.game().is_k2():
            cloudsave_dir = self._find_resource_folderpath("cloudsaves", optional=True)
            if cloudsave_dir.safe_isdir():
                for folder in cloudsave_dir.iterdir():
                    if not folder.safe_isdir():
                        continue
                    save_paths.append(folder)
        system = platform.system()

        if system == "Windows":
            roamingappdata_env: str = os.getenv("APPDATA", "")
            if not roamingappdata_env.strip() or not Path(roamingappdata_env).safe_isdir():
                roamingappdata_path = Path.home().joinpath("AppData", "Roaming")
            else:
                roamingappdata_path = Path(roamingappdata_env)

            game_folder1 = "kotor" if self.game().is_k1() else "kotor2"  # FIXME: k1 is known but k2's 'kotor2' is a guess
            save_paths.append(roamingappdata_path.joinpath("LucasArts", game_folder1, "saves"))

            localappdata_env: str = os.getenv("LOCALAPPDATA", "")
            if not localappdata_env.strip() or not Path(localappdata_env).safe_isdir():
                localappdata_path = Path.home().joinpath("AppData", "Local")
            else:
                localappdata_path = Path(localappdata_env)

            local_virtual_store = localappdata_path / "VirtualStore"
            game_folder2 = "SWKotOR2" if self.game().is_k2() else "SWKotOR"
            save_paths.extend(
                (
                    local_virtual_store.joinpath("Program Files", "LucasArts", game_folder2, "saves"),
                    local_virtual_store.joinpath("Program Files (x86)", "LucasArts", game_folder2, "saves")
                )
            )

        elif system == "Darwin":  # TODO
            home = Path.home()
            save_paths.extend(
                (
                    home.joinpath("Library", "Application Support", "Star Wars Knights of the Old Republic II", "saves"),
                    home.joinpath("Library", "Containers", "com.aspyr.kotor2.appstore", "Data", "Library", "Application Support",
                                  "Star Wars Knights of the Old Republic II", "saves")
                )
            )

        elif system == "Linux":  # TODO
            xdg_data_home = os.getenv("XDG_DATA_HOME", "")
            remaining_path_parts = PurePath("aspyr-media", "kotor2", "saves")
            if xdg_data_home.strip() and Path(xdg_data_home).safe_isdir():
                save_paths.append(Path(xdg_data_home, remaining_path_parts))
            save_paths.append(Path.home().joinpath(".local", "share", remaining_path_parts))

        # Filter and return existing paths
        return [path for path in save_paths if path.safe_isdir()]

    def _find_resource_folderpath(
        self,
        folder_names: tuple[str, ...] | str,
        *,
        optional: bool = True,
    ) -> CaseAwarePath:
        """Finds the path to a resource folder.

        Args:
        ----
            folder_names: The name(s) of the folder(s) to search for.
            optional: Whether to raise an error if the folder is not found.

        Returns:
        -------
            CaseAwarePath: The path to the found folder.

        Processing Logic:
        ----------------
            - Iterates through the provided folder names
            - Joins each name to the base path to check if the folder exists
            - Returns the first existing path
            - Raises FileNotFoundError if no path is found and optional is False.
        """
        try:
            if isinstance(folder_names, str):  # make a tuple
                folder_names = (folder_names,)
            for folder_name in folder_names:
                resource_path: CaseAwarePath = self._path / folder_name
                if resource_path.safe_isdir():
                    return resource_path
        except Exception as e:  # noqa: BLE001
            msg = f"An error occurred while finding the '{' or '.join(folder_names)}' folder in '{self._path}'."
            raise OSError(msg) from e
        else:
            if optional:
                return CaseAwarePath(self._path, folder_names[0])
        msg = f"Could not find the '{' or '.join(folder_names)}' folder in '{self._path}'."
        raise FileNotFoundError(msg)

    # endregion

    # region Load Data
    def load_single_resource(
        self,
        filepath: Path | CaseAwarePath,
        capsule_check: Callable | None = None,
    ) -> tuple[Path, list[FileResource] | FileResource | None]:
        # sourcery skip: extract-method
        try:
            if capsule_check:
                if not capsule_check(filepath):
                    return filepath, None
                return filepath, list(Capsule(filepath))

            resname, restype = ResourceIdentifier.from_path(filepath).unpack()
            if restype.is_invalid:
                return filepath, None

            return filepath, FileResource(
                resname,
                restype,
                filepath.stat().st_size,
                offset=0,
                filepath=filepath,
            )
        except Exception as e:  # noqa: BLE001  # pylint: disable=W0718
            with Path("errorlog.txt").open(mode="a", encoding="utf-8") as f:
                f.write(format_exception_with_variables(e))
        return filepath, None

    def load_resources(
        self,
        path: CaseAwarePath,
        capsule_check: Callable | None = None,
        *,
        recurse: bool = False,
    ) -> CaseInsensitiveDict[list[FileResource]] | list[FileResource]:
        """Load resources for a given path and store them in a new list/dict.

        Args:
        ----
            path (os.PathLike | str): path for lookup.
            recurse (bool): whether to recurse into subfolders (default is False)
            capsule_check (Callable returns bool or None): Determines whether to use a resource dict or resource list. If the check doesn't pass, the resource isn't added.

        Returns:
        -------
            list[FileResource]: The list where resources at the path have been stored.
             or
            CaseInsensitiveDict[list[FileResource]]: A dict keyed by filename to the encapsulated resources
        """
        resources: CaseInsensitiveDict[list[FileResource]] | list[FileResource] = CaseInsensitiveDict() if capsule_check else []

        r_path = Path(path)
        if not r_path.safe_isdir():
            print(f"The '{r_path.name}' folder did not exist when loading the installation at '{self._path}', skipping...")
            return resources

        print(f"Loading {r_path.relative_to(self.path())} from installation...")

        files_iter = (
            path.safe_rglob("*")
            if recurse
            else path.safe_iterdir()
        )

        # Determine number of workers dynamically based on available CPUs
        num_cores = os.cpu_count() or 1  # Ensure at least one core is returned
        max_workers = num_cores * 4  # Use 4x the number of cores
        with ThreadPoolExecutor(max_workers=max_workers) as executor:
            # Submit tasks to the executor
            futures = [
                executor.submit(self.load_single_resource, file, capsule_check)
                for file in files_iter
            ]

            # Gather resources and omit `None` values (errors or skips)
            if isinstance(resources, CaseInsensitiveDict):
                for f in futures:
                    filepath, resource = f.result()
                    if resource is None:
                        continue
                    if not isinstance(resource, list):
                        continue
                    resources[filepath.name] = resource
            else:
                for f in futures:
                    filepath, resource = f.result()
                    if resource is None:
                        continue
                    if isinstance(resource, FileResource):
                        resources.append(resource)

        if not resources:
            print(f"No resources found at '{r_path}' when loading the installation, skipping...")
        return resources

    def load_chitin(self):
        """Reloads the list of resources in the Chitin linked to the Installation."""
        chitin_path: CaseAwarePath = self._path / "chitin.key"
        chitin_exists: bool | None = chitin_path.safe_isfile()
        if chitin_exists:
            print(f"Loading BIFs from chitin.key at '{self._path}'...")
            self._chitin = list(Chitin(key_path=chitin_path, game=self.game()))
        elif chitin_exists is False:
            print(f"The chitin.key file did not exist at '{self._path}' when loading the installation, skipping...")
        elif chitin_exists is None:
            print(f"No permissions to the chitin.key file at '{self._path}' when loading the installation, skipping...")

    def load_lips(
        self,
    ):
        """Reloads the list of modules in the lips folder linked to the Installation."""
        self._lips = self.load_resources(self.lips_path(), capsule_check=is_mod_file)  # type: ignore[assignment]

    def load_modules(self):
        """Reloads the list of modules files in the modules folder linked to the Installation."""
        self._modules = self.load_resources(self.module_path(), capsule_check=is_capsule_file)  # type: ignore[assignment]

    def reload_module(self, module: str):
        """Reloads the list of resources in specified module in the modules folder linked to the Installation.

        Args:
        ----
            module: The case-insensitive filename of the module, including the extension.
        """
        if not self._modules or module not in self._modules:
            self.load_modules()
        self._modules[module] = list(Capsule(self.module_path() / module))

    def load_rims(
        self,
    ):
        """Reloads the list of module files in the rims folder linked to the Installation."""
        self._rims = self.load_resources(self.rims_path(), capsule_check=is_rim_file)  # type: ignore[assignment]
        # self._rims.extend(self.load_resources(self.module_path(), capsule_check=is_rim_file))  # type: ignore[assignment]

    def load_textures(
        self,
    ):
        """Reloads the list of modules files in the texturepacks folder linked to the Installation."""
        self._texturepacks = self.load_resources(self.texturepacks_path(), capsule_check=is_erf_file)  # type: ignore[assignment]

    def load_saves(
        self,
    ):
        """Reloads the data in the 'saves' folder linked to the Installation."""
        self._saves = {}
        for save_location in self.save_locations():
            print(f"Found an active save location at '{save_location}'")
            self._saves[save_location] = {}
            for this_save_path in save_location.iterdir():
                if not this_save_path.safe_isdir():
                    continue
                print(f"Discovered a save bundle '{this_save_path.name}'")
                self._saves[save_location][this_save_path] = []
                for file in this_save_path.iterdir():
                    res_ident = ResourceIdentifier.from_path(file)
                    file_res = FileResource(
                        res_ident.resname,
                        res_ident.restype,
                        file.stat().st_size,
                        0,
                        file
                    )
                    self._saves[save_location][this_save_path].append(file_res)

    def load_override(self, directory: str | None = None):
        """Loads the list of resources in a specific subdirectory of the override folder linked to the Installation.

        If a directory argument is not passed, this will reload all subdirectories in the Override folder.
        If directory argument is ".", this will load all the loose files in the Override folder.

        the _override dict follows the following example format:
        _override["."] = list[FileResource]  # the loose files in the Override folder
        _override["subdir1"] = list[FileResource]  # the loose files in subdir1
        _override["subdir2"] = list[FileResource]  # the loose files in subdir2
        _override["subdir1/subdir3"] = list[FileResource]  # the loose files in subdir1/subdir3. Key is always a posix path (delimited by /'s)

        Args:
        ----
            directory: The relative path of a subfolder to the override folder.
        """
        override_path: CaseAwarePath = self.override_path()
        target_dirs: list[CaseAwarePath]
        if directory:
            target_dirs = [override_path / directory]
            self._override[directory] = []
        else:
            target_dirs = [f for f in override_path.safe_rglob("*") if f.safe_isdir()]
            target_dirs.append(override_path)
            self._override = {}

        for folder in target_dirs:
            relative_folder: str = folder.relative_to(override_path).as_posix()  # '.' if folder is the same as override_path
            self._override[relative_folder] = self.load_resources(folder, recurse=True)  # type: ignore[assignment]

    def reload_override(
        self,
        directory: str,
    ):
        """Reload the resources in the specified override subdirectory.

        Args:
        ----
            directory: Path to directory containing override configuration

        Processing Logic:
        ----------------
            - Load override configuration from given directory
            - Override any existing resources with new ones from directory
        """
        self.load_override(directory)

    def reload_override_file(
        self,
        file: os.PathLike | str,
    ):
        filepath: Path = Path.pathify(file)
        parent_folder = filepath.parent
        rel_folderpath: str = str(parent_folder.relative_to(self.override_path())) if parent_folder.name else "."
        if rel_folderpath not in self._override:
            self.load_override(rel_folderpath)

        identifier: ResourceIdentifier = ResourceIdentifier.from_path(filepath)
        if identifier.restype == ResourceType.INVALID:
            print("Cannot reload override file. Invalid KOTOR resource:", identifier)
            return
        resource = FileResource(
            *identifier.unpack(),
            filepath.stat().st_size,
            0,
            filepath,
        )

        override_list: list[FileResource] = self._override[rel_folderpath]
        if resource not in override_list:
            override_list.append(resource)
        else:
            override_list[override_list.index(resource)] = resource

    def load_streammusic(
        self,
    ):
        """Reloads the list of resources in the streammusic folder linked to the Installation."""
        self._streammusic = self.load_resources(self.streammusic_path())  # type: ignore[assignment]

    def load_streamsounds(
        self,
    ):
        """Reloads the list of resources in the streamsounds folder linked to the Installation."""
        self._streamsounds = self.load_resources(self.streamsounds_path())  # type: ignore[assignment]

    def load_streamwaves(
        self,
    ):
        """Reloads the list of resources in the streamwaves folder linked to the Installation."""
        self._streamwaves = self.load_resources(self._find_resource_folderpath(("streamwaves", "streamvoice")), recurse=True)  # type: ignore[assignment]

    def load_streamvoice(
        self,
    ):
        """Reloads the list of resources in the streamvoice folder linked to the Installation."""
        self._streamwaves = self.load_resources(self._find_resource_folderpath(("streamvoice", "streamwaves")), recurse=True)  # type: ignore[assignment]

    # endregion

    # region Get FileResources
    def chitin_resources(self) -> list[FileResource]:
        """Returns a shallow copy of the list of FileResources stored in the Chitin linked to the Installation.

        Returns:
        -------
            A list of FileResources.
        """
        if not self._chitin:
            self.load_chitin()
        return self._chitin[:]

    def modules_list(self) -> list[CaseInsensitiveWrappedStr]:
        """Returns the list of module filenames located in the modules folder linked to the Installation.

        Module filenames are cached and require to be refreshed after a file is added, deleted or renamed.

        Returns:
        -------
            A list of filenames.
        """
        if not self._modules:
            self.load_modules()
        return list(self._modules.keys())

    def module_resources(
        self,
        filename: str | None = None,
    ) -> list[FileResource]:
        """Returns a a shallow copy of the list of FileResources stored in the specified module file located in the modules folder linked to the Installation.

        Module resources are cached and require a reload after the contents have been modified on disk.

        Returns:
        -------
            A list of FileResources.
        """
        if not self._modules or (filename and filename not in self._modules):
            self.load_modules()

        return (
            self._modules[filename][:]
            if filename
            else [module_resource for module_filename in self._modules for module_resource in self._modules[module_filename]]
        )

    def lips_list(self) -> list[CaseInsensitiveWrappedStr]:
        """Returns the list of module filenames located in the lips folder linked to the Installation.

        Module filenames are cached and require to be refreshed after a file is added, deleted or renamed.

        Returns:
        -------
            A list of filenames.
        """
        if not self._lips:
            self.load_lips()
        return list(self._lips.keys())

    def lip_resources(
        self,
        filename: str | None = None,
    ) -> list[FileResource]:
        """Returns a shallow copy of the list of FileResources stored in the specified module file located in the lips folder linked to the Installation.

        Module resources are cached and require a reload after the contents have been modified on disk.

        Returns:
        -------
            A list of FileResources.
        """
        if not self._lips or (filename and filename not in self._lips):
            self.load_lips()

        return (
            self._lips[filename][:]
            if filename
            else [lip_resource for lip_filename in self._lips for lip_resource in self._lips[lip_filename]]
        )

    def rims_list(self) -> list[CaseInsensitiveWrappedStr]:
        """Returns the list of rim filenames located in the 'rims' and 'modules' folders linked to the Installation.

        Rim filenames are cached and require to be refreshed after a file is added, deleted or renamed.

        Returns:
        -------
            A list of filenames.
        """
        if not self._rims and self.game() == Game.K1:
            self.load_rims()
        if not self._modules:
            self.load_modules()

        return [
            *self._rims.keys(),
            *[modules_rim_filename for modules_rim_filename in self._modules if is_rim_file(modules_rim_filename)],  # type: ignore[]
        ]

    def rim_resources(
        self,
        filename: str | None = None,
    ) -> list[FileResource]:
        """Returns a shallow copy of the list of FileResources stored in the specified module file located in the 'rims' and 'modules' folders linked to the Installation.

        RIM resources are cached and require a reload after the contents have been modified on disk.

        Returns:
        -------
            A list of FileResources.
        """
        queried_rim_resources: list[FileResource] = []
        queried_module_rim_resources: list[FileResource] = []

        if self.game() == Game.K1 and (
            not self._rims
            or (filename and filename not in self._rims)
        ):
            self.load_rims()

            queried_rim_resources = (
                self._rims[filename][:]
                if filename
                else [resource for rim_filename in self._rims if is_rim_file(rim_filename) for resource in self._rims[rim_filename]]
            )

        if filename and is_rim_file(filename):
            if not self._modules:
                self.load_modules()

            queried_module_rim_resources = self._modules[filename][:]

        elif not filename:
            if not self._modules:
                self.load_modules()

            queried_module_rim_resources = [
                resource
                for modules_rim_filename in self._modules if is_rim_file(modules_rim_filename)
                for resource in self._modules[modules_rim_filename]
            ]

        return [
            *queried_rim_resources,
            *queried_module_rim_resources,
        ]

    def texturepacks_list(self) -> list[CaseInsensitiveWrappedStr]:
        """Returns the list of texture-pack filenames located in the texturepacks folder linked to the Installation.

        Returns:
        -------
            A list of filenames.
        """
        if not self._texturepacks:
            self.load_textures()
        return list(self._texturepacks.keys())

    def texturepack_resources(
        self,
        filename: str | None = None,
    ) -> list[FileResource]:
        """Returns a shallow copy of the list of FileResources stored in the specified module file located in the texturepacks folder linked to the Installation.

        Texturepack resources are cached and require a reload after the contents have been modified on disk.

        Returns:
        -------
            A list of FileResources from the 'texturepacks' folder of the Installation.
        """
        if not self._texturepacks or (filename and filename not in self._texturepacks):
            self.load_textures()

        return (
            self._texturepacks[filename][:]
            if filename
            else [texture_resource for texture_filename in self._texturepacks for texture_resource in self._texturepacks[texture_filename]]
        )

    def streamwaves_resources(self) -> list[FileResource]:
        """Returns a list of FileResources stored in the streamwaves folder linked to the Installation.

        Streamwaves resources are cached and require a reload after the contents have been modified on disk.
        In the first game, this folder is named 'streamwaves'
        In the second game, this folder has been renamed to 'streamvoice'.

        Returns:
        -------
            A list of FileResources from either the 'streamwaves' or 'streamvoice' folder, depending on the detected game.
        """
        if not self._streamwaves:
            self.load_streamwaves()
        return self._streamwaves

    def streammusic_resources(self) -> list[FileResource]:
        """Returns a list of FileResources stored in the streammusic folder linked to the Installation.

        Streammusic resources are cached and require a reload after the contents have been modified on disk.

        Returns:
        -------
            A list of FileResources from either the 'streamwaves' or 'streamvoice' folder, depending on the detected game.
        """
        if not self._streammusic:
            self.load_streammusic()
        return self._streammusic

    def override_list(self) -> list[str]:
        """Returns the list of subdirectories located in override folder linked to the Installation.

        Subdirectories are cached and require a refresh after a folder is added, deleted or renamed.

        Returns:
        -------
            A list of subfolder names in Override.
        """
        if not self._override:
            self.load_override()
        return list(self._override.keys())

    def override_resources(
        self,
        directory: str | None = None,
    ) -> list[FileResource]:
        """Returns a list of FileResources stored in the specified subdirectory located in the 'override' folder linked to the Installation.

        Override resources are cached and require a reload after the contents have been modified on disk.

        Returns:
        -------
            A list of FileResources.
        """
<<<<<<< HEAD
        if not self._override or (directory and directory not in self._override):
=======
        if not self._override or directory and directory not in self._override:
>>>>>>> 90e614ff
            self.load_override()

        return (
            self._override[directory]
            if directory
            else [override_resource for ov_subfolder_name in self._override for override_resource in self._override[ov_subfolder_name]]
        )

    # endregion

    @staticmethod
    def determine_game(path: os.PathLike | str) -> Game | None:
        """Determines the game based on files and folders.

        Args:
        ----
            path: Path to game directory

        Returns:
        -------
            Game: Game enum or None

        Processing Logic:
        ----------------
            1. Normalize the path and check for existence of game files
            2. Define checks for each game
            3. Run checks and score games
            4. Return game with highest score or None if scores are equal or all checks fail
        """
        r_path: CaseAwarePath = CaseAwarePath.pathify(path)

        def check(x) -> bool:
            file_path: CaseAwarePath = r_path.joinpath(x)
            return file_path.safe_exists() is not False

        # Checks for each game
        game1_pc_checks: list[bool] = [
            check("streamwaves"),
            check("swkotor.exe"),
            check("swkotor.ini"),
            check("rims"),
            check("utils"),
            check("32370_install.vdf"),
            check("miles/mssds3d.m3d"),
            check("miles/msssoft.m3d"),
            check("data/party.bif"),
            check("data/player.bif"),
            check("modules/global.mod"),
            check("modules/legal.mod"),
            check("modules/mainmenu.mod"),
        ]

        game1_xbox_checks: list[bool] = [  # TODO:

        ]

        game1_ios_checks: list[bool] = [
            check("override/ios_action_bg.tga"),
            check("override/ios_action_bg2.tga"),
            check("override/ios_action_x.tga"),
            check("override/ios_action_x2.tga"),
            check("override/ios_button_a.tga"),
            check("override/ios_button_x.tga"),
            check("override/ios_button_y.tga"),
            check("override/ios_edit_box.tga"),
            check("override/ios_enemy_plus.tga"),
            check("override/ios_gpad_bg.tga"),
            check("override/ios_gpad_gen.tga"),
            check("override/ios_gpad_gen2.tga"),
            check("override/ios_gpad_help.tga"),
            check("override/ios_gpad_help2.tga"),
            check("override/ios_gpad_map.tga"),
            check("override/ios_gpad_map2.tga"),
            check("override/ios_gpad_save.tga"),
            check("override/ios_gpad_save2.tga"),
            check("override/ios_gpad_solo.tga"),
            check("override/ios_gpad_solo2.tga"),
            check("override/ios_gpad_solox.tga"),
            check("override/ios_gpad_solox2.tga"),
            check("override/ios_gpad_ste.tga"),
            check("override/ios_gpad_ste2.tga"),
            check("override/ios_gpad_ste3.tga"),
            check("override/ios_help.tga"),
            check("override/ios_help2.tga"),
            check("override/ios_help_1.tga"),
            check("KOTOR"),
            check("KOTOR.entitlements"),
            check("kotorios-Info.plist"),
            check("AppIcon29x29.png"),
            check("AppIcon50x50@2x~ipad.png"),
            check("AppIcon50x50~ipad.png"),
        ]

        game1_android_checks: list[bool] = [  # TODO:

        ]

        game2_pc_checks: list[bool] = [
            check("streamvoice"),
            check("swkotor2.exe"),
            check("swkotor2.ini"),
            check("LocalVault"),
            check("LocalVault/test.bic"),
            check("LocalVault/testold.bic"),
            check("miles/binkawin.asi"),
            check("miles/mssds3d.flt"),
            check("miles/mssdolby.flt"),
            check("miles/mssogg.asi"),
            check("data/Dialogs.bif"),
        ]

        game2_xbox_checks: list[bool] = [  # TODO:

        ]

        game2_ios_checks: list[bool] = [
            check("override/ios_mfi_deu.tga"),
            check("override/ios_mfi_eng.tga"),
            check("override/ios_mfi_esp.tga"),
            check("override/ios_mfi_fre.tga"),
            check("override/ios_mfi_ita.tga"),
            check("override/ios_self_box_r.tga"),
            check("override/ios_self_expand2.tga"),
            check("override/ipho_forfeit.tga"),
            check("override/ipho_forfeit2.tga"),
            check("override/kotor2logon.tga"),
            check("override/lbl_miscroll_open_f.tga"),
            check("override/lbl_miscroll_open_f2.tga"),
            check("override/ydialog.gui"),
            check("KOTOR II"),
            check("KOTOR2-Icon-20-Apple.png"),
            check("KOTOR2-Icon-29-Apple.png"),
            check("KOTOR2-Icon-40-Apple.png"),
            check("KOTOR2-Icon-58-apple.png"),
            check("KOTOR2-Icon-60-apple.png"),
            check("KOTOR2-Icon-76-apple.png"),
            check("KOTOR2-Icon-80-apple.png"),
            check("KOTOR2_LaunchScreen.storyboardc"),
            check("KOTOR2_LaunchScreen.storyboardc/Info.plist"),
            check("GoogleService-Info.plist"),
        ]

        game2_android_checks: list[bool] = [  # TODO:

        ]

        # Determine the game with the most checks passed
        def determine_highest_scoring_game() -> Game | None:
            # Scoring for each game and platform
            scores: dict[Game, int] = {
                Game.K1: sum(game1_pc_checks),
                Game.K2: sum(game2_pc_checks),
                Game.K1_XBOX: sum(game1_xbox_checks),
                Game.K2_XBOX: sum(game2_xbox_checks),
                Game.K1_IOS: sum(game1_ios_checks),
                Game.K2_IOS: sum(game2_ios_checks),
                Game.K1_ANDROID: sum(game1_android_checks),
                Game.K2_ANDROID: sum(game2_android_checks),
            }

            highest_scoring_game: Game | None = None
            highest_score: int = 0

            for game, score in scores.items():
                if score > highest_score:
                    highest_score = score
                    highest_scoring_game = game

            return highest_scoring_game

        return determine_highest_scoring_game()

    def game(self) -> Game:
        """Determines the game (K1 or K2) for the given Installation.

        Args:
        ----
            self: The Installation instance

        Returns:
        -------
            Game: The determined Game object

        Processing Logic:
        ----------------
            - Check if game is already determined and stored in _game
            - Determine the game by calling determine_game() method with path
            - If game is determined, store it in _game and return
            - If game is not determined, raise ValueError with message.
        """
        if self._game is not None:
            return self._game

        game: Game | None = self.determine_game(self._path)
        if game is not None:
            self._game = game
            return game

        msg = "Could not determine the KOTOR game version! Did you select the right installation folder?"
        raise ValueError(msg)

    def talktable(self) -> TalkTable:
        """Returns the TalkTable linked to the Installation.

        Returns:
        -------
            A TalkTable object.
        """
        return self._talktable

    def female_talktable(self) -> TalkTable:
        """Returns the female TalkTable linked to the Installation. This is 'dialogf.tlk' in the Polish version of K1.

        Returns:
        -------
            A TalkTable object.
        """
        return self._female_talktable

    def resource(
        self,
        resname: str,
        restype: ResourceType,
        order: list[SearchLocation] | None = None,
        *,
        capsules: list[Capsule] | None = None,
        folders: list[Path] | None = None,
    ) -> ResourceResult | None:
        """Returns a resource matching the specified resref and restype.

        This is a wrapper of the resources() method provided to make fetching for a single resource more convenient.
        If no resource is found then None is returned instead.

        The default search order is (descending priority): 1. Folders in the folders parameter, 2. Override folders,
        3. Capsules in the capsules parameter, 4. Game modules, 5. Chitin.

        Args:
        ----
            resname: The name of the resource to look for.
            restype: The type of resource to look for.
            capsules: An extra list of capsules to search in.
            folders: An extra list of folders to search in.
            order: The ordered list of locations to check.

        Returns:
        -------
            A ResourceResult object if the specified resource is found, otherwise None.
        """
        query = ResourceIdentifier(resname, restype)
        batch: dict[ResourceIdentifier, ResourceResult | None] = self.resources(
            [query],
            order,
            capsules=capsules,
            folders=folders,
        )
        search: ResourceResult | None = batch[query]
        if not search or not search.data:
            print(f"Could not find '{query}' during resource lookup.")
            return None
        return search

    def resources(
        self,
        queries: list[ResourceIdentifier] | set[ResourceIdentifier],
        order: list[SearchLocation] | None = None,
        *,
        capsules: list[Capsule] | None = None,
        folders: list[Path] | None = None,
    ) -> dict[ResourceIdentifier, ResourceResult | None]:
        """Returns a dictionary mapping the items provided in the queries argument to the resource data if it was found.

        If the resource was not found, the value will be None.
        Unlike self.locations(), this function will only return the first found result for each query, instead of everywhere the resource can be located.

        Args:
        ----
            queries: A list of resources to try load.
            order: The ordered list of locations to check.
            capsules: An extra list of capsules to search in.
            folders: An extra list of folders to search in.

        Returns:
        -------
            A dictionary mapping the given items in the queries argument to a list of ResourceResult objects.
        """
        results: dict[ResourceIdentifier, ResourceResult | None] = {}
        locations: dict[ResourceIdentifier, list[LocationResult]] = self.locations(
            queries,
            order,
            capsules=capsules,
            folders=folders,
        )

        handles: dict[ResourceIdentifier, BinaryReader] = {}

        for query in queries:
            location_list: list[LocationResult] = locations.get(query, [])

            if not location_list:
                print(f"Resource not found: '{query}'")
                results[query] = None
                continue

            location: LocationResult = location_list[0]

            if query not in handles:
                handles[query] = BinaryReader.from_file(location.filepath)

            handle: BinaryReader = handles[query]
            handle.seek(location.offset)
            data: bytes = handle.read_bytes(location.size)

            results[query] = ResourceResult(
                query.resname,
                query.restype,
                location.filepath,
                data,
            )

        # Close all open handles
        for handle in handles.values():
            handle.close()

        return results

    def location(
        self,
        resname: str,
        restype: ResourceType,
        order: list[SearchLocation] | None = None,
        *,
        capsules: list[Capsule] | None = None,
        folders: list[Path] | None = None,
    ) -> list[LocationResult]:
        """Returns a list filepaths for where a particular resource matching the given resref and restype are located.

        This is a wrapper of the locations() method provided to make searching for a single resource more convenient.

        Args:
        ----
            resname: The name of the resource to look for.
            restype: The type of resource to look for.
            order: The ordered list of locations to check.
            capsules: An extra list of capsules to search in.
            folders: An extra list of folders to search in.

        Returns:
        -------
            A list of LocationResult objects where the matching resources can be found.

        Processing Logic:
        ----------------
            - Constructs a query from the resource name and type
            - Searches locations based on the order, capsules and folders
            - Returns the matching locations for the given resource from the results
        """
        capsules = [] if capsules is None else capsules
        folders = [] if folders is None else folders

        query: ResourceIdentifier = ResourceIdentifier(resname, restype)

        return self.locations(
            [query],
            order,
            capsules=capsules,
            folders=folders,
        )[query]

    def load_search_locations(self, order: list[SearchLocation]):
        if SearchLocation.OVERRIDE in order and not self._override:
            self.load_override()
        if SearchLocation.CHITIN in order and not self._chitin:
            self.load_chitin()
        if SearchLocation.LIPS in order and not self._lips:
            self.load_lips()
        if (SearchLocation.MODULES in order or SearchLocation.RIMS in order) and not self._modules:
            self.load_modules()
        if SearchLocation.MUSIC in order and not self._streammusic:
            self.load_streammusic()
        if SearchLocation.RIMS in order and not self._rims and self.game().is_k1():
            self.load_rims()
        if SearchLocation.SOUND in order and not self._streamsounds:
            self.load_streamsounds()
        if not self._texturepacks and (
            SearchLocation.TEXTURES_GUI in order
            or SearchLocation.TEXTURES_TPA in order
            or SearchLocation.TEXTURES_TPB in order
            or SearchLocation.TEXTURES_TPC in order
        ):
            self.load_textures()
        if SearchLocation.VOICE in order and not self._streamwaves:
            game = self.game()
            if game.is_k1():
                self.load_streamwaves()
            elif game.is_k2():
                self.load_streamvoice()

    def locations(
        self,
        queries: list[ResourceIdentifier] | set[ResourceIdentifier],
        order: list[SearchLocation] | None = None,
        *,
        capsules: list[Capsule] | None = None,
        folders: list[Path] | None = None,
    ) -> dict[ResourceIdentifier, list[LocationResult]]:
        """Returns a dictionary mapping the items provided in the queries argument to a list of locations for that respective resource.

        Args:
        ----
            queries: A list of resources to try locate.
            order: The ordered list of locations to check.
            capsules: An extra list of capsules to search in.
            folders: An extra list of folders to search in.

        Returns:
        -------
            A dictionary mapping a resource identifier to a list of locations.
        """
        if order is None:
            order = [
                SearchLocation.CUSTOM_FOLDERS,
                SearchLocation.OVERRIDE,
                SearchLocation.CUSTOM_MODULES,
                SearchLocation.MODULES,
                SearchLocation.CHITIN,
            ]
        self.load_search_locations(order)
        capsules = [] if capsules is None else capsules
        folders = [] if folders is None else folders

        locations: dict[ResourceIdentifier, list[LocationResult]] = {}
        for qident in queries:
            locations[qident] = []

        def check_dict(resource_dict: dict[str, list[FileResource]] | CaseInsensitiveDict[list[FileResource]]):
            for resource_list in resource_dict.values():
                check_list(resource_list)

        def check_list(resource_list: list[FileResource]):
            # Index resources by identifier
            lookup_dict: dict[ResourceIdentifier, FileResource] = {resource.identifier(): resource for resource in resource_list}
            for query in queries:
                resource: FileResource | None = lookup_dict.get(query)
                if resource is not None:
                    location = LocationResult(
                        resource.filepath(),
                        resource.offset(),
                        resource.size(),
                    )
                    locations[query].append(location)

        def check_capsules(values: list[Capsule]):
            for capsule in values:
                for query in queries:
                    resource: FileResource | None = capsule.info(*query)
                    if resource is None:
                        continue

                    location = LocationResult(
                        resource.filepath(),
                        resource.offset(),
                        resource.size(),
                    )
                    locations[resource.identifier()].append(location)

        def check_folders(values: list[Path]):
            for folder in values:
                for file in folder.safe_rglob("*"):
                    if not file.safe_isfile():
                        continue
                    identifier = ResourceIdentifier.from_path(file)
                    if identifier not in queries:
                        continue

                    location = LocationResult(
                        filepath=file,
                        offset=0,
                        size=file.stat().st_size,
                    )
                    locations[identifier].append(location)

        function_map: dict[SearchLocation, Callable] = {
            SearchLocation.OVERRIDE: lambda: check_dict(self._override),
            SearchLocation.MODULES: lambda: check_dict(self._modules),
            SearchLocation.LIPS: lambda: check_dict(self._lips),
            SearchLocation.RIMS: lambda: check_dict(self._rims),
            SearchLocation.TEXTURES_TPA: lambda: check_list(self._texturepacks[TexturePackNames.TPA.value]),
            SearchLocation.TEXTURES_TPB: lambda: check_list(self._texturepacks[TexturePackNames.TPB.value]),
            SearchLocation.TEXTURES_TPC: lambda: check_list(self._texturepacks[TexturePackNames.TPC.value]),
            SearchLocation.TEXTURES_GUI: lambda: check_list(self._texturepacks[TexturePackNames.GUI.value]),
            SearchLocation.CHITIN: lambda: check_list(self._chitin),
            SearchLocation.MUSIC: lambda: check_list(self._streammusic),
            SearchLocation.SOUND: lambda: check_list(self._streamsounds),
            SearchLocation.VOICE: lambda: check_list(self._streamwaves),
            SearchLocation.CUSTOM_MODULES: lambda: check_capsules(capsules),  # type: ignore[arg-type]
            SearchLocation.CUSTOM_FOLDERS: lambda: check_folders(folders),  # type: ignore[arg-type]
        }

        for item in order:
            assert isinstance(item, SearchLocation)
            function_map.get(item, lambda: None)()

        return locations

    def texture(
        self,
        resname: str,
        order: list[SearchLocation] | None = None,
        *,
        capsules: list[Capsule] | None = None,
        folders: list[Path] | None = None,
    ) -> TPC | None:
        """Returns a TPC object loaded from a resource with the specified name.

        This is a wrapper of the textures() method provided to make searching for a single texture more convenient.

        If the specified texture could not be found then the method returns None.

        Texture is search for in the following order:
            1. "folders" parameter.
            2. "capsules" parameter.
            3. Installation override folder.
            4. Normal texture pack.
            5. GUI texture pack.
            6. Installation Chitin.
            7. Installation module files in modules folder.

        Args:
        ----
            resname: The ResRef string, case-insensitive.
            order: The ordered list of locations to check.
            capsules: An extra list of capsules to search in.
            folders: An extra list of folders to search in.

        Returns:
        -------
            TPC object or None.
        """
        batch: CaseInsensitiveDict[TPC | None] = self.textures([resname], order, capsules=capsules, folders=folders)
        return batch[resname] if batch else None

    def textures(
        self,
        resnames: list[str],
        order: list[SearchLocation] | None = None,
        *,
        capsules: list[Capsule] | None = None,
        folders: list[Path] | None = None,
    ) -> CaseInsensitiveDict[TPC | None]:
        """Returns a dictionary mapping the items provided in the queries argument to a TPC object if it exists.

        If the texture could not be found then the value is None.

        Args:
        ----
            resnames: A list of case-insensitive resource names (without the extensions) to try locate.
            order: The ordered list of locations to check.
            capsules: An extra list of capsules to search in.
            folders: An extra list of folders to search in.

        Returns:
        -------
            A dictionary mapping case-insensitive strings to TPC objects or None.
        """
        if order is None:
            order = [
                SearchLocation.CUSTOM_FOLDERS,
                SearchLocation.OVERRIDE,
                SearchLocation.CUSTOM_MODULES,
                SearchLocation.TEXTURES_TPA,
                SearchLocation.CHITIN,
            ]
        self.load_search_locations(order)
        resnames = remove_duplicates(resnames, case_insensitive=True)
        capsules = [] if capsules is None else capsules
        folders = [] if folders is None else folders

        textures: CaseInsensitiveDict[TPC | None] = CaseInsensitiveDict()
        txis: CaseInsensitiveDict[bytes | None] = CaseInsensitiveDict()
        texture_types: list[ResourceType] = [ResourceType.TPC, ResourceType.TGA, ResourceType.TXI]

        case_resnames: list[CaseInsensitiveWrappedStr] = []
        for resname in resnames:
            case_resname = CaseInsensitiveWrappedStr.cast(resname)
            textures[case_resname] = None
            case_resnames.append(case_resname)

        def check_dict(resources_dict: dict[str, list[FileResource]] | CaseInsensitiveDict[list[FileResource]]):
            for resources in resources_dict.values():
                check_list(resources)

        def check_list(resource_list: list[FileResource]):
            for resource in resource_list:
                restype: ResourceType = resource.restype()
                if restype not in texture_types:
                    continue
                case_resname: CaseInsensitiveWrappedStr = CaseInsensitiveWrappedStr.cast(resource.resname())
                if case_resname not in case_resnames:
                    continue

                texture_data: bytes = resource.data()
                if restype == ResourceType.TXI:
                    if case_resname not in txis:  # check if it already contains so the search order is prioritized.
                        txis[case_resname] = texture_data
                else:
                    case_resnames.remove(case_resname)
                    tpc: TPC = read_tpc(texture_data)
                    textures[case_resname] = tpc

        def check_capsules(values: list[Capsule]):
            for capsule in values:
                for case_resname in copy(resnames):
                    texture_data: bytes | None = None
                    tformat: ResourceType | None = None
                    for tformat in texture_types:
                        texture_data = capsule.resource(case_resname, tformat)
                        if texture_data is None:
                            continue

                        if tformat == ResourceType.TXI:
                            if case_resname not in txis:  # check if it already contains so the search order is prioritized.
                                txis[case_resname] = texture_data
                        else:
                            case_resnames.remove(case_resname)
                            tpc: TPC = read_tpc(texture_data) if texture_data else TPC()
                            textures[case_resname] = tpc

        def check_folders(resource_folders: list[Path]):
            queried_texture_files: set[Path] = set()
            for folder in resource_folders:
                queried_texture_files.update(
                    file
                    for file in folder.safe_rglob("*")
                    if (
                        file.stem in case_resnames
                        and ResourceType.from_extension(file.suffix) in texture_types
                        and file.safe_isfile()
                    )
                )
            for texture_file in queried_texture_files:
                case_resname: CaseInsensitiveWrappedStr = CaseInsensitiveWrappedStr.cast(texture_file.stem)
                restype: ResourceType = ResourceType.from_extension(texture_file.suffix)
                texture_data: bytes = BinaryReader.load_file(texture_file)
                if restype == ResourceType.TXI:
                    if case_resname not in txis:  # check if it already contains so the search order is prioritized.
                        txis[texture_file.stem] = texture_data
                else:
                    case_resnames.remove(case_resname)
                    tpc: TPC = read_tpc(texture_data) if texture_data else TPC()
                    textures[case_resname] = tpc

        function_map: dict[SearchLocation, Callable] = {
            SearchLocation.OVERRIDE: lambda: check_dict(self._override),
            SearchLocation.MODULES: lambda: check_dict(self._modules),
            SearchLocation.RIMS: lambda: check_dict(self._rims),
            SearchLocation.TEXTURES_TPA: lambda: check_list(self._texturepacks[TexturePackNames.TPA.value]),
            SearchLocation.TEXTURES_TPB: lambda: check_list(self._texturepacks[TexturePackNames.TPB.value]),
            SearchLocation.TEXTURES_TPC: lambda: check_list(self._texturepacks[TexturePackNames.TPC.value]),
            SearchLocation.TEXTURES_GUI: lambda: check_list(self._texturepacks[TexturePackNames.GUI.value]),
            SearchLocation.CHITIN: lambda: check_list(self._chitin),
            SearchLocation.CUSTOM_MODULES: lambda: check_capsules(capsules),
            SearchLocation.CUSTOM_FOLDERS: lambda: check_folders(folders),
        }

        for item in order:
            assert isinstance(item, SearchLocation)
            function_map.get(item, lambda: None)()

        for case_resname, data in txis.items():
            texture = textures.get(case_resname)
            if not texture:
                continue
            texture.txi = data.decode("ascii", errors="ignore")

        return textures

    def find_tlk_entry_references(
        self,
        query_stringref: int,
        order: list[SearchLocation] | None = None,
        *,
        capsules: list[Capsule] | None = None,
        folders: list[Path] | None = None,
    ) -> set[FileResource]:  # TODO: 2da's have 'strref' columns that we should parse.
        """Finds all gffs that utilize this stringref in their localizedstring.

        If no gffs could not be found the value will return None.

        Args:
        ----
            stringref: A number representing the locstring to find.
            order: The ordered list of locations to check.
            capsules: An extra list of capsules to search in.
            folders: An extra list of folders to search in.

        Returns:
        -------
            A set of FileResources.
        """
        capsules = [] if capsules is None else capsules
        folders = [] if folders is None else folders
        if order is None:
            order = [
                SearchLocation.CUSTOM_FOLDERS,
                SearchLocation.OVERRIDE,
                SearchLocation.CUSTOM_MODULES,
                SearchLocation.CHITIN,
                SearchLocation.RIMS,
                SearchLocation.MODULES,
            ]

        gffs: set[FileResource] = set()
        gff_extensions: set[str] = GFFContent.get_extensions()

        def recurse_gff_lists(gff_list: GFFList) -> bool:
            for gff_struct in gff_list:
                result = recurse_gff_structs(gff_struct)
                if result:
                    return True
            return False

        def recurse_gff_structs(gff_struct: GFFStruct) -> bool:
            for _label, ftype, fval in gff_struct:
                if ftype == GFFFieldType.List and isinstance(fval, GFFList):
                    result = recurse_gff_lists(fval)
                    if result:
                        return True
                if ftype == GFFFieldType.Struct and isinstance(fval, GFFStruct):
                    result = recurse_gff_structs(fval)
                    if result:
                        return True
                if ftype != GFFFieldType.LocalizedString or not isinstance(fval, LocalizedString):
                    continue
                if fval.stringref == query_stringref:
                    return True
            return False

        def try_get_gff(gff_data: bytes) -> GFF | None:
            with suppress(OSError, ValueError):
                return read_gff(gff_data)
            return None

        def check_dict(resource_dict: dict[str, list[FileResource]]):
            for resources in resource_dict.values():
                check_list(resources)

        def check_list(resource_list: list[FileResource]):
            for resource in resource_list:
                this_restype: ResourceType = resource.restype()
                if this_restype.extension not in gff_extensions:
                    continue
                valid_gff: GFF | None = try_get_gff(resource.data())
                if not valid_gff:
                    continue
                if not recurse_gff_structs(valid_gff.root):
                    continue
                gffs.add(resource)

        def check_capsules(capsules_list: list[Capsule]):
            for capsule in capsules_list:
                for resource in capsule.resources():
                    if resource.restype().extension not in gff_extensions:
                        continue
                    valid_gff: GFF | None = try_get_gff(resource.data())
                    if not valid_gff:
                        continue
                    if not recurse_gff_structs(valid_gff.root):
                        continue
                    gffs.add(resource)

        def check_folders(values: list[Path]):
            gff_files: set[Path] = set()
            for folder in values:  # Having two loops makes it easier to filter out irrelevant files when stepping through the 2nd
                gff_files.update(
                    file
                    for file in folder.safe_rglob("*")
                    if (
                        file.suffix
                        and file.suffix[1:].casefold() in gff_extensions
                        and file.safe_isfile()
                    )
                )
            for gff_file in gff_files:
                gff_data = BinaryReader.load_file(gff_file)
                valid_gff: GFF | None = None
                restype: ResourceType | None = None
                with suppress(ValueError, OSError):
                    valid_gff = read_gff(gff_data)
                    restype = ResourceType.from_extension(gff_file.suffix).validate()
                if not valid_gff or not restype:
                    continue
                if not recurse_gff_structs(valid_gff.root):
                    continue
                fileres = FileResource(
                    resname=gff_file.stem,
                    restype=restype,
                    size=gff_file.stat().st_size,
                    offset=0,
                    filepath=gff_file
                )
                gffs.add(fileres)

        function_map: dict[SearchLocation, Callable] = {
            SearchLocation.OVERRIDE: lambda: check_dict(self._override),
            SearchLocation.MODULES: lambda: check_dict(self._modules),
            SearchLocation.RIMS: lambda: check_dict(self._rims),
            SearchLocation.CHITIN: lambda: check_list(self._chitin),
            SearchLocation.CUSTOM_MODULES: lambda: check_capsules(capsules),
            SearchLocation.CUSTOM_FOLDERS: lambda: check_folders(folders),  # type: ignore[arg-type]
        }

        for item in order:
            assert isinstance(item, SearchLocation)
            function_map.get(item, lambda: None)()

        return gffs

    def sound(
        self,
        resname: str,
        order: list[SearchLocation] | None = None,
        *,
        capsules: list[Capsule] | None = None,
        folders: list[Path] | None = None,
    ) -> bytes | None:
        """Returns the bytes of a sound resource if it can be found, otherwise returns None.

        This is a wrapper of the sounds() method provided to make searching for a single resource more convenient.

        Args:
        ----
            resname: The case-insensitive name of the sound (without the extension) to look for.
            order: The ordered list of locations to check.
            capsules: An extra list of capsules to search in.
            folders: An extra list of folders to search in.

        Returns:
        -------
            A bytes object or None.
        """
        batch: CaseInsensitiveDict[bytes | None] = self.sounds([resname], order, capsules=capsules, folders=folders)
        return batch[resname] if batch else None

    def sounds(
        self,
        resnames: list[str],
        order: list[SearchLocation] | None = None,
        *,
        capsules: list[Capsule] | None = None,
        folders: list[Path] | None = None,
    ) -> CaseInsensitiveDict[bytes | None]:
        """Returns a dictionary mapping the items provided in the resnames argument to a bytes object if the respective sound resource could be found.

        If the sound could not be found the value will return None.

        Args:
        ----
            resnames: A list of case-insensitive sound names (without the extensions) to try locate.
            order: The ordered list of locations to check.
            capsules: An extra list of capsules to search in.
            folders: An extra list of folders to search in.

        Returns:
        -------
            A dictionary mapping a case-insensitive string to a bytes object or None.
        """
        capsules = [] if capsules is None else capsules
        folders = [] if folders is None else folders
        if order is None:
            order = [
                SearchLocation.CUSTOM_FOLDERS,
                SearchLocation.OVERRIDE,
                SearchLocation.CUSTOM_MODULES,
                SearchLocation.SOUND,
                SearchLocation.CHITIN,
            ]
        self.load_search_locations(order)

        sounds: CaseInsensitiveDict[bytes | None] = CaseInsensitiveDict()
        sound_formats: list[ResourceType] = [ResourceType.WAV, ResourceType.MP3]

        case_resnames: list[CaseInsensitiveWrappedStr] = []
        resnames = remove_duplicates(resnames, case_insensitive=True)
        for resname in resnames:
            sounds[resname] = None
            case_resnames.append(CaseInsensitiveWrappedStr.cast(resname))

        def check_dict(values: dict[str, list[FileResource]] | CaseInsensitiveDict[list[FileResource]]):
            for resources in values.values():
                check_list(resources)

        def check_list(values: list[FileResource]):
            for resource in values:
                if resource.restype() not in sound_formats:
                    continue
                case_resname = CaseInsensitiveWrappedStr.cast(resource.resname())
                if case_resname not in case_resnames:
                    continue
                case_resnames.remove(case_resname)
                sound_data = resource.data()
                sounds[case_resname] = deobfuscate_audio(sound_data) if sound_data else b""

        def check_capsules(resource_list: list[Capsule]):
            for capsule in resource_list:
                for case_resname in copy(case_resnames):
                    sound_data: bytes | None = None
                    for sformat in sound_formats:
                        sound_data = capsule.resource(case_resname, sformat)
                        if sound_data is not None:  # Break after first match found. Note that this means any other formats in this list will be ignored
                            break
                    if sound_data is None:  # No sound data found in this list.
                        continue
                    case_resnames.remove(CaseInsensitiveWrappedStr.cast(case_resname))
                    sounds[case_resname] = deobfuscate_audio(sound_data) if sound_data else b""

        def check_folders(values: list[Path]):
            queried_sound_files: set[Path] = set()
            for folder in values:
                queried_sound_files.update(
                    file
                    for file in folder.safe_rglob("*")
                    if (
                        ResourceType.from_extension(file.suffix) in sound_formats
                        and file.stem in case_resnames
                        and file.safe_isfile()
                    )
                )
            for sound_file in queried_sound_files:
                case_resname: CaseInsensitiveWrappedStr = CaseInsensitiveWrappedStr(sound_file.stem)
                case_resnames.remove(case_resname)
                sound_data: bytes = BinaryReader.load_file(sound_file)
                sounds[case_resname] = deobfuscate_audio(sound_data) if sound_data else b""

        function_map: dict[SearchLocation, Callable] = {
            SearchLocation.OVERRIDE: lambda: check_dict(self._override),
            SearchLocation.MODULES: lambda: check_dict(self._modules),
            SearchLocation.RIMS: lambda: check_dict(self._rims),
            SearchLocation.CHITIN: lambda: check_list(self._chitin),
            SearchLocation.MUSIC: lambda: check_list(self._streammusic),
            SearchLocation.SOUND: lambda: check_list(self._streamsounds),
            SearchLocation.VOICE: lambda: check_list(self._streamwaves),
            SearchLocation.CUSTOM_MODULES: lambda: check_capsules(capsules),
            SearchLocation.CUSTOM_FOLDERS: lambda: check_folders(folders),  # type: ignore[arg-type]
        }

        for item in order:
            assert isinstance(item, SearchLocation)
            function_map.get(item, lambda: None)()

        return sounds

    def script(
        self,
        resname: str,
        order: list[SearchLocation] | None = None,
        *,
        capsules: list[Capsule] | None = None,
        folders: list[Path] | None = None,
    ) -> bytes | None:
        """Returns the bytes of a script resource if it can be found, otherwise returns None.

        This is a wrapper of the scripts() method provided to make searching for a single resource more convenient.

        Args:
        ----
            resname: The case-insensitive name of the script (without the extension) to look for.
            order: The ordered list of locations to check.
            capsules: An extra list of capsules to search in.
            folders: An extra list of folders to search in.

        Returns:
        -------
            A bytes object or None.
        """
        batch: CaseInsensitiveDict[bytes | None] = self.scripts([resname], order, capsules=capsules, folders=folders)
        return batch[resname] if batch else None

    def scripts(
        self,
        resnames: list[str],
        order: list[SearchLocation] | None = None,
        *,
        capsules: list[Capsule] | None = None,
        folders: list[Path] | None = None,
    ) -> CaseInsensitiveDict[bytes | None]:
        """Returns a dictionary mapping the items provided in the resnames argument to a bytes object if the respective sound resource could be found.

        If the script could not be found the value will return None.

        Args:
        ----
            resnames: A list of case-insensitive script names (without the extensions) to try locate.
            order: The ordered list of locations to check.
            capsules: An extra list of capsules to search in.
            folders: An extra list of folders to search in.

        Returns:
        -------
            A dictionary mapping a case-insensitive string to a bytes object or None.
        """
        case_resnames: list[str] = [resname.casefold() for resname in resnames]
        capsules = [] if capsules is None else capsules
        folders = [] if folders is None else folders
        if order is None:
            order = [
                SearchLocation.CUSTOM_FOLDERS,
                SearchLocation.CUSTOM_MODULES,
                SearchLocation.OVERRIDE,
                SearchLocation.MODULES,
                SearchLocation.RIMS,
                SearchLocation.CHITIN,
            ]

        scripts: CaseInsensitiveDict[bytes | None] = CaseInsensitiveDict()
        script_formats: list[ResourceType] = [ResourceType.NSS, ResourceType.NCS]

        for resname in resnames:
            scripts[resname] = None

        def check_dict(resource_dict: dict[str, list[FileResource]]):
            for resources in resource_dict.values():
                check_list(resources)

        def check_list(resource_list: list[FileResource]):
            for resource in resource_list:
                case_resname: str = resource.resname().casefold()
                if case_resname in case_resnames and resource.restype() in script_formats:
                    case_resnames.remove(case_resname)
                    script_data: bytes = resource.data()
                    scripts[resource.resname()] = script_data if script_data is not None else b""

        def check_capsules(capsule_list: list[Capsule]):
            for capsule in capsule_list:
                for case_resname in copy(case_resnames):
                    script_data: bytes | None = None
                    for sformat in script_formats:
                        script_data = capsule.resource(case_resname, sformat)
                        if script_data is not None:
                            break
                    if script_data is None:
                        continue
                    case_resnames.remove(case_resname)
                    scripts[case_resname] = script_data if script_data is not None else b""

        def check_folders(folder_list: list[Path]):
            queried_script_files: set[Path] = set()
            for folder in folder_list:
                queried_script_files.update(
                    file
                    for file in folder.rglob("*")
                    if (
                        file.stem.casefold() in case_resnames
                        and ResourceType.from_extension(file.suffix) in script_formats
                        and file.is_file()
                    )
                )
            for script_file in queried_script_files:
                case_resnames.remove(script_file.stem.casefold())
                script_data: bytes = BinaryReader.load_file(script_file)
                scripts[script_file.stem] = script_data if script_data is not None else b""

        function_map: dict[SearchLocation, Callable] = {
            SearchLocation.OVERRIDE: lambda: check_dict(self._override),
            SearchLocation.MODULES: lambda: check_dict(self._modules),
            SearchLocation.RIMS: lambda: check_dict(self._rims),
            SearchLocation.CHITIN: lambda: check_list(self._chitin),
            SearchLocation.CUSTOM_MODULES: lambda: check_capsules(capsules),
            SearchLocation.CUSTOM_FOLDERS: lambda: check_folders(folders),  # type: ignore[arg-type]
        }

        for item in order:
            assert isinstance(item, SearchLocation)
            function_map.get(item, lambda: None)()

        return scripts

    def string(
        self,
        locstring: LocalizedString,
        default: str = "",
    ) -> str:
        """Returns the string for the LocalizedString provided.

        This is a wrapper of the strings() method provided to make searching for a single string more convenient.

        Args:
        ----
            locstring (LocalizedString):
            default (str): the str to return when not found.

        Returns:
        -------
            str: text from the locstring lookup
        """
        batch: dict[LocalizedString, str] = self.strings([locstring], default)
        return batch[locstring]

    def strings(
        self,
        queries: list[LocalizedString],
        default: str = "",
    ) -> dict[LocalizedString, str]:
        """Returns a dictionary mapping the items provided in the queries argument to a string.

        As the method iterates through each LocalizedString it will first check if the TalkTable linked to the
        Installation has the stringref. If not it will try fallback on whatever substring exists in the LocalizedString
        and should that fail it will fallback on the default string specified.

        Args:
        ----
            queries: A list of LocalizedStrings.
            default: The fallback string if no string could be found.

        Returns:
        -------
            A dictionary mapping LocalizedString to a string.
        """
        stringrefs: list[int] = [locstring.stringref for locstring in queries]

        batch: dict[int, StringResult] = self.talktable().batch(stringrefs)
        female_batch: dict[int, StringResult] = self.female_talktable().batch(stringrefs) if self.female_talktable().path().safe_isfile() else {}

        results: dict[LocalizedString, str] = {}
        for locstring in queries:
            if locstring.stringref != -1:  # TODO: use gender information from locstring.
                if locstring.stringref in batch:
                    results[locstring] = batch[locstring.stringref].text
                elif locstring.stringref in female_batch:
                    results[locstring] = female_batch[locstring.stringref].text
            elif len(locstring):
                for _language, _gender, text in locstring:
                    results[locstring] = text
                    break
            else:
                results[locstring] = default

        return results

    def module_name(
        self,
        module_filename: str,
        *,
        use_hardcoded: bool = True,
    ) -> str:
        """Returns the name of the area for a module from the installations module list.

        The name is taken from the LocalizedString "Name" in the relevant module file's ARE resource.

        Args:
        ----
            module_filename: The name of the module file.
            use_hardcoded: Use hardcoded values for modules where applicable.

        Returns:
        -------
            The name of the area for the module.
        """
        root: str = self.replace_module_extensions(module_filename)
        if use_hardcoded:
            for key, value in HARDCODED_MODULE_NAMES.items():
                if key.upper() in root.upper():
                    return value
        ext = PurePath(module_filename).suffix.lower()

        name: str | None = None
        backup_name: str = root
        mod_id, entry_area = self._get_tags(module_filename)
        if not mod_id and not entry_area:
            print("No tags found")
            return backup_name
        for module in self.modules_list():
            if ext != PurePath(module).suffix.lower() or root.lower() != self.replace_module_extensions(module).lower():
                continue
            capsule = Capsule(self.module_path() / module)
            capsule_info: bytes | None = capsule.resource("module", ResourceType.IFO)
            if not capsule_info:
                continue
            try:
                are_tag_resource: bytes | None = capsule.resource(mod_id, ResourceType.ARE)
                if are_tag_resource is None:
                    are_tag_resource = capsule.resource(entry_area, ResourceType.ARE)
                    if are_tag_resource is None:
                        continue

                are: GFF = read_gff(are_tag_resource)
                locstring: LocalizedString = are.root.get_locstring("Name")
                if locstring.stringref == -1:
                    name = locstring.get(Language.ENGLISH, Gender.MALE)
                else:
                    name = self.talktable().string(locstring.stringref)
                if name and name.strip():
                    break
            except Exception as e:  # pylint: disable=W0718  # noqa: BLE001
                print(format_exception_with_variables(e, message="This exception has been suppressed in pykotor.extract.installation."))
            else:
                break

        return name or backup_name

    def _get_tags(self, module_filename: str):
        root: str = self.replace_module_extensions(module_filename)
        vo_id: str = ""
        entry_area: str = ""
        ext = PurePath(module_filename).suffix.lower()

        for module in self.modules_list():
            if ext != PurePath(module).suffix.lower() or root.lower() != self.replace_module_extensions(module).lower():
                continue
            try:
                capsule = Capsule(self.module_path() / module)
                module_ifo_data: bytes | None = capsule.resource("module", ResourceType.IFO)
                if module_ifo_data:
                    ifo: GFF = read_gff(module_ifo_data)
                    if not vo_id:
                        try:  # noqa: SIM105
                            vo_id = ifo.root.get_string("Mod_VO_ID").strip()
                        except Exception:
                            ...#print(module, "Mod_VO_ID", str(e))
                    if not entry_area:
                        try:
                            entry_area = str(ifo.root.get_resref("Mod_Entry_Area")).strip()
                            if entry_area:
                                break
                        except Exception:
                            ...#print(module, "Mod_Entry_Area", str(e))
            except Exception as e:  # pylint: disable=W0718  # noqa: BLE001
                print(format_exception_with_variables(e, message="This exception has been suppressed in pykotor.extract.installation."))
        return vo_id, entry_area

    def module_names(self, *, use_hardcoded: bool = True) -> CaseInsensitiveDict[str]:
        """Returns a dictionary mapping module filename to the name of the area.

        The name is taken from the LocalizedString "Name" in the relevant module file's ARE resource.

        Returns:
        -------
            A dictionary mapping module filename to in-game module area name.
        """
        return CaseInsensitiveDict((module, self.module_name(module, use_hardcoded=use_hardcoded)) for module in self.modules_list())

    def module_id(
        self,
        module_filename: str,
        *,
        use_hardcoded: bool = True,
    ) -> str:
        """Returns the ID of the area for a module from the installations module list.

        The ID is taken from the ResRef field "Mod_Entry_Area" in the relevant module file's IFO resource.

        Args:
        ----
            module_filename: The name of the module file.
            use_hardcoded: Use hardcoded values for modules where applicable.

        Returns:
        -------
            The ID of the area for the module.
        """
        root: str = self.replace_module_extensions(module_filename)
        if use_hardcoded:
            for key, value in HARDCODED_MODULE_IDS.items():
                if key.upper() in module_filename.upper():
                    return value
        mod_id: str = ""
        ext = PurePath(module_filename).suffix.lower()
        for module in self.modules_list():
            if ext != PurePath(module).suffix.lower() or root.lower() != self.replace_module_extensions(module).lower():
                continue
            try:
                capsule = Capsule(self.module_path() / module)
                module_ifo_data: bytes | None = capsule.resource("module", ResourceType.IFO)
                if module_ifo_data:
                    ifo: GFF = read_gff(module_ifo_data)
                    try:
                        mod_id = ifo.root.get_string("Mod_VO_ID").strip()
                        if mod_id:
                            break
                    except Exception:
                        ...#print(module, "Mod_VO_ID", str(e))
                    try:
                        mod_id = str(ifo.root.get_resref("Mod_Entry_Area")).strip()
                        if mod_id:
                            break
                    except Exception:
                        ...#print(module, "Mod_Entry_Area", str(e))
            except Exception as e:  # pylint: disable=W0718  # noqa: BLE001
                print(format_exception_with_variables(e, message="This exception has been suppressed in pykotor.extract.installation."))
        return mod_id

    def module_ids(self, *, use_hardcoded: bool = True) -> dict[str, str]:
        """Returns a dictionary mapping module filename to the ID of the module.

        The ID is taken from the ResRef field "Mod_Entry_Area" in the relevant module file's IFO resource.

        Returns:
        -------
            A dictionary mapping module filename to in-game module id.
        """
        return CaseInsensitiveDict((module, self.module_id(module, use_hardcoded=use_hardcoded)) for module in self.modules_list())

    @staticmethod
    def replace_module_extensions(module_filepath: os.PathLike | str) -> str:
        module_filename: str = PurePath(module_filepath).name
        result = re.sub(r"\.rim$", "", module_filename, flags=re.IGNORECASE)
        for erftype_name in ERFType.__members__:
            result = re.sub(rf"\.{erftype_name}$", "", result, flags=re.IGNORECASE)
        result = result[:-2] if result.lower().endswith("_s") else result
        result = result[:-4] if result.lower().endswith("_dlg") else result
        return result  # noqa: RET504<|MERGE_RESOLUTION|>--- conflicted
+++ resolved
@@ -920,11 +920,7 @@
         -------
             A list of FileResources.
         """
-<<<<<<< HEAD
-        if not self._override or (directory and directory not in self._override):
-=======
         if not self._override or directory and directory not in self._override:
->>>>>>> 90e614ff
             self.load_override()
 
         return (
