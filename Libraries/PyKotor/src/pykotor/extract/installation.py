from __future__ import annotations

import os
import re
<<<<<<< HEAD
from concurrent.futures import ThreadPoolExecutor, as_completed
=======

>>>>>>> 59378933
from copy import copy
from enum import Enum, IntEnum
from typing import TYPE_CHECKING, Any, Callable, ClassVar, Generator, NamedTuple

from pykotor.common.language import Gender, Language
from pykotor.common.misc import CaseInsensitiveDict, Game
from pykotor.common.stream import BinaryReader
from pykotor.extract.capsule import Capsule
from pykotor.extract.chitin import Chitin
from pykotor.extract.file import FileResource, LocationResult, ResourceIdentifier, ResourceResult
from pykotor.extract.talktable import TalkTable
from pykotor.resource.formats.erf.erf_data import ERFType
from pykotor.resource.formats.gff import read_gff
from pykotor.resource.formats.tpc import TPC, read_tpc
from pykotor.resource.type import ResourceType
from pykotor.tools.misc import is_capsule_file, is_erf_file, is_mod_file, is_rim_file
from pykotor.tools.path import CaseAwarePath
from pykotor.tools.sound import deobfuscate_audio
from utility.error_handling import format_exception_with_variables
from utility.misc import remove_duplicates
from utility.string import CaseInsensitiveWrappedStr
from utility.system.path import Path, PurePath

if TYPE_CHECKING:
<<<<<<< HEAD
=======
    import os

    from pykotor.common.language import LocalizedString
    from pykotor.extract.talktable import StringResult
>>>>>>> 59378933
    from pykotor.resource.formats.gff import GFF


# The SearchLocation class is an enumeration that represents different locations for searching.
class SearchLocation(IntEnum):
    OVERRIDE = 0
    """Resources in the installation's override directory and any nested subfolders."""

    MODULES = 1
    """Encapsulated resources in the installation's 'modules' directory."""

    CHITIN = 2
    """Encapsulated resources linked to the installation's 'chitin.key' file."""

    TEXTURES_TPA = 3
    """Encapsulated resources in the installation's 'TexturePacks/swpc_tex_tpa.erf' file."""

    TEXTURES_TPB = 4
    """Encapsulated resources in the installation's 'TexturePacks/swpc_tex_tpb.erf' file."""

    TEXTURES_TPC = 5
    """Encapsulated resources in the installation's 'TexturePacks/swpc_tex_tpc.erf' file."""

    TEXTURES_GUI = 6
    """Encapsulated resources in the installation's 'TexturePacks/swpc_tex_gui.erf' file."""

    MUSIC = 7
    """Resource files in the installation's 'StreamMusic' directory and any nested subfolders."""

    SOUND = 8
    """Resource files in the installation's 'StreamSounds' directory and any nested subfolders."""

    VOICE = 9
    """Resource files in the installation's 'StreamVoice' or 'StreamWaves' directory and any nested subfolders."""

    LIPS = 10
    """Encapsulated resources in the installation's 'lips' directory."""

    RIMS = 11
    """Encapsulated resources in the installation's 'rims' directory."""

    CUSTOM_MODULES = 12
    """Encapsulated resources stored in the capsules specified in method parameters."""

    CUSTOM_FOLDERS = 13
    """Resource files stored in the folders specified in the method parameters."""


class ItemTuple(NamedTuple):
    resname: str
    name: str
    filepath: Path

class TexturePackNames(Enum):
    """Full list of texturepack ERF filenames for both games."""

    TPA = "swpc_tex_tpa.erf"
    TPB = "swpc_tex_tpb.erf"
    TPC = "swpc_tex_tpc.erf"
    GUI = "swpc_tex_gui.erf"


HARDCODED_MODULE_NAMES: dict[str, str] = {
    "STUNT_00": "Ebon Hawk - Cutscene (Vision Sequences)",
    "STUNT_03A": "Leviathan - Cutscene (Destroy Taris)",
    "STUNT_06": "Leviathan - Cutscene (Resume Bombardment)",
    "STUNT_07": "Ebon Hawk - Cutscene (Escape Taris)",
    "STUNT_12": "Leviathan - Cutscene (Calo Nord)",
    "STUNT_14": "Leviathan - Cutscene (Darth Bandon)",
    "STUNT_16": "Ebon Hawk - Cutscene (Leviathan Capture)",
    "STUNT_18": "Unknown World - Cutscene (Bastila Torture)",
    "STUNT_19": "Star Forge - Cutscene (Jawless Malak)",
    "STUNT_31B": "Unknown World - Cutscene (Revan Reveal)",
    "STUNT_34": "Ebon Hawk - Cutscene (Star Forge Arrival)",
    "STUNT_35": "Ebon Hawk - Cutscene (Lehon Crash)",
    "STUNT_42": "Ebon Hawk - Cutscene (LS Dodonna Call)",
    "STUNT_44": "Ebon Hawk - Cutscene (DS Dodonna Call)",
    "STUNT_50A": "Dodonna Flagship - Cutscene (Break In Formation)",
    "STUNT_51A": "Dodonna Flagship - Cutscene (Bastila Against Us)",
    "STUNT_54A": "Dodonna Flagship - Cutscene (Pull Back)",
    "STUNT_55A": "Unknown World - Cutscene (DS Ending)",
    "STUNT_56A": "Dodona Flagship - Cutscene (Star Forge Destroyed)",
    "STUNT_57": "Unknown World - Cutscene (LS Ending)",
    "001EBO": "Ebon Hawk - Interior (Prologue)",
    "004EBO": "Ebon Hawk - Interior (Red Eclipse)",
    "005EBO": "Ebon Hawk - Interior (Escaping Peragus)",
    "006EBO": "Ebon Hawk - Cutscene (After Rebuilt Enclave)",
    "007EBO": "Ebon Hawk - Cutscene (After Goto's Yatch)",
    "154HAR": "Harbinger - Cutscene (Sion Introduction)",
    "205TEL": "Citadel Station - Cutscene (Carth Discussion)",
    "352NAR": "Nar Shaddaa - Cutscene (Goto Introduction)",
    "853NIH": "Ravager - Cutscene (Nihilus Introduction)",
    "856NIH": "Ravager - Cutscene (Sion vs. Nihilus)",
}
HARDCODED_MODULE_IDS: dict[str, str] = {
    "STUNT_00": "000",
    "STUNT_03A": "m03a",
    "STUNT_06": "m07",
    "STUNT_07": "m07",
    "STUNT_12": "m12",
    "STUNT_14": "m14",
    "STUNT_16": "m16",
    "STUNT_18": "m18",
    "STUNT_19": "m19",
    "STUNT_31B": "m31b",
    "STUNT_34": "m34",
    "STUNT_35": "m35",
    "STUNT_42": "m43",
    "STUNT_44": "m44",
    "STUNT_50A": "m50a",
    "STUNT_51A": "m51a",
    "STUNT_54A": "m54a",
    "STUNT_55A": "m55a",
    "STUNT_56A": "m56a",
    "STUNT_57": "m57",
}


class Installation:  # noqa: PLR0904
    """Installation provides a centralized location for loading resources stored in the game through its various folders and formats."""  # noqa: E501

    TEXTURES_TYPES: ClassVar[list[ResourceType]] = [
        ResourceType.TPC,
        ResourceType.TGA,
        ResourceType.DDS,
    ]

    def __init__(self, path: os.PathLike | str):
        self._path: CaseAwarePath = CaseAwarePath.pathify(path)

        self._talktable: TalkTable = TalkTable(self._path / "dialog.tlk")
        self._female_talktable: TalkTable = TalkTable(self._path / "dialogf.tlk")

        self._modules: CaseInsensitiveDict[list[FileResource]] = CaseInsensitiveDict()
        self._lips: CaseInsensitiveDict[list[FileResource]] = CaseInsensitiveDict()
        self._texturepacks: CaseInsensitiveDict[list[FileResource]] = CaseInsensitiveDict()
        self._rims: CaseInsensitiveDict[list[FileResource]] = CaseInsensitiveDict()

        self._override: dict[str, list[FileResource]] = {}

        self._chitin: list[FileResource] = []
        self._streammusic: list[FileResource] = []
        self._streamsounds: list[FileResource] = []
        self._streamwaves: list[FileResource] = []
        self._game: Game | None = None

        self._initialized = False

    def reload_all(self):
        self.load_chitin()
        self.load_lips()
        self.load_modules()
        self.load_override()
        if self.game().is_k1():
            self.load_rims()
        self.load_streammusic()
        self.load_streamsounds()
        if self.game().is_k1():
            self.load_streamwaves()
        elif self.game().is_k2():
            self.load_streamvoice()
        self.load_textures()
        print(f"Finished loading the installation from {self._path}")
        self._initialized = True

    def __iter__(self) -> Generator[FileResource, Any, None]:
        if not self._initialized:
            self.reload_all()
        yield from self._chitin
        yield from self._streammusic
        yield from self._streamsounds
        yield from self._streamwaves
        for resources in self._override.values():
            yield from resources
        for resources in self._modules.values():
            yield from resources
        for resources in self._lips.values():
            yield from resources
        for resources in self._texturepacks.values():
            yield from resources
        for resources in self._rims.values():
            yield from resources
        tlk_path = self._path / "dialog.tlk"
        yield FileResource("dialog", ResourceType.TLK, tlk_path.stat().st_size, 0, tlk_path)
        female_tlk_path = self._path / "dialogf.tlk"
        if female_tlk_path.safe_isfile():
            yield FileResource("dialogf", ResourceType.TLK, female_tlk_path.stat().st_size, 0, female_tlk_path)

    # region Get Paths
    def path(self) -> CaseAwarePath:
        """Returns the path to root folder of the Installation.

        Returns:
        -------
            The path to the root folder.
        """
        return self._path

    def module_path(self) -> CaseAwarePath:
        """Returns the path to modules folder of the Installation. This method maintains the case of the foldername.

        Returns:
        -------
            The path to the modules folder.
        """
        return self._find_resource_folderpath("Modules")

    def override_path(self) -> CaseAwarePath:
        """Returns the path to override folder of the Installation. This method maintains the case of the foldername.

        Returns:
        -------
            The path to the override folder.
        """
        return self._find_resource_folderpath("Override", optional=True)

    def lips_path(self) -> CaseAwarePath:
        """Returns the path to 'lips' folder of the Installation. This method maintains the case of the foldername.

        Returns:
        -------
            The path to the lips folder.
        """
        return self._find_resource_folderpath("lips")

    def texturepacks_path(self) -> CaseAwarePath:
        """Returns the path to 'texturepacks' folder of the Installation. This method maintains the case of the foldername.

        Returns:
        -------
            The path to the texturepacks folder.
        """
        return self._find_resource_folderpath("texturepacks", optional=True)

    def rims_path(self) -> CaseAwarePath:
        """Returns the path to 'rims' folder of the Installation. This method maintains the case of the foldername.

        Returns:
        -------
            The path to the rims folder.
        """
        return self._find_resource_folderpath("rims", optional=True)

    def streammusic_path(self) -> CaseAwarePath:
        """Returns the path to 'streammusic' folder of the Installation. This method maintains the case of the foldername.

        Returns:
        -------
            The path to the streammusic folder.
        """
        return self._find_resource_folderpath("streammusic")

    def streamsounds_path(self) -> CaseAwarePath:
        """Returns the path to 'streamsounds' folder of the Installation. This method maintains the case of the foldername.

        Returns:
        -------
            The path to the streamsounds folder.
        """
        return self._find_resource_folderpath("streamsounds", optional=True)

    def streamwaves_path(self) -> CaseAwarePath:
        """Returns the path to 'streamwaves' or 'streamvoice' folder of the Installation. This method maintains the case of the foldername.

        In the first game, this folder is named 'streamwaves'
        In the second game, this folder has been renamed to 'streamvoice'.

        Returns:
        -------
            The path to the streamwaves/streamvoice folder.
        """
        return self._find_resource_folderpath(("streamwaves", "streamvoice"))

    def streamvoice_path(self) -> CaseAwarePath:
        """Returns the path to 'streamvoice' or 'streamwaves' folder of the Installation. This method maintains the case of the foldername.

        In the first game, this folder is named 'streamwaves'
        In the second game, this folder has been renamed to 'streamvoice'.

        Returns:
        -------
            The path to the streamvoice/streamwaves folder.
        """
        return self._find_resource_folderpath(("streamvoice", "streamwaves"))

    def _find_resource_folderpath(
        self,
        folder_names: tuple[str, ...] | str,
        *,
        optional: bool = False,
    ) -> CaseAwarePath:
        """Finds the path to a resource folder.

        Args:
        ----
            folder_names: The name(s) of the folder(s) to search for.
            optional: Whether to raise an error if the folder is not found.

        Returns:
        -------
            CaseAwarePath: The path to the found folder.

        Processing Logic:
        ----------------
            - Iterates through the provided folder names
            - Joins each name to the base path to check if the folder exists
            - Returns the first existing path
            - Raises FileNotFoundError if no path is found and optional is False.
        """
        try:
            if isinstance(folder_names, str):  # make a tuple
                folder_names = (folder_names,)
            for folder_name in folder_names:
                resource_path: CaseAwarePath = self._path / folder_name
                if resource_path.safe_isdir():
                    return resource_path
        except Exception as e:  # noqa: BLE001
            msg = f"An error occurred while finding the '{' or '.join(folder_names)}' folder in '{self._path}'."
            raise OSError(msg) from e
        else:
            if optional:
                return CaseAwarePath(self._path, folder_names[0])
        msg = f"Could not find the '{' or '.join(folder_names)}' folder in '{self._path}'."
        raise FileNotFoundError(msg)

    # endregion

    # region Load Data
    def load_single_resource(
        self,
        filepath: Path | CaseAwarePath,
        capsule_check: Callable | None = None,
    ) -> tuple[Path, list[FileResource] | FileResource | None]:
        # sourcery skip: extract-method
        try:
            if capsule_check:
                if not capsule_check(filepath):
                    return filepath, None
                return filepath, list(Capsule(filepath))

            resname: str
            restype: ResourceType
            resname, restype = ResourceIdentifier.from_path(filepath)
            if restype.is_invalid:
                return filepath, None

            return filepath, FileResource(
                resname,
                restype,
                filepath.stat().st_size,
                offset=0,
                filepath=filepath,
            )
        except Exception as e:  # noqa: BLE001
            with Path("errorlog.txt").open("a") as f:
                f.write(format_exception_with_variables(e))
        return filepath, None


    def load_resources(
        self,
        path: CaseAwarePath,
        capsule_check: Callable | None = None,
        *,
        recurse: bool = False,
    ) -> CaseInsensitiveDict[list[FileResource]] | list[FileResource]:
        """Load resources for a given path and store them in a new list/dict.

        Args:
        ----
            path (os.PathLike | str): path for lookup.
            recurse (bool): whether to recurse into subfolders (default is False)
            capsule_check (Callable returns bool or None): Determines whether to use a resource dict or resource list. If the check doesn't pass, the resource isn't added.

        Returns:
        -------
            list[FileResource]: The list where resources at the path have been stored.
             or
            CaseInsensitiveDict[list[FileResource]]: A dict keyed by filename to the encapsulated resources
        """
        resources: CaseInsensitiveDict[list[FileResource]] | list[FileResource] = CaseInsensitiveDict() if capsule_check else []

        r_path = Path(path)
        if not r_path.safe_isdir():
            print(f"The '{r_path.name}' folder did not exist when loading the installation at '{self._path}', skipping...")
            return resources

        files_iter = (
            path.safe_rglob("*")
            if recurse
            else path.safe_iterdir()
        )

        # Determine number of workers dynamically based on available CPUs
        num_cores = os.cpu_count() or 1  # Ensure at least one core is returned
        max_workers = num_cores * 4  # Use 4x the number of cores
        with ThreadPoolExecutor(max_workers=max_workers) as executor:
            # Submit tasks to the executor
            futures = [
                executor.submit(self.load_single_resource, file, capsule_check)
                for file in files_iter
            ]

            # Gather resources and omit `None` values (errors or skips)
            if isinstance(resources, CaseInsensitiveDict):
                for f in futures:
                    filepath, resource = f.result()
                    if resource is None:
                        continue
                    if not isinstance(resource, list):
                        continue
                    resources[filepath.name] = resource
            else:
                for f in futures:
                    filepath, resource = f.result()
                    if resource is None:
                        continue
                    if isinstance(resource, FileResource):
                        resources.append(resource)

        if not resources:
            print(f"No resources found at '{r_path}' when loading the installation, skipping...")
        return resources

    def load_chitin(self):
        """Reloads the list of resources in the Chitin linked to the Installation."""
        chitin_path: CaseAwarePath = self._path / "chitin.key"
        chitin_exists: bool | None = chitin_path.safe_isfile()
        if chitin_exists:
            print(f"Loading BIFs from chitin.key at '{self._path}'...")
            self._chitin = list(Chitin(key_path=chitin_path, game=self.game()))
        elif chitin_exists is False:
            print(f"The chitin.key file did not exist at '{self._path}' when loading the installation, skipping...")
        elif chitin_exists is None:
            print(f"No permissions to the chitin.key file at '{self._path}' when loading the installation, skipping...")

    def load_lips(
        self,
    ):
        """Reloads the list of modules in the lips folder linked to the Installation."""
        self._lips = self.load_resources(self.lips_path(), capsule_check=is_mod_file)  # type: ignore[assignment]

    def load_modules(self):
        """Reloads the list of modules files in the modules folder linked to the Installation."""
        self._modules = self.load_resources(self.module_path(), capsule_check=is_capsule_file)  # type: ignore[assignment]

    def reload_module(self, module: str):
        """Reloads the list of resources in specified module in the modules folder linked to the Installation.

        Args:
        ----
            module: The case-insensitive filename of the module, including the extension.
        """
        if not self._modules or module not in self._modules:
            self.load_modules()
        self._modules[module] = list(Capsule(self.module_path() / module))

    def load_rims(
        self,
    ):
        """Reloads the list of module files in the rims folder linked to the Installation."""
        self._rims = self.load_resources(self.rims_path(), capsule_check=is_rim_file)  # type: ignore[assignment]
        #self._rims.extend(self.load_resources(self.module_path(), capsule_check=is_rim_file))  # type: ignore[assignment]

    def load_textures(
        self,
    ):
        """Reloads the list of modules files in the texturepacks folder linked to the Installation."""
        self._texturepacks = self.load_resources(self.texturepacks_path(), capsule_check=is_erf_file)  # type: ignore[assignment]

    def load_override(self, directory: str | None = None):
        """Loads the list of resources in a specific subdirectory of the override folder linked to the Installation.

        If a directory argument is not passed, this will reload all subdirectories in the Override folder.
        If directory argument is ".", this will load all the loose files in the Override folder.

        the _override dict follows the following example format:
        _override["."] = list[FileResource]  # the loose files in the Override folder
        _override["subdir1"] = list[FileResource]  # the loose files in subdir1
        _override["subdir2"] = list[FileResource]  # the loose files in subdir2
        _override["subdir1/subdir3"] = list[FileResource]  # the loose files in subdir1/subdir3. Key is always a posix path (delimited by /'s)

        Args:
        ----
            directory: The relative path of a subfolder to the override folder.
        """
        override_path: CaseAwarePath = self.override_path()
        target_dirs: list[CaseAwarePath]
        if directory:
            target_dirs = [override_path / directory]
            self._override[directory] = []
        else:
            target_dirs = [f for f in override_path.safe_rglob("*") if f.safe_isdir()]
            target_dirs.append(override_path)
            self._override = {}

        for folder in target_dirs:
            relative_folder: str = folder.relative_to(override_path).as_posix()  # '.' if folder is the same as override_path
            self._override[relative_folder] = self.load_resources(folder, recurse=True)  # type: ignore[assignment]


    def reload_override(
        self,
        directory: str,
    ):
        """Reload the resources in the specified override subdirectory.

        Args:
        ----
            directory: Path to directory containing override configuration

        Processing Logic:
        ----------------
            - Load override configuration from given directory
            - Override any existing resources with new ones from directory
        """
        self.load_override(directory)


    def reload_override_file(
        self,
        file: os.PathLike | str,
    ):
        filepath: Path = Path.pathify(file)
        parent_folder = filepath.parent
        rel_folderpath: str = str(parent_folder.relative_to(self.override_path())) if parent_folder.name else "."
        if rel_folderpath not in self._override:
            self.load_override(rel_folderpath)

        identifier: ResourceIdentifier = ResourceIdentifier.from_path(filepath)
        if identifier.restype == ResourceType.INVALID:
            print("Cannot reload override file. Invalid KOTOR resource:", identifier)
            return
        resource = FileResource(
            *identifier,
            filepath.stat().st_size,
            0,
            filepath,
        )

        override_list: list[FileResource] = self._override[rel_folderpath]
        if resource not in override_list:
            override_list.append(resource)
        else:
            override_list[override_list.index(resource)] = resource

    def load_streammusic(
        self,
    ):
        """Reloads the list of resources in the streammusic folder linked to the Installation."""
        self._streammusic = self.load_resources(self.streammusic_path())  # type: ignore[assignment]

    def load_streamsounds(
        self,
    ):
        """Reloads the list of resources in the streamsounds folder linked to the Installation."""
        self._streamsounds = self.load_resources(self.streamsounds_path())  # type: ignore[assignment]

    def load_streamwaves(
        self,
    ):
        """Reloads the list of resources in the streamwaves folder linked to the Installation."""
        self._streamwaves = self.load_resources(self._find_resource_folderpath(("streamwaves", "streamvoice")), recurse=True)  # type: ignore[assignment]

    def load_streamvoice(
        self,
    ):
        """Reloads the list of resources in the streamvoice folder linked to the Installation."""
        self._streamwaves = self.load_resources(self._find_resource_folderpath(("streamvoice", "streamwaves")), recurse=True)  # type: ignore[assignment]

    # endregion

    # region Get FileResources
    def chitin_resources(self) -> list[FileResource]:
        """Returns a shallow copy of the list of FileResources stored in the Chitin linked to the Installation.

        Returns:
        -------
            A list of FileResources.
        """
        if not self._chitin:
            self.load_chitin()
        return self._chitin[:]

    def modules_list(self) -> list[CaseInsensitiveWrappedStr]:
        """Returns the list of module filenames located in the modules folder linked to the Installation.

        Module filenames are cached and require to be refreshed after a file is added, deleted or renamed.

        Returns:
        -------
            A list of filenames.
        """
        if not self._modules:
            self.load_modules()
        return list(self._modules.keys())

    def module_resources(
        self,
        filename: str,
    ) -> list[FileResource]:
        """Returns a a shallow copy of the list of FileResources stored in the specified module file located in the modules folder linked to the Installation.

        Module resources are cached and require a reload after the contents have been modified on disk.

        Returns:
        -------
            A list of FileResources.
        """
        if not self._modules or filename and filename not in self._modules:
            self.load_modules()

        return (
            self._modules[filename][:]
            if filename
            else [module_resource for module_filename in self._modules for module_resource in self._modules[module_filename]]
        )

    def lips_list(self) -> list[CaseInsensitiveWrappedStr]:
        """Returns the list of module filenames located in the lips folder linked to the Installation.

        Module filenames are cached and require to be refreshed after a file is added, deleted or renamed.

        Returns:
        -------
            A list of filenames.
        """
        if not self._lips:
            self.load_lips()
        return list(self._lips.keys())

    def lip_resources(
        self,
        filename: str,
    ) -> list[FileResource]:
        """Returns a shallow copy of the list of FileResources stored in the specified module file located in the lips folder linked to the Installation.

        Module resources are cached and require a reload after the contents have been modified on disk.

        Returns:
        -------
            A list of FileResources.
        """
        if not self._lips or filename and filename not in self._lips:
            self.load_lips()

        return (
            self._lips[filename][:]
            if filename
            else [lip_resource for lip_filename in self._lips for lip_resource in self._lips[lip_filename]]
        )

    def rims_list(self) -> list[CaseInsensitiveWrappedStr]:
        """Returns the list of rim filenames located in the 'rims' and 'modules' folders linked to the Installation.

        Rim filenames are cached and require to be refreshed after a file is added, deleted or renamed.

        Returns
        -------
            A list of filenames.
        """
        if not self._rims and self.game() == Game.K1:
            self.load_rims()
        if not self._modules:
            self.load_modules()

        return [
            *self._rims.keys(),
            *[modules_rim_filename for modules_rim_filename in self._modules if is_rim_file(modules_rim_filename)],  # type: ignore[]
        ]

    def rim_resources(
        self,
        filename: str | None = None,
    ) -> list[FileResource]:
        """Returns a shallow copy of the list of FileResources stored in the specified module file located in the 'rims' and 'modules' folders linked to the Installation.

        RIM resources are cached and require a reload after the contents have been modified on disk.

        Returns
        -------
            A list of FileResources.
        """
        queried_rim_resources: list[FileResource] = []
        queried_module_rim_resources: list[FileResource] = []

        if self.game() == Game.K1 and (
            not self._rims
            or filename and filename not in self._rims
        ):
            self.load_rims()

            queried_rim_resources = (
                self._rims[filename][:]
                if filename
                else [resource for rim_filename in self._rims if is_rim_file(rim_filename) for resource in self._rims[rim_filename]]
            )

        if filename and is_rim_file(filename):
            if not self._modules:
                self.load_modules()

            queried_module_rim_resources = self._modules[filename][:]

        elif not filename:
            if not self._modules:
                self.load_modules()

            queried_module_rim_resources = [
                resource
                for modules_rim_filename in self._modules if is_rim_file(modules_rim_filename)
                for resource in self._modules[modules_rim_filename]
            ]

        return [
            *queried_rim_resources,
            *queried_module_rim_resources,
        ]

    def texturepacks_list(self) -> list[CaseInsensitiveWrappedStr]:
        """Returns the list of texture-pack filenames located in the texturepacks folder linked to the Installation.

        Returns:
        -------
            A list of filenames.
        """
        if not self._texturepacks:
            self.load_textures()
        return list(self._texturepacks.keys())

    def texturepack_resources(
        self,
        filename: str,
    ) -> list[FileResource]:
        """Returns a shallow copy of the list of FileResources stored in the specified module file located in the texturepacks folder linked to the Installation.

        Texturepack resources are cached and require a reload after the contents have been modified on disk.

        Returns:
        -------
            A list of FileResources from the 'texturepacks' folder of the Installation.
        """
        if not self._texturepacks or filename and filename not in self._texturepacks:
            self.load_textures()

        return (
            self._texturepacks[filename][:]
            if filename
            else [texture_resource for texture_filename in self._texturepacks for texture_resource in self._texturepacks[texture_filename]]
        )

    def streamwaves_resources(self) -> list[FileResource]:
        """Returns a list of FileResources stored in the streamwaves folder linked to the Installation.

        Streamwaves resources are cached and require a reload after the contents have been modified on disk.
        In the first game, this folder is named 'streamwaves'
        In the second game, this folder has been renamed to 'streamvoice'.

        Returns
        -------
            A list of FileResources from either the 'streamwaves' or 'streamvoice' folder, depending on the detected game.
        """
        if not self._streamwaves:
            self.load_streamwaves()
        return self._streamwaves

    def streammusic_resources(self) -> list[FileResource]:
        """Returns a list of FileResources stored in the streammusic folder linked to the Installation.

        Streammusic resources are cached and require a reload after the contents have been modified on disk.

        Returns
        -------
            A list of FileResources from either the 'streamwaves' or 'streamvoice' folder, depending on the detected game.
        """
        if not self._streammusic:
            self.load_streammusic()
        return self._streammusic

    def override_list(self) -> list[str]:
        """Returns the list of subdirectories located in override folder linked to the Installation.

        Subdirectories are cached and require a refresh after a folder is added, deleted or renamed.

        Returns:
        -------
            A list of subfolder names in Override.
        """
        if not self._override:
            self.load_override()
        return list(self._override.keys())

    def override_resources(
        self,
        directory: str,
    ) -> list[FileResource]:
        """Returns a list of FileResources stored in the specified subdirectory located in the 'override' folder linked to the Installation.

        Override resources are cached and require a reload after the contents have been modified on disk.

        Returns:
        -------
            A list of FileResources.
        """
        if not self._override or directory and directory not in self._override:
            self.load_override()

        return (
            self._override[directory]
            if directory
            else [override_resource for ov_subfolder_name in self._override for override_resource in self._override[ov_subfolder_name]]
        )

    # endregion

    @staticmethod
    def determine_game(path: os.PathLike | str) -> Game | None:
        """Determines the game based on files and folders.

        Args:
        ----
            path: Path to game directory

        Returns:
        -------
            Game: Game enum or None

        Processing Logic:
        ----------------
            1. Normalize the path and check for existence of game files
            2. Define checks for each game
            3. Run checks and score games
            4. Return game with highest score or None if scores are equal or all checks fail
        """
        r_path: CaseAwarePath = CaseAwarePath.pathify(path)

        def check(x) -> bool:
            file_path: CaseAwarePath = r_path.joinpath(x)
            return file_path.safe_exists() is not False

        # Checks for each game
        game1_pc_checks: list[bool] = [
            check("streamwaves"),
            check("swkotor.exe"),
            check("swkotor.ini"),
            check("rims"),
            check("utils"),
            check("32370_install.vdf"),
            check("miles/mssds3d.m3d"),
            check("miles/msssoft.m3d"),
            check("data/party.bif"),
            check("data/player.bif"),
            check("modules/global.mod"),
            check("modules/legal.mod"),
            check("modules/mainmenu.mod"),
        ]

        game1_xbox_checks: list[bool] = [  # TODO:

        ]

        game1_ios_checks: list[bool] = [
            check("override/ios_action_bg.tga"),
            check("override/ios_action_bg2.tga"),
            check("override/ios_action_x.tga"),
            check("override/ios_action_x2.tga"),
            check("override/ios_button_a.tga"),
            check("override/ios_button_x.tga"),
            check("override/ios_button_y.tga"),
            check("override/ios_edit_box.tga"),
            check("override/ios_enemy_plus.tga"),
            check("override/ios_gpad_bg.tga"),
            check("override/ios_gpad_gen.tga"),
            check("override/ios_gpad_gen2.tga"),
            check("override/ios_gpad_help.tga"),
            check("override/ios_gpad_help2.tga"),
            check("override/ios_gpad_map.tga"),
            check("override/ios_gpad_map2.tga"),
            check("override/ios_gpad_save.tga"),
            check("override/ios_gpad_save2.tga"),
            check("override/ios_gpad_solo.tga"),
            check("override/ios_gpad_solo2.tga"),
            check("override/ios_gpad_solox.tga"),
            check("override/ios_gpad_solox2.tga"),
            check("override/ios_gpad_ste.tga"),
            check("override/ios_gpad_ste2.tga"),
            check("override/ios_gpad_ste3.tga"),
            check("override/ios_help.tga"),
            check("override/ios_help2.tga"),
            check("override/ios_help_1.tga"),
            check("KOTOR"),
            check("KOTOR.entitlements"),
            check("kotorios-Info.plist"),
            check("AppIcon29x29.png"),
            check("AppIcon50x50@2x~ipad.png"),
            check("AppIcon50x50~ipad.png"),
        ]

        game1_android_checks: list[bool] = [  # TODO:

        ]

        game2_pc_checks: list[bool] = [
            check("streamvoice"),
            check("swkotor2.exe"),
            check("swkotor2.ini"),
            check("LocalVault"),
            check("LocalVault/test.bic"),
            check("LocalVault/testold.bic"),
            check("miles/binkawin.asi"),
            check("miles/mssds3d.flt"),
            check("miles/mssdolby.flt"),
            check("miles/mssogg.asi"),
            check("data/Dialogs.bif"),
        ]

        game2_xbox_checks: list[bool] = [  # TODO:

        ]

        game2_ios_checks: list[bool] = [
            check("override/ios_mfi_deu.tga"),
            check("override/ios_mfi_eng.tga"),
            check("override/ios_mfi_esp.tga"),
            check("override/ios_mfi_fre.tga"),
            check("override/ios_mfi_ita.tga"),
            check("override/ios_self_box_r.tga"),
            check("override/ios_self_expand2.tga"),
            check("override/ipho_forfeit.tga"),
            check("override/ipho_forfeit2.tga"),
            check("override/kotor2logon.tga"),
            check("override/lbl_miscroll_open_f.tga"),
            check("override/lbl_miscroll_open_f2.tga"),
            check("override/ydialog.gui"),
            check("KOTOR II"),
            check("KOTOR2-Icon-20-Apple.png"),
            check("KOTOR2-Icon-29-Apple.png"),
            check("KOTOR2-Icon-40-Apple.png"),
            check("KOTOR2-Icon-58-apple.png"),
            check("KOTOR2-Icon-60-apple.png"),
            check("KOTOR2-Icon-76-apple.png"),
            check("KOTOR2-Icon-80-apple.png"),
            check("KOTOR2_LaunchScreen.storyboardc"),
            check("KOTOR2_LaunchScreen.storyboardc/Info.plist"),
            check("GoogleService-Info.plist"),
        ]

        game2_android_checks: list[bool] = [  # TODO:

        ]

        # Determine the game with the most checks passed
        def determine_highest_scoring_game() -> Game | None:
            # Scoring for each game and platform
            scores: dict[Game, int] = {
                Game.K1: sum(game1_pc_checks),
                Game.K2: sum(game2_pc_checks),
                Game.K1_XBOX: sum(game1_xbox_checks),
                Game.K2_XBOX: sum(game2_xbox_checks),
                Game.K1_IOS: sum(game1_ios_checks),
                Game.K2_IOS: sum(game2_ios_checks),
                Game.K1_ANDROID: sum(game1_android_checks),
                Game.K2_ANDROID: sum(game2_android_checks),
            }

            highest_scoring_game: Game | None = None
            highest_score: int = 0

            for game, score in scores.items():
                if score > highest_score:
                    highest_score = score
                    highest_scoring_game = game

            return highest_scoring_game


        return determine_highest_scoring_game()

    def game(self) -> Game:
        """Determines the game (K1 or K2) for the given Installation.

        Args:
        ----
            self: The Installation instance

        Returns:
        -------
            Game: The determined Game object

        Processing Logic:
        ----------------
            - Check if game is already determined and stored in _game
            - Determine the game by calling determine_game() method with path
            - If game is determined, store it in _game and return
            - If game is not determined, raise ValueError with message.
        """
        if self._game is not None:
            return self._game

        game: Game | None = self.determine_game(self._path)
        if game is not None:
            self._game = game
            return game

        msg = "Could not determine the KOTOR game version! Did you select the right installation folder?"
        raise ValueError(msg)

    def talktable(self) -> TalkTable:
        """Returns the TalkTable linked to the Installation.

        Returns:
        -------
            A TalkTable object.
        """
        return self._talktable

    def female_talktable(self) -> TalkTable:
        """Returns the female TalkTable linked to the Installation. This is 'dialogf.tlk' in the Polish version of K1.

        Returns:
        -------
            A TalkTable object.
        """
        return self._female_talktable

    def resource(  # noqa: PLR0913
        self,
        resname: str,
        restype: ResourceType,
        order: list[SearchLocation] | None = None,
        *,
        capsules: list[Capsule] | None = None,
        folders: list[Path] | None = None,
    ) -> ResourceResult | None:
        """Returns a resource matching the specified resref and restype.

        This is a wrapper of the resources() method provided to make fetching for a single resource more convenient.
        If no resource is found then None is returned instead.

        The default search order is (descending priority): 1. Folders in the folders parameter, 2. Override folders,
        3. Capsules in the capsules parameter, 4. Game modules, 5. Chitin.

        Args:
        ----
            resname: The name of the resource to look for.
            restype: The type of resource to look for.
            capsules: An extra list of capsules to search in.
            folders: An extra list of folders to search in.
            order: The ordered list of locations to check.

        Returns:
        -------
            A ResourceResult object if the specified resource is found, otherwise None.
        """
        query = ResourceIdentifier(resname, restype)
        batch: dict[ResourceIdentifier, ResourceResult | None] = self.resources(
            [query],
            order,
            capsules=capsules,
            folders=folders,
        )
        search: ResourceResult | None = batch[query]
        if not search or not search.data:
            print(f"Could not find '{query}' during resource lookup.")
            return None
        return search

    def resources(
        self,
        queries: list[ResourceIdentifier] | set[ResourceIdentifier],
        order: list[SearchLocation] | None = None,
        *,
        capsules: list[Capsule] | None = None,
        folders: list[Path] | None = None,
    ) -> dict[ResourceIdentifier, ResourceResult | None]:
        """Returns a dictionary mapping the items provided in the queries argument to the resource data if it was found.

        If the resource was not found, the value will be None.
        Unlike self.locations(), this function will only return the first found result for each query, instead of everywhere the resource can be located.

        Args:
        ----
            queries: A list of resources to try load.
            order: The ordered list of locations to check.
            capsules: An extra list of capsules to search in.
            folders: An extra list of folders to search in.

        Returns:
        -------
            A dictionary mapping the given items in the queries argument to a list of ResourceResult objects.
        """
        results: dict[ResourceIdentifier, ResourceResult | None] = {}
        locations: dict[ResourceIdentifier, list[LocationResult]] = self.locations(
            queries,
            order,
            capsules=capsules,
            folders=folders,
        )

        handles: dict[ResourceIdentifier, BinaryReader] = {}

        for query in queries:
            location_list: list[LocationResult] = locations.get(query, [])

            if not location_list:
                print(f"Resource not found: '{query}'")
                results[query] = None
                continue

            location: LocationResult = location_list[0]

            if query not in handles:
                handles[query] = BinaryReader.from_file(location.filepath)

            handle: BinaryReader = handles[query]
            handle.seek(location.offset)
            data: bytes = handle.read_bytes(location.size)

            results[query] = ResourceResult(
                query.resname,
                query.restype,
                location.filepath,
                data,
            )

        # Close all open handles
        for handle in handles.values():
            handle.close()

        return results

    def location(
        self,
        resname: str,
        restype: ResourceType,
        order: list[SearchLocation] | None = None,
        *,
        capsules: list[Capsule] | None = None,
        folders: list[Path] | None = None,
    ) -> list[LocationResult]:
        """Returns a list filepaths for where a particular resource matching the given resref and restype are located.

        This is a wrapper of the locations() method provided to make searching for a single resource more convenient.

        Args:
        ----
            resname: The name of the resource to look for.
            restype: The type of resource to look for.
            order: The ordered list of locations to check.
            capsules: An extra list of capsules to search in.
            folders: An extra list of folders to search in.

        Returns:
        -------
            A list of LocationResult objects where the matching resources can be found.

        Processing Logic:
        ----------------
            - Constructs a query from the resource name and type
            - Searches locations based on the order, capsules and folders
            - Returns the matching locations for the given resource from the results
        """
        capsules = [] if capsules is None else capsules
        folders = [] if folders is None else folders

        query: ResourceIdentifier = ResourceIdentifier(resname, restype)

        return self.locations(
            [query],
            order,
            capsules=capsules,
            folders=folders,
        )[query]

    def load_search_locations(self, order: list[SearchLocation]):
        if SearchLocation.OVERRIDE in order and not self._override:
            self.load_override()
        if SearchLocation.CHITIN in order and not self._chitin:
            self.load_chitin()
        if SearchLocation.LIPS in order and not self._lips:
            self.load_lips()
        if (SearchLocation.MODULES in order or SearchLocation.RIMS in order) and not self._modules:
            self.load_modules()
        if SearchLocation.MUSIC in order and not self._streammusic:
            self.load_streammusic()
        if SearchLocation.RIMS in order and not self._rims and self.game().is_k1():
            self.load_rims()
        if SearchLocation.SOUND in order and not self._streamsounds:
            self.load_streamsounds()
        if not self._texturepacks and (
            SearchLocation.TEXTURES_GUI in order
            or SearchLocation.TEXTURES_TPA in order
            or SearchLocation.TEXTURES_TPB in order
            or SearchLocation.TEXTURES_TPC in order
        ):
            self.load_textures()
        if SearchLocation.VOICE in order and not self._streamwaves:
            game = self.game()
            if game.is_k1():
                self.load_streamwaves()
            elif game.is_k2():
                self.load_streamvoice()

    def locations(
        self,
        queries: list[ResourceIdentifier] | set[ResourceIdentifier],
        order: list[SearchLocation] | None = None,
        *,
        capsules: list[Capsule] | None = None,
        folders: list[Path] | None = None,
    ) -> dict[ResourceIdentifier, list[LocationResult]]:
        """Returns a dictionary mapping the items provided in the queries argument to a list of locations for that respective resource.

        Args:
        ----
            queries: A list of resources to try locate.
            order: The ordered list of locations to check.
            capsules: An extra list of capsules to search in.
            folders: An extra list of folders to search in.

        Returns:
        -------
            A dictionary mapping a resource identifier to a list of locations.
        """
        if order is None:
            order = [
                SearchLocation.CUSTOM_FOLDERS,
                SearchLocation.OVERRIDE,
                SearchLocation.CUSTOM_MODULES,
                SearchLocation.MODULES,
                SearchLocation.CHITIN,
            ]
        self.load_search_locations(order)
        capsules = [] if capsules is None else capsules
        folders = [] if folders is None else folders

        locations: dict[ResourceIdentifier, list[LocationResult]] = {}
        for qident in queries:
            locations[qident] = []

        def check_dict(resource_dict: dict[str, list[FileResource]] | CaseInsensitiveDict[list[FileResource]]):
            for resource_list in resource_dict.values():
                check_list(resource_list)

        def check_list(resource_list: list[FileResource]):
            # Index resources by identifier
            lookup_dict: dict[ResourceIdentifier, FileResource] = {resource.identifier(): resource for resource in resource_list}
            for query in queries:
                if query not in lookup_dict:
                    continue

                resource: FileResource = lookup_dict[query]
                location = LocationResult(
                    resource.filepath(),
                    resource.offset(),
                    resource.size(),
                )
                locations[query].append(location)

        def check_capsules(values: list[Capsule]):
            for capsule in values:
                for query in queries:
                    resource: FileResource | None = capsule.info(*query)
                    if resource is None:
                        continue

                    location = LocationResult(
                        resource.filepath(),
                        resource.offset(),
                        resource.size(),
                    )
                    locations[resource.identifier()].append(location)


        def check_folders(values: list[Path]):
            for folder in values:
                for file in folder.safe_rglob("*"):
                    if not file.safe_isfile():
                        continue
                    identifier = ResourceIdentifier.from_path(file)
                    if identifier not in queries:
                        continue

                    location = LocationResult(
                        filepath=file,
                        offset=0,
                        size=file.stat().st_size,
                    )
                    locations[identifier].append(location)

        function_map: dict[SearchLocation, Callable] = {
            SearchLocation.OVERRIDE: lambda: check_dict(self._override),
            SearchLocation.MODULES: lambda: check_dict(self._modules),
            SearchLocation.LIPS: lambda: check_dict(self._lips),
            SearchLocation.RIMS: lambda: check_dict(self._rims),
            SearchLocation.TEXTURES_TPA: lambda: check_list(self._texturepacks[TexturePackNames.TPA.value]),
            SearchLocation.TEXTURES_TPB: lambda: check_list(self._texturepacks[TexturePackNames.TPB.value]),
            SearchLocation.TEXTURES_TPC: lambda: check_list(self._texturepacks[TexturePackNames.TPC.value]),
            SearchLocation.TEXTURES_GUI: lambda: check_list(self._texturepacks[TexturePackNames.GUI.value]),
            SearchLocation.CHITIN: lambda: check_list(self._chitin),
            SearchLocation.MUSIC: lambda: check_list(self._streammusic),
            SearchLocation.SOUND: lambda: check_list(self._streamsounds),
            SearchLocation.VOICE: lambda: check_list(self._streamwaves),
            SearchLocation.CUSTOM_MODULES: lambda: check_capsules(capsules),  # type: ignore[arg-type]
            SearchLocation.CUSTOM_FOLDERS: lambda: check_folders(folders),  # type: ignore[arg-type]
        }

        for item in order:
            assert isinstance(item, SearchLocation)
            function_map.get(item, lambda: None)()

        return locations

    def texture(
        self,
        resname: str,
        order: list[SearchLocation] | None = None,
        *,
        capsules: list[Capsule] | None = None,
        folders: list[Path] | None = None,
    ) -> TPC | None:
        """Returns a TPC object loaded from a resource with the specified name.

        This is a wrapper of the textures() method provided to make searching for a single texture more convenient.

        If the specified texture could not be found then the method returns None.

        Texture is search for in the following order:
            1. "folders" parameter.
            2. "capsules" parameter.
            3. Installation override folder.
            4. Normal texture pack.
            5. GUI texture pack.
            6. Installation Chitin.
            7. Installation module files in modules folder.

        Args:
        ----
            resname: The ResRef string, case-insensitive.
            order: The ordered list of locations to check.
            capsules: An extra list of capsules to search in.
            folders: An extra list of folders to search in.

        Returns:
        -------
            TPC object or None.
        """
        batch: CaseInsensitiveDict[TPC | None] = self.textures([resname], order, capsules=capsules, folders=folders)
        return batch[resname] if batch else None

    def textures(
        self,
        resnames: list[str],
        order: list[SearchLocation] | None = None,
        *,
        capsules: list[Capsule] | None = None,
        folders: list[Path] | None = None,
    ) -> CaseInsensitiveDict[TPC | None]:
        """Returns a dictionary mapping the items provided in the queries argument to a TPC object if it exists.

        If the texture could not be found then the value is None.

        Args:
        ----
            resnames: A list of case-insensitive resource names (without the extensions) to try locate.
            order: The ordered list of locations to check.
            capsules: An extra list of capsules to search in.
            folders: An extra list of folders to search in.

        Returns:
        -------
            A dictionary mapping case-insensitive strings to TPC objects or None.
        """
        if order is None:
            order = [
                SearchLocation.CUSTOM_FOLDERS,
                SearchLocation.OVERRIDE,
                SearchLocation.CUSTOM_MODULES,
                SearchLocation.TEXTURES_TPA,
                SearchLocation.CHITIN,
            ]
        self.load_search_locations(order)
        resnames = remove_duplicates(resnames, case_insensitive=True)
        capsules = [] if capsules is None else capsules
        folders = [] if folders is None else folders

        textures: CaseInsensitiveDict[TPC | None] = CaseInsensitiveDict()
        txis: CaseInsensitiveDict[bytes | None] = CaseInsensitiveDict()
        texture_types: list[ResourceType] = [ResourceType.TPC, ResourceType.TGA, ResourceType.TXI]

        case_resnames: list[CaseInsensitiveWrappedStr] = []
        for resname in resnames:
            case_resname = CaseInsensitiveWrappedStr.cast(resname)
            textures[case_resname] = None
            case_resnames.append(case_resname)

        def check_dict(resources_dict: dict[str, list[FileResource]] | CaseInsensitiveDict[list[FileResource]]):
            for resources in resources_dict.values():
                check_list(resources)

        def check_list(resource_list: list[FileResource]):
            for resource in resource_list:
                restype: ResourceType = resource.restype()
                if restype not in texture_types:
                    continue
                case_resname: CaseInsensitiveWrappedStr = CaseInsensitiveWrappedStr.cast(resource.resname())
                if case_resname not in case_resnames:
                    continue

                texture_data: bytes = resource.data()
                if restype == ResourceType.TXI:
                    if case_resname not in txis:  # check if it already contains so the search order is prioritized.
                        txis[case_resname] = texture_data
                else:
                    case_resnames.remove(case_resname)
                    tpc: TPC = read_tpc(texture_data)
                    textures[case_resname] = tpc

        def check_capsules(values: list[Capsule]):
            for capsule in values:
                for case_resname in copy(resnames):
                    texture_data: bytes | None = None
                    tformat: ResourceType | None = None
                    for tformat in texture_types:
                        texture_data = capsule.resource(case_resname, tformat)
                        if texture_data is None:
                            continue

                        if tformat == ResourceType.TXI:
                            if case_resname not in txis:  # check if it already contains so the search order is prioritized.
                                txis[case_resname] = texture_data
                        else:
                            case_resnames.remove(case_resname)
                            tpc: TPC = read_tpc(texture_data) if texture_data else TPC()
                            textures[case_resname] = tpc

        def check_folders(resource_folders: list[Path]):
            queried_texture_files: set[Path] = set()
            for folder in resource_folders:
                queried_texture_files.update(
                    file
                    for file in folder.safe_rglob("*")
                    if (
                        file.stem in case_resnames
                        and ResourceType.from_extension(file.suffix) in texture_types
                        and file.safe_isfile()
                    )
                )
            for texture_file in queried_texture_files:
                case_resname: CaseInsensitiveWrappedStr = CaseInsensitiveWrappedStr.cast(texture_file.stem)
                restype: ResourceType = ResourceType.from_extension(texture_file.suffix)
                texture_data: bytes = BinaryReader.load_file(texture_file)
                if restype == ResourceType.TXI:
                    if case_resname not in txis:  # check if it already contains so the search order is prioritized.
                        txis[texture_file.stem] = texture_data
                else:
                    case_resnames.remove(case_resname)
                    tpc: TPC = read_tpc(texture_data) if texture_data else TPC()
                    textures[case_resname] = tpc

        function_map: dict[SearchLocation, Callable] = {
            SearchLocation.OVERRIDE: lambda: check_dict(self._override),
            SearchLocation.MODULES: lambda: check_dict(self._modules),
            SearchLocation.RIMS: lambda: check_dict(self._rims),
            SearchLocation.TEXTURES_TPA: lambda: check_list(self._texturepacks[TexturePackNames.TPA.value]),
            SearchLocation.TEXTURES_TPB: lambda: check_list(self._texturepacks[TexturePackNames.TPB.value]),
            SearchLocation.TEXTURES_TPC: lambda: check_list(self._texturepacks[TexturePackNames.TPC.value]),
            SearchLocation.TEXTURES_GUI: lambda: check_list(self._texturepacks[TexturePackNames.GUI.value]),
            SearchLocation.CHITIN: lambda: check_list(self._chitin),
            SearchLocation.CUSTOM_MODULES: lambda: check_capsules(capsules),
            SearchLocation.CUSTOM_FOLDERS: lambda: check_folders(folders),
        }

        for item in order:
            assert isinstance(item, SearchLocation)
            function_map.get(item, lambda: None)()


        for case_resname, data in txis.items():
            texture = textures.get(case_resname)
            if not texture:
                continue
            texture.txi = data.decode("ascii", errors="ignore")

        return textures

    def sound(
        self,
        resname: str,
        order: list[SearchLocation] | None = None,
        *,
        capsules: list[Capsule] | None = None,
        folders: list[Path] | None = None,
    ) -> bytes | None:
        """Returns the bytes of a sound resource if it can be found, otherwise returns None.

        This is a wrapper of the sounds() method provided to make searching for a single resource more convenient.

        Args:
        ----
            resname: The case-insensitive name of the sound (without the extension) to look for.
            order: The ordered list of locations to check.
            capsules: An extra list of capsules to search in.
            folders: An extra list of folders to search in.

        Returns:
        -------
            A bytes object or None.
        """
        batch: CaseInsensitiveDict[bytes | None] = self.sounds([resname], order, capsules=capsules, folders=folders)
        return batch[resname] if batch else None

    def sounds(
        self,
        resnames: list[str],
        order: list[SearchLocation] | None = None,
        *,
        capsules: list[Capsule] | None = None,
        folders: list[Path] | None = None,
    ) -> CaseInsensitiveDict[bytes | None]:
        """Returns a dictionary mapping the items provided in the resnames argument to a bytes object if the respective sound resource could be found.

        If the sound could not be found the value will return None.

        Args:
        ----
            resnames: A list of case-insensitive sound names (without the extensions) to try locate.
            order: The ordered list of locations to check.
            capsules: An extra list of capsules to search in.
            folders: An extra list of folders to search in.

        Returns:
        -------
            A dictionary mapping a case-insensitive string to a bytes object or None.
        """
        capsules = [] if capsules is None else capsules
        folders = [] if folders is None else folders
        if order is None:
            order = [
                SearchLocation.CUSTOM_FOLDERS,
                SearchLocation.OVERRIDE,
                SearchLocation.CUSTOM_MODULES,
                SearchLocation.SOUND,
                SearchLocation.CHITIN,
            ]
        self.load_search_locations(order)

        sounds: CaseInsensitiveDict[bytes | None] = CaseInsensitiveDict()
        sound_formats: list[ResourceType] = [ResourceType.WAV, ResourceType.MP3]

        case_resnames: list[CaseInsensitiveWrappedStr] = []
        resnames = remove_duplicates(resnames, case_insensitive=True)
        for resname in resnames:
            sounds[resname] = None
            case_resnames.append(CaseInsensitiveWrappedStr.cast(resname))

        def check_dict(values: dict[str, list[FileResource]] | CaseInsensitiveDict[list[FileResource]]):
            for resources in values.values():
                check_list(resources)

        def check_list(values: list[FileResource]):
            for resource in values:
<<<<<<< HEAD
                if resource.restype() not in sound_formats:
                    continue
                case_resname = CaseInsensitiveWrappedStr.cast(resource.resname())
                if case_resname not in case_resnames:
                    continue
                case_resnames.remove(case_resname)
                sound_data = resource.data()
                sounds[case_resname] = fix_audio(sound_data) if sound_data else b""

        def check_capsules(resource_list: list[Capsule]):
            for capsule in resource_list:
=======
                case_resname: str = resource.resname().casefold()
                if case_resname in case_resnames and resource.restype() in sound_formats:
                    case_resnames.remove(case_resname)
                    sound_data: bytes = resource.data()
                    sounds[resource.resname()] = deobfuscate_audio(sound_data) if sound_data else b""

        def check_capsules(values: list[Capsule]):
            for capsule in values:
>>>>>>> 59378933
                for case_resname in copy(case_resnames):
                    sound_data: bytes | None = None
                    for sformat in sound_formats:
                        sound_data = capsule.resource(case_resname, sformat)
                        if sound_data is not None:  # Break after first match found. Note that this means any other formats in this list will be ignored
                            break
                    if sound_data is None:  # No sound data found in this list.
                        continue
<<<<<<< HEAD
                    case_resnames.remove(CaseInsensitiveWrappedStr.cast(case_resname))  # TODO: maybe check if sound_data is empty first?
                    sounds[case_resname] = fix_audio(sound_data) if sound_data else b""
=======
                    case_resnames.remove(case_resname)
                    sounds[case_resname] = deobfuscate_audio(sound_data) if sound_data else b""
>>>>>>> 59378933

        def check_folders(values: list[Path]):
            queried_sound_files: set[Path] = set()
            for folder in values:
                queried_sound_files.update(
                    file
                    for file in folder.safe_rglob("*")
                    if (
                        file.stem in case_resnames
                        and ResourceType.from_extension(file.suffix) in sound_formats
                        and file.safe_isfile()
                    )
                )
            for sound_file in queried_sound_files:
                case_resname: CaseInsensitiveWrappedStr = CaseInsensitiveWrappedStr(sound_file.stem)
                case_resnames.remove(case_resname)
                sound_data: bytes = BinaryReader.load_file(sound_file)
<<<<<<< HEAD
                sounds[case_resname] = fix_audio(sound_data) if sound_data else b""
=======
                sounds[sound_file.stem] = deobfuscate_audio(sound_data) if sound_data else b""
>>>>>>> 59378933

        function_map: dict[SearchLocation, Callable] = {
            SearchLocation.OVERRIDE: lambda: check_dict(self._override),
            SearchLocation.MODULES: lambda: check_dict(self._modules),
            SearchLocation.RIMS: lambda: check_dict(self._rims),
            SearchLocation.CHITIN: lambda: check_list(self._chitin),
            SearchLocation.MUSIC: lambda: check_list(self._streammusic),
            SearchLocation.SOUND: lambda: check_list(self._streamsounds),
            SearchLocation.VOICE: lambda: check_list(self._streamwaves),
            SearchLocation.CUSTOM_MODULES: lambda: check_capsules(capsules),
            SearchLocation.CUSTOM_FOLDERS: lambda: check_folders(folders),  # type: ignore[arg-type]
        }

        for item in order:
            assert isinstance(item, SearchLocation)
            function_map.get(item, lambda: None)()

        return sounds

    def script(
        self,
        resname: str,
        order: list[SearchLocation] | None = None,
        *,
        capsules: list[Capsule] | None = None,
        folders: list[Path] | None = None,
    ) -> bytes | None:
        """Returns the bytes of a script resource if it can be found, otherwise returns None.

        This is a wrapper of the scripts() method provided to make searching for a single resource more convenient.

        Args:
        ----
            resname: The case-insensitive name of the script (without the extension) to look for.
            order: The ordered list of locations to check.
            capsules: An extra list of capsules to search in.
            folders: An extra list of folders to search in.

        Returns:
        -------
            A bytes object or None.
        """
        batch: CaseInsensitiveDict[bytes | None] = self.scripts([resname], order, capsules=capsules, folders=folders)
        return batch[resname] if batch else None

    def scripts(
        self,
        resnames: list[str],
        order: list[SearchLocation] | None = None,
        *,
        capsules: list[Capsule] | None = None,
        folders: list[Path] | None = None,
    ) -> CaseInsensitiveDict[bytes | None]:
        """Returns a dictionary mapping the items provided in the resnames argument to a bytes object if the respective sound resource could be found.

        If the script could not be found the value will return None.

        Args:
        ----
            resnames: A list of case-insensitive script names (without the extensions) to try locate.
            order: The ordered list of locations to check.
            capsules: An extra list of capsules to search in.
            folders: An extra list of folders to search in.

        Returns:
        -------
            A dictionary mapping a case-insensitive string to a bytes object or None.
        """
        case_resnames: list[str] = [resname.casefold() for resname in resnames]
        capsules = [] if capsules is None else capsules
        folders = [] if folders is None else folders
        if order is None:
            order = [
                SearchLocation.CUSTOM_FOLDERS,
                SearchLocation.CUSTOM_MODULES,
                SearchLocation.OVERRIDE,
                SearchLocation.MODULES,
                SearchLocation.RIMS,
                SearchLocation.CHITIN,
            ]

        scripts: CaseInsensitiveDict[bytes | None] = CaseInsensitiveDict()
        script_formats: list[ResourceType] = [ResourceType.NSS, ResourceType.NCS]

        for resname in resnames:
            scripts[resname] = None

        def check_dict(resource_dict: dict[str, list[FileResource]]):
            for resources in resource_dict.values():
                check_list(resources)

        def check_list(resource_list: list[FileResource]):
            for resource in resource_list:
                case_resname: str = resource.resname().casefold()
                if case_resname in case_resnames and resource.restype() in script_formats:
                    case_resnames.remove(case_resname)
                    script_data: bytes = resource.data()
                    scripts[resource.resname()] = script_data if script_data is not None else b""

        def check_capsules(capsule_list: list[Capsule]):
            for capsule in capsule_list:
                for case_resname in copy(case_resnames):
                    script_data: bytes | None = None
                    for sformat in script_formats:
                        script_data = capsule.resource(case_resname, sformat)
                        if script_data is not None:
                            break
                    if script_data is None:
                        continue
                    case_resnames.remove(case_resname)
                    scripts[case_resname] = script_data if script_data is not None else b""

        def check_folders(folder_list: list[Path]):
            queried_script_files: set[Path] = set()
            for folder in folder_list:
                queried_script_files.update(
                    file
                    for file in folder.rglob("*")
                    if (
                        file.stem.casefold() in case_resnames
                        and ResourceType.from_extension(file.suffix) in script_formats
                        and file.is_file()
                    )
                )
            for script_file in queried_script_files:
                case_resnames.remove(script_file.stem.casefold())
                script_data: bytes = BinaryReader.load_file(script_file)
                scripts[script_file.stem] = script_data if script_data is not None else b""

        function_map: dict[SearchLocation, Callable] = {
            SearchLocation.OVERRIDE: lambda: check_dict(self._override),
            SearchLocation.MODULES: lambda: check_dict(self._modules),
            SearchLocation.RIMS: lambda: check_dict(self._rims),
            SearchLocation.CHITIN: lambda: check_list(self._chitin),
            SearchLocation.CUSTOM_MODULES: lambda: check_capsules(capsules),
            SearchLocation.CUSTOM_FOLDERS: lambda: check_folders(folders),  # type: ignore[arg-type]
        }

        for item in order:
            assert isinstance(item, SearchLocation)
            function_map.get(item, lambda: None)()

        return scripts

    def string(
        self,
        locstring: LocalizedString,
        default: str = "",
    ) -> str:
        """Returns the string for the LocalizedString provided.

        This is a wrapper of the strings() method provided to make searching for a single string more convenient.

        Args:
        ----
            locstring (LocalizedString):
            default (str): the str to return when not found.

        Returns:
        -------
            str: text from the locstring lookup
        """
        batch: dict[LocalizedString, str] = self.strings([locstring], default)
        return batch[locstring]

    def strings(
        self,
        queries: list[LocalizedString],
        default: str = "",
    ) -> dict[LocalizedString, str]:
        """Returns a dictionary mapping the items provided in the queries argument to a string.

        As the method iterates through each LocalizedString it will first check if the TalkTable linked to the
        Installation has the stringref. If not it will try fallback on whatever substring exists in the LocalizedString
        and should that fail it will fallback on the default string specified.

        Args:
        ----
            queries: A list of LocalizedStrings.
            default: The fallback string if no string could be found.

        Returns:
        -------
            A dictionary mapping LocalizedString to a string.
        """
        stringrefs: list[int] = [locstring.stringref for locstring in queries]

        batch: dict[int, StringResult] = self.talktable().batch(stringrefs)
        female_batch: dict[int, StringResult] = self.female_talktable().batch(stringrefs) if self.female_talktable().path().safe_isfile() else {}

        results: dict[LocalizedString, str] = {}
        for locstring in queries:
            if locstring.stringref != -1:  # TODO: use gender information from locstring.
                if locstring.stringref in batch:
                    results[locstring] = batch[locstring.stringref].text
                elif locstring.stringref in female_batch:
                    results[locstring] = female_batch[locstring.stringref].text
            elif len(locstring):
                for _language, _gender, text in locstring:
                    results[locstring] = text
                    break
            else:
                results[locstring] = default

        return results


    def module_name(
        self,
        module_filename: str,
        *,
        use_hardcoded: bool = True,
    ) -> str:
        """Returns the name of the area for a module from the installations module list.

        The name is taken from the LocalizedString "Name" in the relevant module file's ARE resource.

        Args:
        ----
            module_filename: The name of the module file.
            use_hardcoded: Use hardcoded values for modules where applicable.

        Returns:
        -------
            The name of the area for the module.
        """
        root: str = self.replace_module_extensions(module_filename)
        if use_hardcoded:

            for key, value in HARDCODED_MODULE_NAMES.items():
                if key.upper() in root.upper():
                    return value

        name: str | None = root
        for module in self.modules_list():
            if root not in module:
                continue

            capsule = Capsule(self.module_path() / module)

            capsule_info: FileResource | None = capsule.info("module", ResourceType.IFO)
            if capsule_info is None:
                return ""

            try:
                ifo: GFF = read_gff(capsule_info.data())
                tag: str = str(ifo.root.get_resref("Mod_Entry_Area"))
                are_tag_resource: bytes | None = capsule.resource(tag, ResourceType.ARE)
                if are_tag_resource is None:
                    return tag

                are: GFF = read_gff(are_tag_resource)
                locstring: LocalizedString = are.root.get_locstring("Name")
                if locstring.stringref == -1:
                    name = locstring.get(Language.ENGLISH, Gender.MALE)
                else:
                    name = self.talktable().string(locstring.stringref)
            except Exception as e:  # noqa: BLE001
                print(format_exception_with_variables(e, message="This exception has been suppressed in pykotor.extract.installation."))
            else:
                break

        return name or root

    def module_names(self) -> CaseInsensitiveDict[str]:
        """Returns a dictionary mapping module filename to the name of the area.

        The name is taken from the LocalizedString "Name" in the relevant module file's ARE resource.

        Returns:
        -------
            A dictionary mapping module filename to in-game module area name.
        """
        return CaseInsensitiveDict((module, self.module_name(module)) for module in self.modules_list())


    def module_id(
        self,
        module_filename: str,
        *,
        use_hardcoded: bool = True,
    ) -> str:
        """Returns the ID of the area for a module from the installations module list.

        The ID is taken from the ResRef field "Mod_Entry_Area" in the relevant module file's IFO resource.

        Args:
        ----
            module_filename: The name of the module file.
            use_hardcoded: Use hardcoded values for modules where applicable.

        Returns:
        -------
            The ID of the area for the module.
        """
        root: str = self.replace_module_extensions(module_filename)
        if use_hardcoded:
            for key, value in HARDCODED_MODULE_IDS.items():
                if key.upper() in module_filename.upper():
                    return value

        mod_id: str = ""

        for module in self.modules_list():
            if root not in module:
                continue

            try:
                capsule = Capsule(self.module_path() / module)

                module_ifo_data: bytes | None = capsule.resource("module", ResourceType.IFO)
                if module_ifo_data:
                    ifo: GFF = read_gff(module_ifo_data)
                    mod_id = str(ifo.root.get_resref("Mod_Entry_Area"))
                    if mod_id:
                        break
            except Exception as e:  # noqa: BLE001
                print(format_exception_with_variables(e, message="This exception has been suppressed in pykotor.extract.installation."))
        return mod_id

    def module_ids(self) -> CaseInsensitiveDict[str]:
        """Returns a dictionary mapping module filename to the ID of the module.

        The ID is taken from the ResRef field "Mod_Entry_Area" in the relevant module file's IFO resource.

        Returns:
        -------
            A dictionary mapping module filename to in-game module id.
        """
        return CaseInsensitiveDict((module, self.module_id(module)) for module in self.modules_list())

    @staticmethod
    def replace_module_extensions(module_filepath: os.PathLike | str) -> str:
        module_filename: str = PurePath(module_filepath).name
        result = re.sub(r"\.rim$", "", module_filename, flags=re.IGNORECASE)
        for erftype_name in ERFType.__members__:
            result = re.sub(rf"\.{erftype_name}$", "", result, flags=re.IGNORECASE)
        result = result[:-2] if result.lower().endswith("_s") else result
        result = result[:-4] if result.lower().endswith("_dlg") else result
        return result  # noqa: RET504<|MERGE_RESOLUTION|>--- conflicted
+++ resolved
@@ -2,11 +2,7 @@
 
 import os
 import re
-<<<<<<< HEAD
 from concurrent.futures import ThreadPoolExecutor, as_completed
-=======
-
->>>>>>> 59378933
 from copy import copy
 from enum import Enum, IntEnum
 from typing import TYPE_CHECKING, Any, Callable, ClassVar, Generator, NamedTuple
@@ -31,13 +27,10 @@
 from utility.system.path import Path, PurePath
 
 if TYPE_CHECKING:
-<<<<<<< HEAD
-=======
     import os
 
     from pykotor.common.language import LocalizedString
     from pykotor.extract.talktable import StringResult
->>>>>>> 59378933
     from pykotor.resource.formats.gff import GFF
 
 
@@ -1600,7 +1593,6 @@
 
         def check_list(values: list[FileResource]):
             for resource in values:
-<<<<<<< HEAD
                 if resource.restype() not in sound_formats:
                     continue
                 case_resname = CaseInsensitiveWrappedStr.cast(resource.resname())
@@ -1612,16 +1604,6 @@
 
         def check_capsules(resource_list: list[Capsule]):
             for capsule in resource_list:
-=======
-                case_resname: str = resource.resname().casefold()
-                if case_resname in case_resnames and resource.restype() in sound_formats:
-                    case_resnames.remove(case_resname)
-                    sound_data: bytes = resource.data()
-                    sounds[resource.resname()] = deobfuscate_audio(sound_data) if sound_data else b""
-
-        def check_capsules(values: list[Capsule]):
-            for capsule in values:
->>>>>>> 59378933
                 for case_resname in copy(case_resnames):
                     sound_data: bytes | None = None
                     for sformat in sound_formats:
@@ -1630,13 +1612,8 @@
                             break
                     if sound_data is None:  # No sound data found in this list.
                         continue
-<<<<<<< HEAD
                     case_resnames.remove(CaseInsensitiveWrappedStr.cast(case_resname))  # TODO: maybe check if sound_data is empty first?
                     sounds[case_resname] = fix_audio(sound_data) if sound_data else b""
-=======
-                    case_resnames.remove(case_resname)
-                    sounds[case_resname] = deobfuscate_audio(sound_data) if sound_data else b""
->>>>>>> 59378933
 
         def check_folders(values: list[Path]):
             queried_sound_files: set[Path] = set()
@@ -1654,11 +1631,7 @@
                 case_resname: CaseInsensitiveWrappedStr = CaseInsensitiveWrappedStr(sound_file.stem)
                 case_resnames.remove(case_resname)
                 sound_data: bytes = BinaryReader.load_file(sound_file)
-<<<<<<< HEAD
                 sounds[case_resname] = fix_audio(sound_data) if sound_data else b""
-=======
-                sounds[sound_file.stem] = deobfuscate_audio(sound_data) if sound_data else b""
->>>>>>> 59378933
 
         function_map: dict[SearchLocation, Callable] = {
             SearchLocation.OVERRIDE: lambda: check_dict(self._override),
