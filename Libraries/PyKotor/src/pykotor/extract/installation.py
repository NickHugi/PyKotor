from __future__ import annotations

import os
import re
<<<<<<< HEAD
from concurrent.futures import ThreadPoolExecutor
from contextlib import suppress
=======
>>>>>>> 9e583603
from copy import copy
from enum import Enum, IntEnum
from typing import TYPE_CHECKING, Any, Callable, ClassVar, Generator, Generic, NamedTuple, TypeVar

from pykotor.common.language import Gender, Language, LocalizedString
from pykotor.common.misc import CaseInsensitiveDict, Game, ResRef
from pykotor.common.stream import BinaryReader
from pykotor.extract.capsule import Capsule
from pykotor.extract.chitin import Chitin
from pykotor.extract.file import FileResource, LocationResult, ResourceIdentifier, ResourceResult
from pykotor.extract.talktable import StringResult, TalkTable
from pykotor.resource.formats.erf.erf_data import ERFType
from pykotor.resource.formats.gff import read_gff
from pykotor.resource.formats.tpc import TPC, read_tpc
from pykotor.resource.type import ResourceType
from pykotor.tools.misc import is_capsule_file, is_erf_file, is_mod_file, is_rim_file
from pykotor.tools.path import CaseAwarePath
from pykotor.tools.sound import fix_audio
from utility.error_handling import format_exception_with_variables
<<<<<<< HEAD
from utility.misc import remove_duplicates
from utility.path import Path, PurePath
=======
from utility.system.path import Path, PurePath
>>>>>>> 9e583603

if TYPE_CHECKING:
    from pykotor.resource.formats.gff import GFF


# The SearchLocation class is an enumeration that represents different locations for searching.
class SearchLocation(IntEnum):
    OVERRIDE = 0
    """Resources in the installation's override directory and any nested subfolders."""

    MODULES = 1
    """Encapsulated resources in the installation's 'modules' directory."""

    CHITIN = 2
    """Encapsulated resources linked to the installation's 'chitin.key' file."""

    TEXTURES_TPA = 3
    """Encapsulated resources in the installation's 'TexturePacks/swpc_tex_tpa.erf' file."""

    TEXTURES_TPB = 4
    """Encapsulated resources in the installation's 'TexturePacks/swpc_tex_tpb.erf' file."""

    TEXTURES_TPC = 5
    """Encapsulated resources in the installation's 'TexturePacks/swpc_tex_tpc.erf' file."""

    TEXTURES_GUI = 6
    """Encapsulated resources in the installation's 'TexturePacks/swpc_tex_gui.erf' file."""

    MUSIC = 7
    """Resource files in the installation's 'StreamMusic' directory and any nested subfolders."""

    SOUND = 8
    """Resource files in the installation's 'StreamSounds' directory and any nested subfolders."""

    VOICE = 9
    """Resource files in the installation's 'StreamVoice' or 'StreamWaves' directory and any nested subfolders."""

    LIPS = 10
    """Encapsulated resources in the installation's 'lips' directory."""

    RIMS = 11
    """Encapsulated resources in the installation's 'rims' directory."""

    CUSTOM_MODULES = 12
    """Encapsulated resources stored in the capsules specified in method parameters."""

    CUSTOM_FOLDERS = 13
    """Resource files stored in the folders specified in the method parameters."""


class ItemTuple(NamedTuple):
    resname: str
    name: str
    filepath: Path

class TexturePackNames(Enum):
    """Full list of texturepack ERF filenames for both games."""

    TPA = "swpc_tex_tpa.erf"
    TPB = "swpc_tex_tpb.erf"
    TPC = "swpc_tex_tpc.erf"
    GUI = "swpc_tex_gui.erf"


HARDCODED_MODULE_NAMES: dict[str, str] = {
    "STUNT_00": "Ebon Hawk - Cutscene (Vision Sequences)",
    "STUNT_03A": "Leviathan - Cutscene (Destroy Taris)",
    "STUNT_06": "Leviathan - Cutscene (Resume Bombardment)",
    "STUNT_07": "Ebon Hawk - Cutscene (Escape Taris)",
    "STUNT_12": "Leviathan - Cutscene (Calo Nord)",
    "STUNT_14": "Leviathan - Cutscene (Darth Bandon)",
    "STUNT_16": "Ebon Hawk - Cutscene (Leviathan Capture)",
    "STUNT_18": "Unknown World - Cutscene (Bastila Torture)",
    "STUNT_19": "Star Forge - Cutscene (Jawless Malak)",
    "STUNT_31B": "Unknown World - Cutscene (Revan Reveal)",
    "STUNT_34": "Ebon Hawk - Cutscene (Star Forge Arrival)",
    "STUNT_35": "Ebon Hawk - Cutscene (Lehon Crash)",
    "STUNT_42": "Ebon Hawk - Cutscene (LS Dodonna Call)",
    "STUNT_44": "Ebon Hawk - Cutscene (DS Dodonna Call)",
    "STUNT_50A": "Dodonna Flagship - Cutscene (Break In Formation)",
    "STUNT_51A": "Dodonna Flagship - Cutscene (Bastila Against Us)",
    "STUNT_54A": "Dodonna Flagship - Cutscene (Pull Back)",
    "STUNT_55A": "Unknown World - Cutscene (DS Ending)",
    "STUNT_56A": "Dodona Flagship - Cutscene (Star Forge Destroyed)",
    "STUNT_57": "Unknown World - Cutscene (LS Ending)",
    "001EBO": "Ebon Hawk - Interior (Prologue)",
    "004EBO": "Ebon Hawk - Interior (Red Eclipse)",
    "005EBO": "Ebon Hawk - Interior (Escaping Peragus)",
    "006EBO": "Ebon Hawk - Cutscene (After Rebuilt Enclave)",
    "007EBO": "Ebon Hawk - Cutscene (After Goto's Yatch)",
    "154HAR": "Harbinger - Cutscene (Sion Introduction)",
    "205TEL": "Citadel Station - Cutscene (Carth Discussion)",
    "352NAR": "Nar Shaddaa - Cutscene (Goto Introduction)",
    "853NIH": "Ravager - Cutscene (Nihilus Introduction)",
    "856NIH": "Ravager - Cutscene (Sion vs. Nihilus)",
}
HARDCODED_MODULE_IDS: dict[str, str] = {
    "STUNT_00": "000",
    "STUNT_03A": "m03a",
    "STUNT_06": "m07",
    "STUNT_07": "m07",
    "STUNT_12": "m12",
    "STUNT_14": "m14",
    "STUNT_16": "m16",
    "STUNT_18": "m18",
    "STUNT_19": "m19",
    "STUNT_31B": "m31b",
    "STUNT_34": "m34",
    "STUNT_35": "m35",
    "STUNT_42": "m43",
    "STUNT_44": "m44",
    "STUNT_50A": "m50a",
    "STUNT_51A": "m51a",
    "STUNT_54A": "m54a",
    "STUNT_55A": "m55a",
    "STUNT_56A": "m56a",
    "STUNT_57": "m57",
}


class Installation:
    """Installation provides a centralized location for loading resources stored in the game through its various folders and formats."""

    TEXTURES_TYPES: ClassVar[list[ResourceType]] = [
        ResourceType.TPC,
        ResourceType.TGA,
        ResourceType.DDS,
    ]

    def __init__(self, path: os.PathLike | str):
        self._path: CaseAwarePath = CaseAwarePath.pathify(path)

        self._talktable: TalkTable = TalkTable(self._path / "dialog.tlk")
        self._female_talktable: TalkTable = TalkTable(self._path / "dialogf.tlk")

        self._modules: CaseInsensitiveDict[list[FileResource]] = CaseInsensitiveDict()
        self._lips: CaseInsensitiveDict[list[FileResource]] = CaseInsensitiveDict()
        self._texturepacks: CaseInsensitiveDict[list[FileResource]] = CaseInsensitiveDict()
        self._rims: CaseInsensitiveDict[list[FileResource]] = CaseInsensitiveDict()

        self._override: dict[str, list[FileResource]] = {}

        self._chitin: list[FileResource] = []
        self._streammusic: list[FileResource] = []
        self._streamsounds: list[FileResource] = []
        self._streamwaves: list[FileResource] = []
        self._game: Game | None = None

        self._initialized = False

    def reload_all(self):
        self.load_chitin()
        self.load_lips()
        self.load_modules()
        self.load_override()
        if self.game() == Game.K1:
            self.load_rims()
        self.load_streammusic()
        self.load_streamsounds()
        if self.game() == Game.K1:
            self.load_streamwaves()
        elif self.game() == Game.K2:
            self.load_streamvoice()
        self.load_textures()
        print(f"Finished loading the installation from {self._path}")
        self._initialized = True

    def __iter__(self) -> Generator[FileResource, Any, None]:
        if not self._initialized:
            self.reload_all()
        def generator() -> Generator[FileResource, Any, None]:
            yield from self._chitin
            yield from self._streammusic
            yield from self._streamsounds
            yield from self._streamwaves
            for resources in self._override.values():
                yield from resources
            for resources in self._modules.values():
                yield from resources
            for resources in self._lips.values():
                yield from resources
            for resources in self._texturepacks.values():
                yield from resources
            for resources in self._rims.values():
                yield from resources
<<<<<<< HEAD
        yield from generator()

        tlk_path = self._path / "dialog.tlk"
        yield FileResource("dialog", ResourceType.TLK, tlk_path.stat().st_size, 0, tlk_path)
        female_tlk_path = self._path / "dialogf.tlk"
        if female_tlk_path.safe_isfile():
            yield FileResource("dialogf", ResourceType.TLK, female_tlk_path.stat().st_size, 0, female_tlk_path)
=======
            tlk_path = self._path / "dialog.tlk"
            yield FileResource("dialog", ResourceType.TLK, tlk_path.stat().st_size, 0, tlk_path)
            female_tlk_path = self._path / "dialogf.tlk"
            if female_tlk_path.safe_isfile():
                yield FileResource("dialogf", ResourceType.TLK, female_tlk_path.stat().st_size, 0, female_tlk_path)
        return generator()
>>>>>>> 9e583603

    # region Get Paths
    def path(self) -> CaseAwarePath:
        """Returns the path to root folder of the Installation.

        Returns
        -------
            The path to the root folder.
        """
        return self._path

    def module_path(self) -> CaseAwarePath:
        """Returns the path to modules folder of the Installation. This method maintains the case of the foldername.

        Returns
        -------
            The path to the modules folder.
        """
        return self._find_resource_folderpath("Modules")

    def override_path(self) -> CaseAwarePath:
        """Returns the path to override folder of the Installation. This method maintains the case of the foldername.

        Returns
        -------
            The path to the override folder.
        """
        return self._find_resource_folderpath("Override", optional=True)

    def lips_path(self) -> CaseAwarePath:
        """Returns the path to 'lips' folder of the Installation. This method maintains the case of the foldername.

        Returns
        -------
            The path to the lips folder.
        """
        return self._find_resource_folderpath("lips")

    def texturepacks_path(self) -> CaseAwarePath:
        """Returns the path to 'texturepacks' folder of the Installation. This method maintains the case of the foldername.

        Returns
        -------
            The path to the texturepacks folder.
        """
        return self._find_resource_folderpath("texturepacks", optional=True)

    def rims_path(self) -> CaseAwarePath:
        """Returns the path to 'rims' folder of the Installation. This method maintains the case of the foldername.

        Returns
        -------
            The path to the rims folder.
        """
        return self._find_resource_folderpath("rims", optional=True)

    def streammusic_path(self) -> CaseAwarePath:
        """Returns the path to 'streammusic' folder of the Installation. This method maintains the case of the foldername.

        Returns
        -------
            The path to the streammusic folder.
        """
        return self._find_resource_folderpath("streammusic")

    def streamsounds_path(self) -> CaseAwarePath:
        """Returns the path to 'streamsounds' folder of the Installation. This method maintains the case of the foldername.

        Returns
        -------
            The path to the streamsounds folder.
        """
        return self._find_resource_folderpath("streamsounds", optional=True)

    def streamwaves_path(self) -> CaseAwarePath:
        """Returns the path to 'streamwaves' or 'streamvoice' folder of the Installation. This method maintains the case of the foldername.

        In the first game, this folder is named 'streamwaves'
        In the second game, this folder has been renamed to 'streamvoice'.

        Returns
        -------
            The path to the streamwaves/streamvoice folder.
        """
        return self._find_resource_folderpath(("streamwaves", "streamvoice"))

    def streamvoice_path(self) -> CaseAwarePath:
        """Returns the path to 'streamvoice' or 'streamwaves' folder of the Installation. This method maintains the case of the foldername.

        In the first game, this folder is named 'streamwaves'
        In the second game, this folder has been renamed to 'streamvoice'.

        Returns
        -------
            The path to the streamvoice/streamwaves folder.
        """
        return self._find_resource_folderpath(("streamvoice", "streamwaves"))

    def _find_resource_folderpath(
        self,
        folder_names: tuple[str, ...] | str,
        *,
        optional: bool = False,
    ) -> CaseAwarePath:
        """Finds the path to a resource folder.

        Args:
        ----
            folder_names: The name(s) of the folder(s) to search for.
            optional: Whether to raise an error if the folder is not found.

        Returns:
        -------
            CaseAwarePath: The path to the found folder.

        Processing Logic:
        ----------------
            - Iterates through the provided folder names
            - Joins each name to the base path to check if the folder exists
            - Returns the first existing path
            - Raises FileNotFoundError if no path is found and optional is False.
        """
        try:
            if isinstance(folder_names, str):  # make a tuple
                folder_names = (folder_names,)
            for folder_name in folder_names:
                resource_path: CaseAwarePath = self._path / folder_name
                if resource_path.safe_isdir():
                    return resource_path
        except Exception as e:  # noqa: BLE001
            msg = f"An error occurred while finding the '{' or '.join(folder_names)}' folder in '{self._path}'."
            raise OSError(msg) from e
        else:
            if optional:
                return CaseAwarePath(self._path, folder_names[0])
        msg = f"Could not find the '{' or '.join(folder_names)}' folder in '{self._path}'."
        raise FileNotFoundError(msg)

    # endregion

    # region Load Data
    def load_single_resource(
        self,
        filepath: Path | CaseAwarePath,
        capsule_check: Callable | None = None,
    ) -> tuple[Path, list[FileResource] | FileResource | None]:
        # sourcery skip: extract-method
        try:
            if capsule_check:
                if not capsule_check(filepath):
                    return filepath, None
                return filepath, list(Capsule(filepath))

            resname: str
            restype: ResourceType
            resname, restype = ResourceIdentifier.from_path(filepath)
            if restype.is_invalid:
                return filepath, None

            return filepath, FileResource(
                resname,
                restype,
                filepath.stat().st_size,
                offset=0,
                filepath=filepath,
            )
        except Exception as e:  # noqa: BLE001
            with Path("errorlog.txt").open("a") as f:
                f.write(format_exception_with_variables(e))
        return filepath, None


    def load_resources(
        self,
        path: CaseAwarePath,
        capsule_check: Callable | None = None,
        *,
        recurse: bool = False,
    ) -> CaseInsensitiveDict[list[FileResource]] | list[FileResource]:
        """Load resources for a given path and store them in a new list/dict.

        Args:
        ----
            path (os.PathLike | str): path for lookup.
            recurse (bool): whether to recurse into subfolders (default is False)
            capsule_check (Callable returns bool or None): Determines whether to use a resource dict or resource list. If the check doesn't pass, the resource isn't added.

        Returns:
        -------
            list[FileResource]: The list where resources at the path have been stored.
             or
            CaseInsensitiveDict[list[FileResource]]: A dict keyed by filename to the encapsulated resources
        """
        resources: CaseInsensitiveDict[list[FileResource]] | list[FileResource] = CaseInsensitiveDict() if capsule_check else []

<<<<<<< HEAD
        r_path = Path(path)
=======
        r_path = Path(str(path))
>>>>>>> 9e583603
        if not r_path.safe_isdir():
            print(f"The '{r_path.name}' folder did not exist when loading the installation at '{self._path}', skipping...")
            return resources

<<<<<<< HEAD
        files_iter = (
            path.safe_rglob("*")
            if recurse
            else path.safe_iterdir()
        )

        # Determine number of workers dynamically based on available CPUs
        num_cores = os.cpu_count() or 1  # Ensure at least one core is returned
        max_workers = num_cores * 4  # Use 4x the number of cores
        with ThreadPoolExecutor(max_workers=max_workers) as executor:
            # Submit tasks to the executor
            futures = [
                executor.submit(self.load_single_resource, file, capsule_check)
                for file in files_iter
            ]

            # Gather resources and omit `None` values (errors or skips)
            if isinstance(resources, CaseInsensitiveDict):
                for f in futures:
                    filepath, resource = f.result()
                    if resource is None:
                        continue
                    if not isinstance(resource, list):
                        continue
                    resources[filepath.name] = resource
            else:
                for f in futures:
                    filepath, resource = f.result()
                    if resource is None:
                        continue
                    if isinstance(resource, FileResource):
                        resources.append(resource)

        if not resources:
=======
        print(f"Loading '{r_path.name}' folder from installation...")
        files_iter: Generator[Path, None, None] = (
            r_path.safe_rglob("*")
            if recurse
            else r_path.safe_iterdir()
        )
        file: Path | None = None
        for file in files_iter:
            try:
                if capsule_check:
                    if not capsule_check(file):
                        continue
                    resources[file.name] = list(Capsule(file))  # type: ignore[assignment, call-overload]

                else:
                    resname, restype = ResourceIdentifier.from_path(file)
                    if restype.is_invalid:
                        continue

                    resource = FileResource(
                        resname,
                        restype,
                        file.stat().st_size,
                        0,
                        file,
                    )
                    resources.append(resource)  # type: ignore[assignment, call-overload, union-attr]
            except Exception as e:  # noqa: BLE001
                with Path("errorlog.txt").open("a") as f:
                    f.write(format_exception_with_variables(e))
        if not resources or file is None:
>>>>>>> 9e583603
            print(f"No resources found at '{r_path}' when loading the installation, skipping...")
        return resources

    def load_chitin(self):
        """Reloads the list of resources in the Chitin linked to the Installation."""
        chitin_path: CaseAwarePath = self._path / "chitin.key"
        chitin_exists: bool | None = chitin_path.safe_isfile()
        if chitin_exists:
            print(f"Loading BIFs from chitin.key at '{self._path}'...")
<<<<<<< HEAD
            self._chitin = list(Chitin(key_path=chitin_path, game=self.game()))
        elif chitin_exists is False:
            print(f"The chitin.key file did not exist at '{self._path}' when loading the installation, skipping...")
            return
        print("Load chitin...")
        self._chitin = list(Chitin(key_path=chitin_path))
=======
            self._chitin = list(Chitin(key_path=chitin_path))
        elif chitin_exists is False:
            print(f"The chitin.key file did not exist at '{self._path}' when loading the installation, skipping...")
        elif chitin_exists is None:
            print(f"No permissions to the chitin.key file at '{self._path}' when loading the installation, skipping...")
>>>>>>> 9e583603

    def load_lips(
        self,
    ):
        """Reloads the list of modules in the lips folder linked to the Installation."""
        self._lips = self.load_resources(self.lips_path(), capsule_check=is_mod_file)  # type: ignore[assignment]

    def load_modules(self):
        """Reloads the list of modules files in the modules folder linked to the Installation."""
        self._modules = self.load_resources(self.module_path(), capsule_check=is_capsule_file)  # type: ignore[assignment]

    def reload_module(self, module: str):
        """Reloads the list of resources in specified module in the modules folder linked to the Installation.

        Args:
        ----
            module: The filename of the module, including the extension.
        """
        if not self._modules or module not in self._modules:
            self.load_modules()
        self._modules[module] = list(Capsule(self.module_path() / module))

    def load_rims(
        self,
    ):
        """Reloads the list of module files in the rims folder linked to the Installation."""
        self._rims = self.load_resources(self.rims_path(), capsule_check=is_rim_file)  # type: ignore[assignment]
        #self._rims.extend(self.load_resources(self.module_path(), capsule_check=is_rim_file))  # type: ignore[assignment]

    def load_textures(
        self,
    ):
        """Reloads the list of modules files in the texturepacks folder linked to the Installation."""
        self._texturepacks = self.load_resources(self.texturepacks_path(), capsule_check=is_erf_file)  # type: ignore[assignment]

    def load_override(self, directory: str | None = None):
        """Loads the list of resources in a specific subdirectory of the override folder linked to the Installation.

        If a directory argument is not passed, this will reload all subdirectories in the Override folder.
        If directory argument is ".", this will load all the loose files in the Override folder.

        the _override dict follows the following example format:
        _override["."] = list[FileResource]  # the loose files in the Override folder
        _override["subdir1"] = list[FileResource]  # the loose files in subdir1
        _override["subdir2"] = list[FileResource]  # the loose files in subdir2
        _override["subdir1/subdir3"] = list[FileResource]  # the loose files in subdir1/subdir3. Key is always a posix path (delimited by /'s)

        Args:
        ----
            directory: The relative path of a subfolder to the override folder.
        """
        override_path: CaseAwarePath = self.override_path()
        target_dirs: list[CaseAwarePath]
        if directory:
            target_dirs = [override_path / directory]
            self._override[directory] = []
        else:
            target_dirs = [f for f in override_path.safe_rglob("*") if f.safe_isdir()]  # type: ignore[reportGeneralTypeIssues]
            target_dirs.append(override_path)
            self._override = {}

        for folder in target_dirs:
            relative_folder: str = folder.relative_to(override_path).as_posix()  # '.' if folder is the same as override_path
            self._override[relative_folder] = self.load_resources(folder)  # type: ignore[assignment]


    def reload_override(
        self,
        directory: str,
    ):
        """Reload the resources in the specified override subdirectory.

        Args:
        ----
            directory: Path to directory containing override configuration

        Processing Logic:
        ----------------
            - Load override configuration from given directory
            - Override any existing resources with new ones from directory
        """
        self.load_override(directory)


    def reload_override_file(
        self,
        file: os.PathLike | str,
    ):
        filepath: Path = Path.pathify(file)
        parent_folder = filepath.parent
<<<<<<< HEAD
        rel_folderpath: str = str(filepath.parent.relative_to(self.override_path())) if parent_folder.name else "."
=======
        rel_folderpath: str = str(parent_folder.relative_to(self.override_path())) if parent_folder.name else "."
>>>>>>> 9e583603
        if rel_folderpath not in self._override:
            self.load_override(rel_folderpath)

        identifier: ResourceIdentifier = ResourceIdentifier.from_path(filepath)
        if identifier.restype == ResourceType.INVALID:
            print("Cannot reload override file. Invalid KOTOR resource:", identifier)
            return
        resource = FileResource(
            *identifier,
            filepath.stat().st_size,
            0,
            filepath,
        )

        override_list: list[FileResource] = self._override[rel_folderpath]
        if resource not in override_list:
            override_list.append(resource)
        else:
            override_list[override_list.index(resource)] = resource

<<<<<<< HEAD
    def load_streammusic(
        self,
    ):
        """Reloads the list of resources in the streammusic folder linked to the Installation."""
        self._streammusic = self.load_resources(self.streammusic_path())  # type: ignore[assignment]

    def load_streamsounds(
        self,
    ):
        """Reloads the list of resources in the streamsounds folder linked to the Installation."""
        self._streamsounds = self.load_resources(self.streamsounds_path())  # type: ignore[assignment]

    def load_streamwaves(
        self,
    ):
        """Reloads the list of resources in the streamwaves folder linked to the Installation."""
        self._streamwaves = self.load_resources(self._find_resource_folderpath("streamwaves"), recurse=True)  # type: ignore[assignment]

    def load_streamvoice(
        self,
    ):
=======
    def load_streammusic(self):
        """Reloads the list of resources in the streammusic folder linked to the Installation."""
        self._streammusic = self.load_resources(self.streammusic_path())  # type: ignore[assignment]

    def load_streamsounds(self):
        """Reloads the list of resources in the streamsounds folder linked to the Installation."""
        self._streamsounds = self.load_resources(self.streamsounds_path())  # type: ignore[assignment]

    def load_streamwaves(self):
        """Reloads the list of resources in the streamwaves folder linked to the Installation."""
        self._streamwaves = self.load_resources(self._find_resource_folderpath("streamwaves"), recurse=True)  # type: ignore[assignment]

    def load_streamvoice(self):
>>>>>>> 9e583603
        """Reloads the list of resources in the streamvoice folder linked to the Installation."""
        self._streamwaves = self.load_resources(self._find_resource_folderpath("streamvoice"), recurse=True)  # type: ignore[assignment]

    # endregion

    # region Get FileResources
    def chitin_resources(self) -> list[FileResource]:
        """Returns a shallow copy of the list of FileResources stored in the Chitin linked to the Installation.

        Returns
        -------
            A list of FileResources.
        """
        if not self._chitin:
            self.load_chitin()
        return self._chitin[:]

    def modules_list(self) -> list[str]:
        """Returns the list of module filenames located in the modules folder linked to the Installation.

        Module filenames are cached and require to be refreshed after a file is added, deleted or renamed.

        Returns
        -------
            A list of filenames.
        """
        if not self._modules:
            self.load_modules()
        return list(self._modules.keys())

    def module_resources(
        self,
        filename: str | None = None,
    ) -> list[FileResource]:
<<<<<<< HEAD
        """Returns a list of FileResources stored in the specified module file located in the modules folder linked to the Installation.
=======
        """Returns a a shallow copy of the list of FileResources stored in the specified module file located in the modules folder linked to the Installation.
>>>>>>> 9e583603

        Module resources are cached and require a reload after the contents have been modified on disk.

        Returns
        -------
            A list of FileResources.
        """
        if not self._modules or filename and filename not in self._modules:
            self.load_modules()

        return (
            self._modules[filename][:]
            if filename
            else [module_resource for module_filename in self._modules for module_resource in self._modules[module_filename]]
        )

    def lips_list(self) -> list[str]:
        """Returns the list of module filenames located in the lips folder linked to the Installation.

        Module filenames are cached and require to be refreshed after a file is added, deleted or renamed.

        Returns
        -------
            A list of filenames.
        """
        if not self._lips:
            self.load_lips()
        return list(self._lips.keys())

    def lip_resources(
        self,
        filename: str | None = None,
    ) -> list[FileResource]:
<<<<<<< HEAD
        """Returns a list of FileResources stored in the specified module file located in the lips folder linked to the Installation.

        Module resources are cached and require a reload after the contents have been modified on disk.

        Returns
        -------
            A list of FileResources.
        """
        if not self._lips or filename and filename not in self._lips:
            self.load_lips()

        return (
            self._lips[filename][:]
            if filename
            else [lip_resource for lip_filename in self._lips for lip_resource in self._lips[lip_filename]]
        )

    def rims_list(self) -> list[str]:
        """Returns the list of rim filenames located in the 'rims' and 'modules' folders linked to the Installation.

        Rim filenames are cached and require to be refreshed after a file is added, deleted or renamed.

        Returns
        -------
            A list of filenames.
        """
        if not self._rims and self.game() == Game.K1:
            self.load_rims()
        if not self._modules:
            self.load_modules()

        return [
            *self._rims.keys(),
            *[modules_rim_filename for modules_rim_filename in self._modules if is_rim_file(modules_rim_filename)],
        ]

    def rim_resources(
        self,
        filename: str | None = None,
    ) -> list[FileResource]:
        """Returns a list of FileResources stored in the specified module file located in the 'rims' and 'modules' folders linked to the Installation.

        RIM resources are cached and require a reload after the contents have been modified on disk.
=======
        """Returns a shallow copy of the list of FileResources stored in the specified module file located in the lips folder linked to the Installation.

        Module resources are cached and require a reload after the contents have been modified on disk.
>>>>>>> 9e583603

        Returns
        -------
            A list of FileResources.
        """
        queried_rim_resources: list[FileResource] = []
        queried_module_rim_resources: list[FileResource] = []

        if self.game() == Game.K1 and (
            not self._rims
            or filename and filename not in self._rims
        ):
            self.load_rims()

            queried_rim_resources = (
                self._rims[filename][:]
                if filename
                else [resource for rim_filename in self._rims if is_rim_file(rim_filename) for resource in self._rims[rim_filename]]
            )

        if filename and is_rim_file(filename):
            if not self._modules:
                self.load_modules()

            queried_module_rim_resources = self._modules[filename][:]

        elif not filename:
            if not self._modules:
                self.load_modules()

            queried_module_rim_resources = [
                resource
                for modules_rim_filename in self._modules if is_rim_file(modules_rim_filename)
                for resource in self._modules[modules_rim_filename]
            ]

        return [
            *queried_rim_resources,
            *queried_module_rim_resources,
        ]

    def texturepacks_list(self) -> list[str]:
        """Returns the list of texture-pack filenames located in the texturepacks folder linked to the Installation.

        Returns
        -------
            A list of filenames.
        """
        if not self._texturepacks:
            self.load_textures()
        return list(self._texturepacks.keys())

    def texturepack_resources(
        self,
        filename: str | None = None,
    ) -> list[FileResource]:
<<<<<<< HEAD
        """Returns a list of FileResources stored in the specified module file located in the texturepacks folder linked to the Installation.

        Texturepacks resources are cached and require a reload after the contents have been modified on disk.
=======
        """Returns a shallow copy of the list of FileResources stored in the specified module file located in the texturepacks folder linked to the Installation.

        Texturepack resources are cached and require a reload after the contents have been modified on disk.
>>>>>>> 9e583603

        Returns
        -------
            A list of FileResources from the 'texturepacks' folder of the Installation.
        """
        if not self._texturepacks or filename and filename not in self._texturepacks:
            self.load_textures()

        return (
            self._texturepacks[filename][:]
            if filename
            else [texture_resource for texture_filename in self._texturepacks for texture_resource in self._texturepacks[texture_filename]]
        )

    def streamwaves_resources(self) -> list[FileResource]:
        """Returns a list of FileResources stored in the streamwaves folder linked to the Installation.

        Streamwaves resources are cached and require a reload after the contents have been modified on disk.
        In the first game, this folder is named 'streamwaves'
        In the second game, this folder has been renamed to 'streamvoice'.

        Returns
        -------
            A list of FileResources from either the 'streamwaves' or 'streamvoice' folder, depending on the detected game.
        """
        if not self._streamwaves:
            self.load_streamwaves()
        return self._streamwaves

    def streammusic_resources(self) -> list[FileResource]:
        """Returns a list of FileResources stored in the streammusic folder linked to the Installation.

        Streammusic resources are cached and require a reload after the contents have been modified on disk.

        Returns
        -------
            A list of FileResources from either the 'streamwaves' or 'streamvoice' folder, depending on the detected game.
        """
        if not self._streammusic:
            self.load_streammusic()
        return self._streammusic

    def override_list(self) -> list[str]:
        """Returns the list of subdirectories located in override folder linked to the Installation.

        Subdirectories are cached and require a refresh after a folder is added, deleted or renamed.

        Returns
        -------
            A list of subfolder names in Override.
        """
        if not self._override:
            self.load_override()
        return list(self._override.keys())

    def override_resources(
        self,
        directory: str | None = None,
    ) -> list[FileResource]:
<<<<<<< HEAD
        """Returns a list of FileResources stored in the specified subdirectory located in the override folder linked to the Installation.
=======
        """Returns a list of FileResources stored in the specified subdirectory located in the 'override' folder linked to the Installation.
>>>>>>> 9e583603

        Override resources are cached and require a reload after the contents have been modified on disk.

        Returns
        -------
            A list of FileResources.
        """
        if not self._override or directory and directory not in self._override:
            self.load_override()

        return (
            self._override[directory]
            if directory
            else [override_resource for ov_subfolder_name in self._override for override_resource in self._override[ov_subfolder_name]]
        )

    # endregion

    @staticmethod
    def determine_game(path: os.PathLike | str) -> Game | None:
        """Determines the game based on files and folders.

        Args:
        ----
            path: Path to game directory

        Returns:
        -------
            Game: Game enum or None

        Processing Logic:
        ----------------
            1. Normalize the path and check for existence of game files
            2. Define checks for each game
            3. Run checks and score games
            4. Return game with highest score or None if scores are equal or all checks fail
        """
        r_path: CaseAwarePath = CaseAwarePath.pathify(path)

        def check(x) -> bool:
            c_path: CaseAwarePath = r_path.joinpath(x)
            return c_path.safe_exists() is not False

        # Checks for each game
<<<<<<< HEAD
        game1_checks: list[bool] = [
=======
        game1_pc_checks: list[bool] = [
>>>>>>> 9e583603
            check("streamwaves"),
            check("swkotor.exe"),
            check("swkotor.ini"),
            check("rims"),
            check("utils"),
            check("32370_install.vdf"),
            check("miles/mssds3d.m3d"),
            check("miles/msssoft.m3d"),
            check("data/party.bif"),
            check("data/player.bif"),
            check("modules/global.mod"),
            check("modules/legal.mod"),
            check("modules/mainmenu.mod"),
        ]

<<<<<<< HEAD
        game2_checks: list[bool] = [
=======
        game1_xbox_checks: list[bool] = [  # TODO:

        ]

        game1_ios_checks: list[bool] = [
            check("override/ios_action_bg.tga"),
            check("override/ios_action_bg2.tga"),
            check("override/ios_action_x.tga"),
            check("override/ios_action_x2.tga"),
            check("override/ios_button_a.tga"),
            check("override/ios_button_x.tga"),
            check("override/ios_button_y.tga"),
            check("override/ios_edit_box.tga"),
            check("override/ios_enemy_plus.tga"),
            check("override/ios_gpad_bg.tga"),
            check("override/ios_gpad_gen.tga"),
            check("override/ios_gpad_gen2.tga"),
            check("override/ios_gpad_help.tga"),
            check("override/ios_gpad_help2.tga"),
            check("override/ios_gpad_map.tga"),
            check("override/ios_gpad_map2.tga"),
            check("override/ios_gpad_save.tga"),
            check("override/ios_gpad_save2.tga"),
            check("override/ios_gpad_solo.tga"),
            check("override/ios_gpad_solo2.tga"),
            check("override/ios_gpad_solox.tga"),
            check("override/ios_gpad_solox2.tga"),
            check("override/ios_gpad_ste.tga"),
            check("override/ios_gpad_ste2.tga"),
            check("override/ios_gpad_ste3.tga"),
            check("override/ios_help.tga"),
            check("override/ios_help2.tga"),
            check("override/ios_help_1.tga"),
            check("KOTOR"),
            check("KOTOR.entitlements"),
            check("kotorios-Info.plist"),
            check("AppIcon29x29.png"),
            check("AppIcon50x50@2x~ipad.png"),
            check("AppIcon50x50~ipad.png"),
        ]

        game1_android_checks: list[bool] = [  # TODO:

        ]

        game2_pc_checks: list[bool] = [
>>>>>>> 9e583603
            check("streamvoice"),
            check("swkotor2.exe"),
            check("swkotor2.ini"),
            check("LocalVault"),
            check("LocalVault/test.bic"),
            check("LocalVault/testold.bic"),
            check("miles/binkawin.asi"),
            check("miles/mssds3d.flt"),
            check("miles/mssdolby.flt"),
            check("miles/mssogg.asi"),
            check("data/Dialogs.bif"),
        ]

        game2_xbox_checks: list[bool] = [  # TODO:

        ]

        game2_ios_checks: list[bool] = [
            check("override/ios_mfi_deu.tga"),
            check("override/ios_mfi_eng.tga"),
            check("override/ios_mfi_esp.tga"),
            check("override/ios_mfi_fre.tga"),
            check("override/ios_mfi_ita.tga"),
            check("override/ios_self_box_r.tga"),
            check("override/ios_self_expand2.tga"),
            check("override/ipho_forfeit.tga"),
            check("override/ipho_forfeit2.tga"),
            check("override/kotor2logon.tga"),
            check("override/lbl_miscroll_open_f.tga"),
            check("override/lbl_miscroll_open_f2.tga"),
            check("override/ydialog.gui"),
            check("KOTOR II"),
            check("KOTOR2-Icon-20-Apple.png"),
            check("KOTOR2-Icon-29-Apple.png"),
            check("KOTOR2-Icon-40-Apple.png"),
            check("KOTOR2-Icon-58-apple.png"),
            check("KOTOR2-Icon-60-apple.png"),
            check("KOTOR2-Icon-76-apple.png"),
            check("KOTOR2-Icon-80-apple.png"),
            check("KOTOR2_LaunchScreen.storyboardc"),
            check("KOTOR2_LaunchScreen.storyboardc/Info.plist"),
            check("GoogleService-Info.plist"),
        ]

        game2_android_checks: list[bool] = [  # TODO:

        ]

        # Determine the game with the most checks passed
        def determine_highest_scoring_game() -> Game | None:
            # Scoring for each game and platform
            scores: dict[Game, int] = {
                Game.K1: sum(game1_pc_checks),
                Game.K2: sum(game2_pc_checks),
                Game.K1_XBOX: sum(game1_xbox_checks),
                Game.K2_XBOX: sum(game2_xbox_checks),
                Game.K1_IOS: sum(game1_ios_checks),
                Game.K2_IOS: sum(game2_ios_checks),
                Game.K1_ANDROID: sum(game1_android_checks),
                Game.K2_ANDROID: sum(game2_android_checks),
            }

            highest_scoring_game: Game | None = None
            highest_score: int = 0

            for game, score in scores.items():
                if score > highest_score:
                    highest_score = score
                    highest_scoring_game = game

            return highest_scoring_game


        return determine_highest_scoring_game()

    def game(self) -> Game:
        """Determines the game (K1 or K2) for the given Installation.

        Args:
        ----
            self: The Installation instance

        Returns:
        -------
            Game: The determined Game object

        Processing Logic:
        ----------------
            - Check if game is already determined and stored in _game
            - Determine the game by calling determine_game() method with path
            - If game is determined, store it in _game and return
            - If game is not determined, raise ValueError with message.
        """
        if self._game is not None:
            return self._game

        game: Game | None = self.determine_game(self._path)
        if game is not None:
            self._game = game
            return game

        msg = "Could not determine the KOTOR game version! Did you select the right installation folder?"
        raise ValueError(msg)

    def talktable(self) -> TalkTable:
        """Returns the TalkTable linked to the Installation.

        Returns
        -------
            A TalkTable object.
        """
        return self._talktable

    def female_talktable(self) -> TalkTable:
        """Returns the female TalkTable linked to the Installation. This is 'dialogf.tlk' in the Polish version of K1.

        Returns
        -------
            A TalkTable object.
        """
        return self._female_talktable

    def resource(
        self,
        resname: str,
        restype: ResourceType,
        order: list[SearchLocation] | None = None,
        *,
        capsules: list[Capsule] | None = None,
        folders: list[Path] | None = None,
    ) -> ResourceResult | None:
        """Returns a resource matching the specified resref and restype.

        This is a wrapper of the resources() method provided to make fetching for a single resource more convenient.
        If no resource is found then None is returned instead.

        The default search order is (descending priority): 1. Folders in the folders parameter, 2. Override folders,
        3. Capsules in the capsules parameter, 4. Game modules, 5. Chitin.

        Args:
        ----
            resname: The name of the resource to look for.
            restype: The type of resource to look for.
            capsules: An extra list of capsules to search in.
            folders: An extra list of folders to search in.
            order: The ordered list of locations to check.

        Returns:
        -------
            A ResourceResult object if the specified resource is found, otherwise None.
        """
        query = ResourceIdentifier(resname, restype)
        batch: dict[ResourceIdentifier, ResourceResult | None] = self.resources(
            [query],
            order,
            capsules=capsules,
            folders=folders,
        )
        search: ResourceResult | None = batch[query]
        if not search or not search.data:
            print(f"Could not find '{query}' during resource lookup.")
            return None
        return search

    def resources(
        self,
        queries: list[ResourceIdentifier] | set[ResourceIdentifier],
        order: list[SearchLocation] | None = None,
        *,
        capsules: list[Capsule] | None = None,
        folders: list[Path] | None = None,
    ) -> dict[ResourceIdentifier, ResourceResult | None]:
        """Returns a dictionary mapping the items provided in the queries argument to the resource data if it was found.

        If the resource was not found, the value will be None.
        Unlike self.locations(), this function will only return the first found result for each query, instead of everywhere the resource can be located.

        Args:
        ----
            queries: A list of resources to try load.
            order: The ordered list of locations to check.
            capsules: An extra list of capsules to search in.
            folders: An extra list of folders to search in.

        Returns:
        -------
            A dictionary mapping the given items in the queries argument to a list of ResourceResult objects.
        """
        results: dict[ResourceIdentifier, ResourceResult | None] = {}
        locations: dict[ResourceIdentifier, list[LocationResult]] = self.locations(
            queries,
            order,
            capsules=capsules,
            folders=folders,
        )

        handles: dict[ResourceIdentifier, BinaryReader] = {}

        for query in queries:
            location_list: list[LocationResult] = locations.get(query, [])

            if not location_list:
                print(f"Resource not found: '{query}'")
                results[query] = None
                continue

            location: LocationResult = location_list[0]

            if query not in handles:
                handles[query] = BinaryReader.from_file(location.filepath)

            handle: BinaryReader = handles[query]
            handle.seek(location.offset)
            data: bytes = handle.read_bytes(location.size)

            results[query] = ResourceResult(
                query.resname,
                query.restype,
                location.filepath,
                data,
            )

        # Close all open handles
        for handle in handles.values():
            handle.close()

        return results

    def location(
        self,
        resname: str,
        restype: ResourceType,
        order: list[SearchLocation] | None = None,
        *,
        capsules: list[Capsule] | None = None,
        folders: list[Path] | None = None,
    ) -> list[LocationResult]:
        """Returns a list filepaths for where a particular resource matching the given resref and restype are located.

        This is a wrapper of the locations() method provided to make searching for a single resource more convenient.

        Args:
        ----
            resname: The name of the resource to look for.
            restype: The type of resource to look for.
            order: The ordered list of locations to check.
            capsules: An extra list of capsules to search in.
            folders: An extra list of folders to search in.

        Returns:
        -------
            A list of LocationResult objects where the matching resources can be found.

        Processing Logic:
        ----------------
            - Constructs a query from the resource name and type
            - Searches locations based on the order, capsules and folders
            - Returns the matching locations for the given resource from the results
        """
        capsules = [] if capsules is None else capsules
        folders = [] if folders is None else folders

        query: ResourceIdentifier = ResourceIdentifier(resname, restype)

        return self.locations(
            [query],
            order,
            capsules=capsules,
            folders=folders,
        )[query]

    def locations(
        self,
        queries: list[ResourceIdentifier] | set[ResourceIdentifier],
        order: list[SearchLocation] | None = None,
        *,
        capsules: list[Capsule] | None = None,
        folders: list[Path] | None = None,
    ) -> dict[ResourceIdentifier, list[LocationResult]]:
        """Returns a dictionary mapping the items provided in the queries argument to a list of locations for that respective resource.

        Args:
        ----
            queries: A list of resources to try locate.
            order: The ordered list of locations to check.
            capsules: An extra list of capsules to search in.
            folders: An extra list of folders to search in.

        Returns:
        -------
            A dictionary mapping a resource identifier to a list of locations.
        """
        if not self._initialized:
            self.reload_all()
        if order is None:
            order = [
                SearchLocation.CUSTOM_FOLDERS,
                SearchLocation.OVERRIDE,
                SearchLocation.CUSTOM_MODULES,
                SearchLocation.MODULES,
                SearchLocation.CHITIN,
            ]
        capsules = [] if capsules is None else capsules
        folders = [] if folders is None else folders

        locations: dict[ResourceIdentifier, list[LocationResult]] = {}
        for qident in queries:
            locations[qident] = []

<<<<<<< HEAD
        def check_dict(values: dict[str, list[FileResource]] | CaseInsensitiveDict[list[FileResource]]):
            for resources in values.values():
                check_list(resources)
=======
        def check_dict(resource_dict: dict[str, list[FileResource]] | CaseInsensitiveDict[list[FileResource]]):
            for resource_list in resource_dict.values():
                check_list(resource_list)
>>>>>>> 9e583603

        def check_list(values: list[FileResource]):
            # Index resources by identifier
            resource_dict: dict[ResourceIdentifier, FileResource] = {resource.identifier(): resource for resource in values}
            for query in queries:
                if query in resource_dict:
                    resource: FileResource = resource_dict[query]
                    location = LocationResult(
                        resource.filepath(),
                        resource.offset(),
                        resource.size(),
                    )
                    locations[query].append(location)

        def check_capsules(values: list[Capsule]):
            for capsule in values:
                for query in queries:
                    resource: FileResource | None = capsule.info(*query)
                    if resource is None:
                        continue

                    location = LocationResult(
                        resource.filepath(),
                        resource.offset(),
                        resource.size(),
                    )
                    locations[resource.identifier()].append(location)


        def check_folders(values: list[Path]):
            for folder in values:
                for file in folder.safe_rglob("*"):
                    if not file.safe_isfile():
                        continue
                    identifier = ResourceIdentifier.from_path(file)
                    if identifier not in queries:
                        continue

                    location = LocationResult(
                        filepath=file,
                        offset=0,
                        size=file.stat().st_size,
                    )
                    locations[identifier].append(location)

        function_map: dict[SearchLocation, Callable] = {
            SearchLocation.OVERRIDE: lambda: check_dict(self._override),
            SearchLocation.MODULES: lambda: check_dict(self._modules),
            SearchLocation.LIPS: lambda: check_dict(self._lips),
            SearchLocation.RIMS: lambda: check_dict(self._rims),
            SearchLocation.TEXTURES_TPA: lambda: check_list(self._texturepacks[TexturePackNames.TPA.value]),
            SearchLocation.TEXTURES_TPB: lambda: check_list(self._texturepacks[TexturePackNames.TPB.value]),
            SearchLocation.TEXTURES_TPC: lambda: check_list(self._texturepacks[TexturePackNames.TPC.value]),
            SearchLocation.TEXTURES_GUI: lambda: check_list(self._texturepacks[TexturePackNames.GUI.value]),
            SearchLocation.CHITIN: lambda: check_list(self._chitin),
            SearchLocation.MUSIC: lambda: check_list(self._streammusic),
            SearchLocation.SOUND: lambda: check_list(self._streamsounds),
            SearchLocation.VOICE: lambda: check_list(self._streamwaves),
            SearchLocation.CUSTOM_MODULES: lambda: check_capsules(capsules),  # type: ignore[arg-type]
            SearchLocation.CUSTOM_FOLDERS: lambda: check_folders(folders),  # type: ignore[arg-type]
        }

        for item in order:
            assert isinstance(item, SearchLocation)
            function_map.get(item, lambda: None)()

        return locations

    def texture(
        self,
        resname: str,
        order: list[SearchLocation] | None = None,
        *,
        capsules: list[Capsule] | None = None,
        folders: list[Path] | None = None,
    ) -> TPC | None:
        """Returns a TPC object loaded from a resource with the specified name.

        This is a wrapper of the textures() method provided to make searching for a single texture more convenient.

        If the specified texture could not be found then the method returns None.

        Texture is search for in the following order:
            1. "folders" parameter.
            2. "capsules" parameter.
            3. Installation override folder.
            4. Normal texture pack.
            5. GUI texture pack.
            6. Installation Chitin.
            7. Installation module files in modules folder.

        Args:
        ----
            resname: The ResRef string, case-insensitive.
            order: The ordered list of locations to check.
            capsules: An extra list of capsules to search in.
            folders: An extra list of folders to search in.

        Returns:
        -------
            TPC object or None.
        """
        batch: CaseInsensitiveDict[TPC | None] = self.textures([resname], order, capsules=capsules, folders=folders)
        return batch[resname] if batch else None

    def textures(
        self,
        resnames: list[str],
        order: list[SearchLocation] | None = None,
        *,
        capsules: list[Capsule] | None = None,
        folders: list[Path] | None = None,
    ) -> CaseInsensitiveDict[TPC | None]:
        """Returns a dictionary mapping the items provided in the queries argument to a TPC object if it exists.

        If the texture could not be found then the value is None.

        Args:
        ----
            resnames: A list of case-insensitive resource names (without the extensions) to try locate.
            order: The ordered list of locations to check.
            capsules: An extra list of capsules to search in.
            folders: An extra list of folders to search in.

        Returns:
        -------
            A dictionary mapping case-insensitive strings to TPC objects or None.
        """
        if not self._initialized:
            self.reload_all()
        if order is None:
            order = [
                SearchLocation.CUSTOM_FOLDERS,
                SearchLocation.OVERRIDE,
                SearchLocation.CUSTOM_MODULES,
                SearchLocation.TEXTURES_TPA,
                SearchLocation.CHITIN,
            ]
<<<<<<< HEAD
        resrefs: list[ResRef] = [ResRef(resname) for resname in resnames]
=======
        case_resnames: list[str] = [resname.lower() for resname in resnames]
>>>>>>> 9e583603
        capsules = [] if capsules is None else capsules
        folders = [] if folders is None else folders

        textures: CaseInsensitiveDict[TPC | None] = CaseInsensitiveDict()
        texture_types: list[ResourceType] = [ResourceType.TPC, ResourceType.TGA]

        for resname in resnames:
            textures[resname] = None

        def decode_txi(txi_bytes: bytes) -> str:
            return txi_bytes.decode("ascii", errors="ignore")

        def get_txi_from_list(resname: str, resource_list: list[FileResource]) -> str:
            txi_resource: FileResource | None = next(
                (
                    resource
                    for resource in resource_list
                    if resource.resname() == resname
                    and resource.restype() == ResourceType.TXI
                ),
                None,
            )
            return decode_txi(txi_resource.data()) if txi_resource is not None else ""

        def check_dict(values: dict[str, list[FileResource]] | CaseInsensitiveDict[list[FileResource]]):
            for resources in values.values():
                check_list(resources)

        def check_list(resource_list: list[FileResource]):
            for resource in resource_list:
<<<<<<< HEAD
                resname = resource.resname()
                if resname not in resrefs:
                    continue
                restype = resource.restype()
                if restype not in texture_types:
                    continue
                resrefs.remove(ResRef(resname))
                tpc: TPC = read_tpc(resource.data())
                if restype == ResourceType.TGA:
                    tpc.txi = get_txi_from_list(resname, resource_list)
                textures[resname] = tpc
=======
                case_resname = resource.resname().casefold()
                if case_resname in case_resnames and resource.restype() in texture_types:
                    case_resnames.remove(case_resname)
                    tpc: TPC = read_tpc(resource.data())
                    if resource.restype() == ResourceType.TGA:
                        tpc.txi = get_txi_from_list(case_resname, resource_list)
                    textures[case_resname] = tpc
>>>>>>> 9e583603

        def check_capsules(values: list[Capsule]):  # NOTE: This function does not support txi's in the Override folder.
            for capsule in values:
                for case_resname in copy(case_resnames):
                    texture_data: bytes | None = None
                    tformat: ResourceType | None = None
                    for tformat in texture_types:
                        texture_data = capsule.resource(case_resname, tformat)
                        if texture_data is not None:
                            break
                    if texture_data is None:
                        continue

<<<<<<< HEAD
                    resrefs.remove(ResRef(resname))
=======
                    case_resnames.remove(case_resname)
>>>>>>> 9e583603
                    tpc: TPC = read_tpc(texture_data) if texture_data else TPC()
                    if tformat == ResourceType.TGA:
                        tpc.txi = get_txi_from_list(case_resname, capsule.resources())
                    textures[case_resname] = tpc

        def check_folders(values: list[Path]):
            queried_texture_files: set[Path] = set()
            for folder in values:
                queried_texture_files.update(
                    file
                    for file in folder.rglob("*")
                    if (
<<<<<<< HEAD
                        ResRef(file.stem) in resrefs
=======
                        file.stem.casefold() in case_resnames
>>>>>>> 9e583603
                        and ResourceType.from_extension(file.suffix) in texture_types
                        and file.is_file()
                    )
                )
            for texture_file in queried_texture_files:
<<<<<<< HEAD
                resrefs.remove(ResRef(texture_file.stem))
=======
                case_resnames.remove(texture_file.stem.casefold())
>>>>>>> 9e583603
                texture_data: bytes = BinaryReader.load_file(texture_file)
                tpc = read_tpc(texture_data) if texture_data else TPC()
                txi_file = CaseAwarePath(texture_file.with_suffix(".txi"))
                if txi_file.exists():
                    txi_data: bytes = BinaryReader.load_file(txi_file)
                    tpc.txi = decode_txi(txi_data)
                textures[texture_file.stem] = tpc

        function_map: dict[SearchLocation, Callable] = {
            SearchLocation.OVERRIDE: lambda: check_dict(self._override),
            SearchLocation.MODULES: lambda: check_dict(self._modules),
            SearchLocation.RIMS: lambda: check_dict(self._rims),
            SearchLocation.TEXTURES_TPA: lambda: check_list(self._texturepacks[TexturePackNames.TPA.value]),
            SearchLocation.TEXTURES_TPB: lambda: check_list(self._texturepacks[TexturePackNames.TPB.value]),
            SearchLocation.TEXTURES_TPC: lambda: check_list(self._texturepacks[TexturePackNames.TPC.value]),
            SearchLocation.TEXTURES_GUI: lambda: check_list(self._texturepacks[TexturePackNames.GUI.value]),
            SearchLocation.CHITIN: lambda: check_list(self._chitin),
            SearchLocation.CUSTOM_MODULES: lambda: check_capsules(capsules),
            SearchLocation.CUSTOM_FOLDERS: lambda: check_folders(folders),
        }

        for item in order:
            assert isinstance(item, SearchLocation)
            function_map.get(item, lambda: None)()

        return textures

    def sound(
        self,
        resname: str,
        order: list[SearchLocation] | None = None,
        *,
        capsules: list[Capsule] | None = None,
        folders: list[Path] | None = None,
    ) -> bytes | None:
        """Returns the bytes of a sound resource if it can be found, otherwise returns None.

        This is a wrapper of the sounds() method provided to make searching for a single resource more convenient.

        Args:
        ----
            resname: The case-insensitive name of the sound (without the extension) to look for.
            order: The ordered list of locations to check.
            capsules: An extra list of capsules to search in.
            folders: An extra list of folders to search in.

        Returns:
        -------
            A bytes object or None.
        """
        batch: CaseInsensitiveDict[bytes | None] = self.sounds([resname], order, capsules=capsules, folders=folders)
        return batch[resname] if batch else None

    def sounds(
        self,
        resnames: list[str],
        order: list[SearchLocation] | None = None,
        *,
        capsules: list[Capsule] | None = None,
        folders: list[Path] | None = None,
    ) -> CaseInsensitiveDict[bytes | None]:
        """Returns a dictionary mapping the items provided in the resnames argument to a bytes object if the respective sound resource could be found.

        If the sound could not be found the value will return None.

        Args:
        ----
            resnames: A list of case-insensitive sound names (without the extensions) to try locate.
            order: The ordered list of locations to check.
            capsules: An extra list of capsules to search in.
            folders: An extra list of folders to search in.

        Returns:
        -------
            A dictionary mapping a case-insensitive string to a bytes object or None.
        """
<<<<<<< HEAD
        if not self._initialized:
            self.reload_all()
        resnames = remove_duplicates(resnames, case_insensitive=True)
=======
        case_resnames: list[str] = [resname.casefold() for resname in resnames]
>>>>>>> 9e583603
        capsules = [] if capsules is None else capsules
        folders = [] if folders is None else folders
        if order is None:
            order = [
                SearchLocation.CUSTOM_FOLDERS,
                SearchLocation.OVERRIDE,
                SearchLocation.CUSTOM_MODULES,
                SearchLocation.SOUND,
                SearchLocation.CHITIN,
            ]

        sounds: CaseInsensitiveDict[bytes | None] = CaseInsensitiveDict()
        sound_formats: list[ResourceType] = [ResourceType.WAV, ResourceType.MP3]

        for resname in resnames:
            sounds[resname] = None

        def check_dict(values: dict[str, list[FileResource]] | CaseInsensitiveDict[list[FileResource]]):
            for resources in values.values():
                check_list(resources)

        def check_list(values: list[FileResource]):
            for resource in values:
                case_resname: str = resource.resname().casefold()
                if case_resname in case_resnames and resource.restype() in sound_formats:
                    case_resnames.remove(case_resname)
                    sound_data: bytes = resource.data()
                    sounds[resource.resname()] = fix_audio(sound_data) if sound_data else b""

        def check_capsules(values: list[Capsule]):
            for capsule in values:
                for case_resname in copy(case_resnames):
                    sound_data: bytes | None = None
                    for sformat in sound_formats:
                        sound_data = capsule.resource(case_resname, sformat)
                        if sound_data is not None:
                            break
                    if sound_data is None:
                        continue
                    case_resnames.remove(case_resname)
                    sounds[case_resname] = fix_audio(sound_data) if sound_data else b""

        def check_folders(values: list[Path]):
            queried_sound_files: set[Path] = set()
            for folder in values:
                queried_sound_files.update(
                    file
                    for file in folder.rglob("*")
                    if (
                        file.stem.casefold() in case_resnames
                        and ResourceType.from_extension(file.suffix) in sound_formats
                        and file.is_file()
                    )
                )
            for sound_file in queried_sound_files:
                case_resnames.remove(sound_file.stem.casefold())
                sound_data: bytes = BinaryReader.load_file(sound_file)
                sounds[sound_file.stem] = fix_audio(sound_data) if sound_data else b""

        function_map: dict[SearchLocation, Callable] = {
            SearchLocation.OVERRIDE: lambda: check_dict(self._override),
            SearchLocation.MODULES: lambda: check_dict(self._modules),
            SearchLocation.RIMS: lambda: check_dict(self._rims),
            SearchLocation.CHITIN: lambda: check_list(self._chitin),
            SearchLocation.MUSIC: lambda: check_list(self._streammusic),
            SearchLocation.SOUND: lambda: check_list(self._streamsounds),
            SearchLocation.VOICE: lambda: check_list(self._streamwaves),
            SearchLocation.CUSTOM_MODULES: lambda: check_capsules(capsules),
            SearchLocation.CUSTOM_FOLDERS: lambda: check_folders(folders),  # type: ignore[arg-type]
        }

        for item in order:
            assert isinstance(item, SearchLocation)
            function_map.get(item, lambda: None)()

        return sounds

<<<<<<< HEAD

    def script(
        self,
        resname: str,
        order: list[SearchLocation] | None = None,
        *,
        capsules: list[Capsule] | None = None,
        folders: list[Path] | None = None,
    ) -> bytes | None:
        """Returns the bytes of a script resource if it can be found, otherwise returns None.

        This is a wrapper of the scripts() method provided to make searching for a single resource more convenient.

        Args:
        ----
            resname: The case-insensitive name of the script (without the extension) to look for.
            order: The ordered list of locations to check.
            capsules: An extra list of capsules to search in.
            folders: An extra list of folders to search in.

        Returns:
        -------
            A bytes object or None.
        """
        batch: CaseInsensitiveDict[bytes | None] = self.scripts([resname], order, capsules=capsules, folders=folders)
        return batch[resname] if batch else None

    def scripts(
        self,
        resnames: list[str],
        order: list[SearchLocation] | None = None,
        *,
        capsules: list[Capsule] | None = None,
        folders: list[Path] | None = None,
    ) -> CaseInsensitiveDict[bytes | None]:
        """Returns a dictionary mapping the items provided in the resnames argument to a bytes object if the respective sound resource could be found.

        If the script could not be found the value will return None.

        Args:
        ----
            resnames: A list of case-insensitive script names (without the extensions) to try locate.
            order: The ordered list of locations to check.
            capsules: An extra list of capsules to search in.
            folders: An extra list of folders to search in.

        Returns:
        -------
            A dictionary mapping a case-insensitive string to a bytes object or None.
        """
        case_resnames: list[str] = [resname.casefold() for resname in resnames]
        capsules = [] if capsules is None else capsules
        folders = [] if folders is None else folders
        if order is None:
            order = [
                SearchLocation.CUSTOM_FOLDERS,
                SearchLocation.CUSTOM_MODULES,
                SearchLocation.OVERRIDE,
                SearchLocation.MODULES,
                SearchLocation.RIMS,
                SearchLocation.CHITIN,
            ]

        scripts: CaseInsensitiveDict[bytes | None] = CaseInsensitiveDict()
        script_formats: list[ResourceType] = [ResourceType.NSS, ResourceType.NCS]

        for resname in resnames:
            scripts[resname] = None

        def check_dict(resource_dict: dict[str, list[FileResource]]):
            for resources in resource_dict.values():
                check_list(resources)

        def check_list(resource_list: list[FileResource]):
            for resource in resource_list:
                case_resname: str = resource.resname().casefold()
                if case_resname in case_resnames and resource.restype() in script_formats:
                    case_resnames.remove(case_resname)
                    script_data: bytes = resource.data()
                    scripts[resource.resname()] = script_data if script_data is not None else b""

        def check_capsules(capsule_list: list[Capsule]):
            for capsule in capsule_list:
                for case_resname in copy(case_resnames):
                    script_data: bytes | None = None
                    for sformat in script_formats:
                        script_data = capsule.resource(case_resname, sformat)
                        if script_data is not None:
                            break
                    if script_data is None:
                        continue
                    case_resnames.remove(case_resname)
                    scripts[case_resname] = script_data if script_data is not None else b""

        def check_folders(folder_list: list[Path]):
            queried_script_files: set[Path] = set()
            for folder in folder_list:
                queried_script_files.update(
                    file
                    for file in folder.rglob("*")
                    if (
                        file.stem.casefold() in case_resnames
                        and ResourceType.from_extension(file.suffix) in script_formats
                        and file.is_file()
                    )
                )
            for script_file in queried_script_files:
                case_resnames.remove(script_file.stem.casefold())
                script_data: bytes = BinaryReader.load_file(script_file)
                scripts[script_file.stem] = script_data if script_data is not None else b""

        function_map: dict[SearchLocation, Callable] = {
            SearchLocation.OVERRIDE: lambda: check_dict(self._override),
            SearchLocation.MODULES: lambda: check_dict(self._modules),
            SearchLocation.RIMS: lambda: check_dict(self._rims),
            SearchLocation.CHITIN: lambda: check_list(self._chitin),
            SearchLocation.CUSTOM_MODULES: lambda: check_capsules(capsules),
            SearchLocation.CUSTOM_FOLDERS: lambda: check_folders(folders),  # type: ignore[arg-type]
        }

        for item in order:
            assert isinstance(item, SearchLocation)
            function_map.get(item, lambda: None)()

        return scripts

=======
>>>>>>> 9e583603
    def string(
        self,
        locstring: LocalizedString,
        default: str = "",
    ) -> str:
        """Returns the string for the LocalizedString provided.

        This is a wrapper of the strings() method provided to make searching for a single string more convenient.

        Args:
        ----
            locstring (LocalizedString):
            default (str): the str to return when not found.

        Returns:
        -------
            str: text from the locstring lookup
        """
        batch: dict[LocalizedString, str] = self.strings([locstring], default)
        return batch[locstring]

    def strings(
        self,
        queries: list[LocalizedString],
        default: str = "",
    ) -> dict[LocalizedString, str]:
        """Returns a dictionary mapping the items provided in the queries argument to a string.

        As the method iterates through each LocalizedString it will first check if the TalkTable linked to the
        Installation has the stringref. If not it will try fallback on whatever substring exists in the LocalizedString
        and should that fail it will fallback on the default string specified.

        Args:
        ----
            queries: A list of LocalizedStrings.
            default: The fallback string if no string could be found.

        Returns:
        -------
            A dictionary mapping LocalizedString to a string.
        """
        stringrefs: list[int] = [locstring.stringref for locstring in queries]

        batch: dict[int, StringResult] = self.talktable().batch(stringrefs)
        female_batch: dict[int, StringResult] = self.female_talktable().batch(stringrefs) if self.female_talktable().path().safe_isfile() else {}

        results: dict[LocalizedString, str] = {}
        for locstring in queries:
            if locstring.stringref != -1:  # TODO: use gender information from locstring.
                if locstring.stringref in batch:
                    results[locstring] = batch[locstring.stringref].text
                elif locstring.stringref in female_batch:
                    results[locstring] = female_batch[locstring.stringref].text
            elif len(locstring):
                for _language, _gender, text in locstring:
                    results[locstring] = text
                    break
            else:
                results[locstring] = default

        return results


<<<<<<< HEAD
    def module_name(self, module_filename: str, *, use_hardcoded: bool = True) -> str:
=======
    def module_name(
        self,
        module_filename: str,
        *,
        use_hardcoded: bool = True,
    ) -> str:
>>>>>>> 9e583603
        """Returns the name of the area for a module from the installations module list.

        The name is taken from the LocalizedString "Name" in the relevant module file's ARE resource.

        Args:
        ----
            module_filename: The name of the module file.
            use_hardcoded: Use hardcoded values for modules where applicable.

        Returns:
        -------
            The name of the area for the module.
        """
        root: str = self.replace_module_extensions(module_filename)
        if use_hardcoded:

            for key, value in HARDCODED_MODULE_NAMES.items():
                if key.upper() in root.upper():
                    return value

        name: str | None = root
        for module in self.modules_list():
            if root.lower() not in module.lower():
                continue

            capsule = Capsule(self.module_path() / module)

            capsule_info: FileResource | None = capsule.info("module", ResourceType.IFO)
            if capsule_info is None:
                return ""

            try:
                ifo: GFF = read_gff(capsule_info.data())
<<<<<<< HEAD
                tag = str(ifo.root.get_resref("Mod_Entry_Area"))
=======
                tag: str = str(ifo.root.get_resref("Mod_Entry_Area"))
>>>>>>> 9e583603
                are_tag_resource: bytes | None = capsule.resource(tag, ResourceType.ARE)
                if are_tag_resource is None:
                    return tag

                are: GFF = read_gff(are_tag_resource)
                locstring: LocalizedString = are.root.get_locstring("Name")
                if locstring.stringref == -1:
                    name = locstring.get(Language.ENGLISH, Gender.MALE)
                else:
                    name = self.talktable().string(locstring.stringref)
            except Exception as e:  # noqa: BLE001
                print(format_exception_with_variables(e, message="This exception has been suppressed in pykotor.extract.installation."))
            else:
                break
            except Exception as e:
                print(format_exception_with_variables(e, ___message___="This exception has been suppressed in pykotor.extract.installation."))

        return name or root

    def module_names(self) -> dict[str, str]:
        """Returns a dictionary mapping module filename to the name of the area.

        The name is taken from the LocalizedString "Name" in the relevant module file's ARE resource.

        Returns
        -------
            A dictionary mapping module filename to in-game module area name.
        """
        return {module: self.module_name(module) for module in self.modules_list()}


<<<<<<< HEAD
    def module_id(self, module_filename: str, *, use_hardcoded: bool = True) -> str:
=======
    def module_id(
        self,
        module_filename: str,
        *,
        use_hardcoded: bool = True,
    ) -> str:
>>>>>>> 9e583603
        """Returns the ID of the area for a module from the installations module list.

        The ID is taken from the ResRef field "Mod_Entry_Area" in the relevant module file's IFO resource.

        Args:
        ----
            module_filename: The name of the module file.
            use_hardcoded: Use hardcoded values for modules where applicable.

        Returns:
        -------
            The ID of the area for the module.
        """
        root: str = self.replace_module_extensions(module_filename)
        if use_hardcoded:
            for key, value in HARDCODED_MODULE_IDS.items():
                if key.upper() in module_filename.upper():
                    return value

        mod_id: str = ""

        for module in self.modules_list():
            if root.lower() not in module.lower():
                continue

            try:
                capsule = Capsule(self.module_path() / module)

                module_ifo_data: bytes | None = capsule.resource("module", ResourceType.IFO)
                if module_ifo_data:
                    ifo: GFF = read_gff(module_ifo_data)
                    mod_id = str(ifo.root.get_resref("Mod_Entry_Area"))
                    if mod_id:
                        break
            except Exception as e:  # noqa: BLE001
                print(format_exception_with_variables(e, message="This exception has been suppressed in pykotor.extract.installation."))
        return mod_id

<<<<<<< HEAD
    @staticmethod
    def replace_module_extensions(module_filepath: os.PathLike | str) -> str:
        module_filename: str = PurePath(module_filepath).name
        result = re.sub(r"\.mod$", "", module_filename, flags=re.IGNORECASE)
        result = re.sub(r"\.erf$", "", result, flags=re.IGNORECASE)
        result = re.sub(r"\.rim$", "", result, flags=re.IGNORECASE)
        result = re.sub(r"\.sav$", "", result, flags=re.IGNORECASE)
        result = result[:-2] if result.lower().endswith("_s") else result
        result = result[:-4] if result.lower().endswith("_dlg") else result
        return result  # noqa: RET504

=======
>>>>>>> 9e583603
    def module_ids(self) -> dict[str, str]:
        """Returns a dictionary mapping module filename to the ID of the module.

        The ID is taken from the ResRef field "Mod_Entry_Area" in the relevant module file's IFO resource.

        Returns
        -------
            A dictionary mapping module filename to in-game module id.
        """
        return {module: self.module_id(module) for module in self.modules_list()}

    @staticmethod
    def replace_module_extensions(module_filepath: os.PathLike | str) -> str:
        module_filename: str = PurePath(module_filepath).name
        result = re.sub(r"\.rim$", "", module_filename, flags=re.IGNORECASE)
        for erftype_name in ERFType.__members__:
            result = re.sub(rf"\.{erftype_name}$", "", result, flags=re.IGNORECASE)
        result = result[:-2] if result.lower().endswith("_s") else result
        result = result[:-4] if result.lower().endswith("_dlg") else result
        return result  # noqa: RET504<|MERGE_RESOLUTION|>--- conflicted
+++ resolved
@@ -2,11 +2,8 @@
 
 import os
 import re
-<<<<<<< HEAD
 from concurrent.futures import ThreadPoolExecutor
 from contextlib import suppress
-=======
->>>>>>> 9e583603
 from copy import copy
 from enum import Enum, IntEnum
 from typing import TYPE_CHECKING, Any, Callable, ClassVar, Generator, Generic, NamedTuple, TypeVar
@@ -26,12 +23,9 @@
 from pykotor.tools.path import CaseAwarePath
 from pykotor.tools.sound import fix_audio
 from utility.error_handling import format_exception_with_variables
-<<<<<<< HEAD
 from utility.misc import remove_duplicates
 from utility.path import Path, PurePath
-=======
 from utility.system.path import Path, PurePath
->>>>>>> 9e583603
 
 if TYPE_CHECKING:
     from pykotor.resource.formats.gff import GFF
@@ -217,7 +211,6 @@
                 yield from resources
             for resources in self._rims.values():
                 yield from resources
-<<<<<<< HEAD
         yield from generator()
 
         tlk_path = self._path / "dialog.tlk"
@@ -225,14 +218,6 @@
         female_tlk_path = self._path / "dialogf.tlk"
         if female_tlk_path.safe_isfile():
             yield FileResource("dialogf", ResourceType.TLK, female_tlk_path.stat().st_size, 0, female_tlk_path)
-=======
-            tlk_path = self._path / "dialog.tlk"
-            yield FileResource("dialog", ResourceType.TLK, tlk_path.stat().st_size, 0, tlk_path)
-            female_tlk_path = self._path / "dialogf.tlk"
-            if female_tlk_path.safe_isfile():
-                yield FileResource("dialogf", ResourceType.TLK, female_tlk_path.stat().st_size, 0, female_tlk_path)
-        return generator()
->>>>>>> 9e583603
 
     # region Get Paths
     def path(self) -> CaseAwarePath:
@@ -428,16 +413,11 @@
         """
         resources: CaseInsensitiveDict[list[FileResource]] | list[FileResource] = CaseInsensitiveDict() if capsule_check else []
 
-<<<<<<< HEAD
         r_path = Path(path)
-=======
-        r_path = Path(str(path))
->>>>>>> 9e583603
         if not r_path.safe_isdir():
             print(f"The '{r_path.name}' folder did not exist when loading the installation at '{self._path}', skipping...")
             return resources
 
-<<<<<<< HEAD
         files_iter = (
             path.safe_rglob("*")
             if recurse
@@ -472,39 +452,6 @@
                         resources.append(resource)
 
         if not resources:
-=======
-        print(f"Loading '{r_path.name}' folder from installation...")
-        files_iter: Generator[Path, None, None] = (
-            r_path.safe_rglob("*")
-            if recurse
-            else r_path.safe_iterdir()
-        )
-        file: Path | None = None
-        for file in files_iter:
-            try:
-                if capsule_check:
-                    if not capsule_check(file):
-                        continue
-                    resources[file.name] = list(Capsule(file))  # type: ignore[assignment, call-overload]
-
-                else:
-                    resname, restype = ResourceIdentifier.from_path(file)
-                    if restype.is_invalid:
-                        continue
-
-                    resource = FileResource(
-                        resname,
-                        restype,
-                        file.stat().st_size,
-                        0,
-                        file,
-                    )
-                    resources.append(resource)  # type: ignore[assignment, call-overload, union-attr]
-            except Exception as e:  # noqa: BLE001
-                with Path("errorlog.txt").open("a") as f:
-                    f.write(format_exception_with_variables(e))
-        if not resources or file is None:
->>>>>>> 9e583603
             print(f"No resources found at '{r_path}' when loading the installation, skipping...")
         return resources
 
@@ -514,20 +461,11 @@
         chitin_exists: bool | None = chitin_path.safe_isfile()
         if chitin_exists:
             print(f"Loading BIFs from chitin.key at '{self._path}'...")
-<<<<<<< HEAD
             self._chitin = list(Chitin(key_path=chitin_path, game=self.game()))
-        elif chitin_exists is False:
-            print(f"The chitin.key file did not exist at '{self._path}' when loading the installation, skipping...")
-            return
-        print("Load chitin...")
-        self._chitin = list(Chitin(key_path=chitin_path))
-=======
-            self._chitin = list(Chitin(key_path=chitin_path))
         elif chitin_exists is False:
             print(f"The chitin.key file did not exist at '{self._path}' when loading the installation, skipping...")
         elif chitin_exists is None:
             print(f"No permissions to the chitin.key file at '{self._path}' when loading the installation, skipping...")
->>>>>>> 9e583603
 
     def load_lips(
         self,
@@ -618,11 +556,7 @@
     ):
         filepath: Path = Path.pathify(file)
         parent_folder = filepath.parent
-<<<<<<< HEAD
-        rel_folderpath: str = str(filepath.parent.relative_to(self.override_path())) if parent_folder.name else "."
-=======
         rel_folderpath: str = str(parent_folder.relative_to(self.override_path())) if parent_folder.name else "."
->>>>>>> 9e583603
         if rel_folderpath not in self._override:
             self.load_override(rel_folderpath)
 
@@ -643,29 +577,6 @@
         else:
             override_list[override_list.index(resource)] = resource
 
-<<<<<<< HEAD
-    def load_streammusic(
-        self,
-    ):
-        """Reloads the list of resources in the streammusic folder linked to the Installation."""
-        self._streammusic = self.load_resources(self.streammusic_path())  # type: ignore[assignment]
-
-    def load_streamsounds(
-        self,
-    ):
-        """Reloads the list of resources in the streamsounds folder linked to the Installation."""
-        self._streamsounds = self.load_resources(self.streamsounds_path())  # type: ignore[assignment]
-
-    def load_streamwaves(
-        self,
-    ):
-        """Reloads the list of resources in the streamwaves folder linked to the Installation."""
-        self._streamwaves = self.load_resources(self._find_resource_folderpath("streamwaves"), recurse=True)  # type: ignore[assignment]
-
-    def load_streamvoice(
-        self,
-    ):
-=======
     def load_streammusic(self):
         """Reloads the list of resources in the streammusic folder linked to the Installation."""
         self._streammusic = self.load_resources(self.streammusic_path())  # type: ignore[assignment]
@@ -679,7 +590,6 @@
         self._streamwaves = self.load_resources(self._find_resource_folderpath("streamwaves"), recurse=True)  # type: ignore[assignment]
 
     def load_streamvoice(self):
->>>>>>> 9e583603
         """Reloads the list of resources in the streamvoice folder linked to the Installation."""
         self._streamwaves = self.load_resources(self._find_resource_folderpath("streamvoice"), recurse=True)  # type: ignore[assignment]
 
@@ -714,11 +624,7 @@
         self,
         filename: str | None = None,
     ) -> list[FileResource]:
-<<<<<<< HEAD
-        """Returns a list of FileResources stored in the specified module file located in the modules folder linked to the Installation.
-=======
         """Returns a a shallow copy of the list of FileResources stored in the specified module file located in the modules folder linked to the Installation.
->>>>>>> 9e583603
 
         Module resources are cached and require a reload after the contents have been modified on disk.
 
@@ -752,8 +658,7 @@
         self,
         filename: str | None = None,
     ) -> list[FileResource]:
-<<<<<<< HEAD
-        """Returns a list of FileResources stored in the specified module file located in the lips folder linked to the Installation.
+        """Returns a shallow copy of the list of FileResources stored in the specified module file located in the lips folder linked to the Installation.
 
         Module resources are cached and require a reload after the contents have been modified on disk.
 
@@ -796,11 +701,6 @@
         """Returns a list of FileResources stored in the specified module file located in the 'rims' and 'modules' folders linked to the Installation.
 
         RIM resources are cached and require a reload after the contents have been modified on disk.
-=======
-        """Returns a shallow copy of the list of FileResources stored in the specified module file located in the lips folder linked to the Installation.
-
-        Module resources are cached and require a reload after the contents have been modified on disk.
->>>>>>> 9e583603
 
         Returns
         -------
@@ -857,15 +757,9 @@
         self,
         filename: str | None = None,
     ) -> list[FileResource]:
-<<<<<<< HEAD
-        """Returns a list of FileResources stored in the specified module file located in the texturepacks folder linked to the Installation.
-
-        Texturepacks resources are cached and require a reload after the contents have been modified on disk.
-=======
         """Returns a shallow copy of the list of FileResources stored in the specified module file located in the texturepacks folder linked to the Installation.
 
         Texturepack resources are cached and require a reload after the contents have been modified on disk.
->>>>>>> 9e583603
 
         Returns
         -------
@@ -925,11 +819,7 @@
         self,
         directory: str | None = None,
     ) -> list[FileResource]:
-<<<<<<< HEAD
-        """Returns a list of FileResources stored in the specified subdirectory located in the override folder linked to the Installation.
-=======
         """Returns a list of FileResources stored in the specified subdirectory located in the 'override' folder linked to the Installation.
->>>>>>> 9e583603
 
         Override resources are cached and require a reload after the contents have been modified on disk.
 
@@ -974,11 +864,7 @@
             return c_path.safe_exists() is not False
 
         # Checks for each game
-<<<<<<< HEAD
-        game1_checks: list[bool] = [
-=======
         game1_pc_checks: list[bool] = [
->>>>>>> 9e583603
             check("streamwaves"),
             check("swkotor.exe"),
             check("swkotor.ini"),
@@ -994,9 +880,6 @@
             check("modules/mainmenu.mod"),
         ]
 
-<<<<<<< HEAD
-        game2_checks: list[bool] = [
-=======
         game1_xbox_checks: list[bool] = [  # TODO:
 
         ]
@@ -1043,7 +926,6 @@
         ]
 
         game2_pc_checks: list[bool] = [
->>>>>>> 9e583603
             check("streamvoice"),
             check("swkotor2.exe"),
             check("swkotor2.ini"),
@@ -1353,15 +1235,9 @@
         for qident in queries:
             locations[qident] = []
 
-<<<<<<< HEAD
-        def check_dict(values: dict[str, list[FileResource]] | CaseInsensitiveDict[list[FileResource]]):
-            for resources in values.values():
-                check_list(resources)
-=======
         def check_dict(resource_dict: dict[str, list[FileResource]] | CaseInsensitiveDict[list[FileResource]]):
             for resource_list in resource_dict.values():
                 check_list(resource_list)
->>>>>>> 9e583603
 
         def check_list(values: list[FileResource]):
             # Index resources by identifier
@@ -1500,11 +1376,7 @@
                 SearchLocation.TEXTURES_TPA,
                 SearchLocation.CHITIN,
             ]
-<<<<<<< HEAD
         resrefs: list[ResRef] = [ResRef(resname) for resname in resnames]
-=======
-        case_resnames: list[str] = [resname.lower() for resname in resnames]
->>>>>>> 9e583603
         capsules = [] if capsules is None else capsules
         folders = [] if folders is None else folders
 
@@ -1535,7 +1407,6 @@
 
         def check_list(resource_list: list[FileResource]):
             for resource in resource_list:
-<<<<<<< HEAD
                 resname = resource.resname()
                 if resname not in resrefs:
                     continue
@@ -1547,15 +1418,6 @@
                 if restype == ResourceType.TGA:
                     tpc.txi = get_txi_from_list(resname, resource_list)
                 textures[resname] = tpc
-=======
-                case_resname = resource.resname().casefold()
-                if case_resname in case_resnames and resource.restype() in texture_types:
-                    case_resnames.remove(case_resname)
-                    tpc: TPC = read_tpc(resource.data())
-                    if resource.restype() == ResourceType.TGA:
-                        tpc.txi = get_txi_from_list(case_resname, resource_list)
-                    textures[case_resname] = tpc
->>>>>>> 9e583603
 
         def check_capsules(values: list[Capsule]):  # NOTE: This function does not support txi's in the Override folder.
             for capsule in values:
@@ -1569,11 +1431,7 @@
                     if texture_data is None:
                         continue
 
-<<<<<<< HEAD
                     resrefs.remove(ResRef(resname))
-=======
-                    case_resnames.remove(case_resname)
->>>>>>> 9e583603
                     tpc: TPC = read_tpc(texture_data) if texture_data else TPC()
                     if tformat == ResourceType.TGA:
                         tpc.txi = get_txi_from_list(case_resname, capsule.resources())
@@ -1586,21 +1444,13 @@
                     file
                     for file in folder.rglob("*")
                     if (
-<<<<<<< HEAD
                         ResRef(file.stem) in resrefs
-=======
-                        file.stem.casefold() in case_resnames
->>>>>>> 9e583603
                         and ResourceType.from_extension(file.suffix) in texture_types
                         and file.is_file()
                     )
                 )
             for texture_file in queried_texture_files:
-<<<<<<< HEAD
                 resrefs.remove(ResRef(texture_file.stem))
-=======
-                case_resnames.remove(texture_file.stem.casefold())
->>>>>>> 9e583603
                 texture_data: bytes = BinaryReader.load_file(texture_file)
                 tpc = read_tpc(texture_data) if texture_data else TPC()
                 txi_file = CaseAwarePath(texture_file.with_suffix(".txi"))
@@ -1677,13 +1527,9 @@
         -------
             A dictionary mapping a case-insensitive string to a bytes object or None.
         """
-<<<<<<< HEAD
         if not self._initialized:
             self.reload_all()
         resnames = remove_duplicates(resnames, case_insensitive=True)
-=======
-        case_resnames: list[str] = [resname.casefold() for resname in resnames]
->>>>>>> 9e583603
         capsules = [] if capsules is None else capsules
         folders = [] if folders is None else folders
         if order is None:
@@ -1761,7 +1607,6 @@
 
         return sounds
 
-<<<<<<< HEAD
 
     def script(
         self,
@@ -1888,8 +1733,6 @@
 
         return scripts
 
-=======
->>>>>>> 9e583603
     def string(
         self,
         locstring: LocalizedString,
@@ -1953,16 +1796,12 @@
         return results
 
 
-<<<<<<< HEAD
-    def module_name(self, module_filename: str, *, use_hardcoded: bool = True) -> str:
-=======
     def module_name(
         self,
         module_filename: str,
         *,
         use_hardcoded: bool = True,
     ) -> str:
->>>>>>> 9e583603
         """Returns the name of the area for a module from the installations module list.
 
         The name is taken from the LocalizedString "Name" in the relevant module file's ARE resource.
@@ -1996,11 +1835,7 @@
 
             try:
                 ifo: GFF = read_gff(capsule_info.data())
-<<<<<<< HEAD
-                tag = str(ifo.root.get_resref("Mod_Entry_Area"))
-=======
                 tag: str = str(ifo.root.get_resref("Mod_Entry_Area"))
->>>>>>> 9e583603
                 are_tag_resource: bytes | None = capsule.resource(tag, ResourceType.ARE)
                 if are_tag_resource is None:
                     return tag
@@ -2032,16 +1867,12 @@
         return {module: self.module_name(module) for module in self.modules_list()}
 
 
-<<<<<<< HEAD
-    def module_id(self, module_filename: str, *, use_hardcoded: bool = True) -> str:
-=======
     def module_id(
         self,
         module_filename: str,
         *,
         use_hardcoded: bool = True,
     ) -> str:
->>>>>>> 9e583603
         """Returns the ID of the area for a module from the installations module list.
 
         The ID is taken from the ResRef field "Mod_Entry_Area" in the relevant module file's IFO resource.
@@ -2080,20 +1911,6 @@
                 print(format_exception_with_variables(e, message="This exception has been suppressed in pykotor.extract.installation."))
         return mod_id
 
-<<<<<<< HEAD
-    @staticmethod
-    def replace_module_extensions(module_filepath: os.PathLike | str) -> str:
-        module_filename: str = PurePath(module_filepath).name
-        result = re.sub(r"\.mod$", "", module_filename, flags=re.IGNORECASE)
-        result = re.sub(r"\.erf$", "", result, flags=re.IGNORECASE)
-        result = re.sub(r"\.rim$", "", result, flags=re.IGNORECASE)
-        result = re.sub(r"\.sav$", "", result, flags=re.IGNORECASE)
-        result = result[:-2] if result.lower().endswith("_s") else result
-        result = result[:-4] if result.lower().endswith("_dlg") else result
-        return result  # noqa: RET504
-
-=======
->>>>>>> 9e583603
     def module_ids(self) -> dict[str, str]:
         """Returns a dictionary mapping module filename to the ID of the module.
 
