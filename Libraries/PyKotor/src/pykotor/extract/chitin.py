from __future__ import annotations

import struct

from typing import TYPE_CHECKING

from pykotor.common.stream import BinaryReader, BinaryWriter
from pykotor.extract.file import FileResource, ResourceIdentifier
from pykotor.resource.type import ResourceType
from pykotor.tools.path import CaseAwarePath
from utility.system.path import PurePath

if TYPE_CHECKING:
    import os

    from pykotor.common.misc import Game


class Chitin:
    """Chitin object is used for loading the list of resources stored in the chitin.key/.bif files used by the game.

    Chitin support is read-only and you cannot write your own key/bif files with this class yet.
    """

    KEY_ELEMENT_SIZE = 8
    def __init__(
        self,
        key_path: os.PathLike | str,
        base_path: os.PathLike | str | None = None,
        game: Game | None = None,
    ):
        self._key_path: CaseAwarePath = CaseAwarePath.pathify(key_path)
        base_path = base_path if base_path is not None else self._key_path.parent
        self._base_path: CaseAwarePath = CaseAwarePath.pathify(base_path)

        self._resources: list[FileResource]
        self._resource_dict: dict[str, list[FileResource]]
        self.game: Game | None = game
        self.reload()

    def __iter__(
        self,
    ):
        yield from self._resources

    def __len__(
        self,
    ):
        return len(self._resources)

<<<<<<< HEAD
    def load(self):
=======
    def reload(self):
>>>>>>> 59378933
        """Reload the list of resource info linked from the chitin.key file."""
        self._resources = []
        self._resource_dict = {}

        keys, bifs = self._get_chitin_data()
        for bif in bifs:  # Loop through all bifs in the chitin.key
            self._resource_dict[bif] = []
<<<<<<< HEAD
            absolute_bif_path = self._base_path / bif
            with BinaryReader.from_file(absolute_bif_path) as reader:
                reader.skip(8)  # bif_file_type str length 4, bif_file_version str length 4
                resource_count = reader.read_uint32()
                reader.skip(4)  # fixed resource count, unimplemented. Or is this padding (always 0x00000000?)
                resource_offset = reader.read_uint32()  # 0x10 always 20

                reader.seek(resource_offset)  # 0x20
                for _ in range(resource_count):
                    res_id = reader.read_uint32()
                    offset = reader.read_uint32()
                    size = reader.read_uint32()
                    restype_id = reader.read_uint32()

                    resname = keys[res_id]  # resref str
                    restype = ResourceType.from_id(restype_id)
                    resource = FileResource(
                        resname,
                        restype,
                        size,
                        offset,
                        absolute_bif_path,
                    )
                    self._resources.append(resource)
                    self._resource_dict[bif].append(resource)
=======
            absolute_bif_path = self._base_path.joinpath(bif)
            if self.game is not None and self.game.is_ios():  # For some reason, the chitin.key references the .bif path instead of the correct .bzf path.
                absolute_bif_path = absolute_bif_path.with_suffix(".bzf")
            self.read_bif(absolute_bif_path, keys, bif)

    def read_bif(
        self,
        bif_path: CaseAwarePath,
        keys: dict[int, str],
        bif_filename: str,
    ):
        with BinaryReader.from_file(bif_path) as reader:
            _bif_file_type = reader.read_string(4)        # 0x0
            _bif_file_version = reader.read_string(4)     # 0x4
            resource_count = reader.read_uint32()         # 0x8
            _fixed_resource_count = reader.read_uint32()  # unimplemented/padding (always 0x00000000?)
            resource_offset = reader.read_uint32()        # 0x10 always the value hex 0x14 (dec 20)
            reader.seek(resource_offset)                  # Skip to 0x14
            for _ in range(resource_count):
                # Initialize the FileResource and add to this chitin object's collections.
                resource = FileResource(
                    resname=keys[reader.read_uint32()],  # resref str
                    offset=reader.read_uint32(),
                    size=reader.read_uint32(),
                    restype=ResourceType.from_id(reader.read_uint32()),
                    filepath=bif_path,
                )
                self._resources.append(resource)
                self._resource_dict[bif_filename].append(resource)
>>>>>>> 59378933

    def save(self):
        """(unfinished) Writes the list of resource info to the chitin.key file and associated .bif files."""
        keys, bifs = self._get_chitin_data()
        resource_lookup: dict[str, tuple[PurePath, FileResource]] = {
            resource.resname(): (PurePath(bif), resource)
            for bif, bif_resources in self._resource_dict.items()
            for resource in bif_resources
        }

        # Initialize a dictionary to store bytearrays for each bif file
        bif_data: dict[PurePath, bytearray] = {}
        bif_offsets: dict[PurePath, int] = {}  # To track the current offset for each bif file

        for index, resref in keys.items():
            if resref not in resource_lookup:
                msg = f"Resource {resref} not found."
                raise ValueError(msg)

            this_bif, this_resource = resource_lookup[resref]

            if this_bif not in bif_data:
                bif_data[this_bif] = bytearray()
                bif_offsets[this_bif] = 0  # Initialize offset to 0

            # Accumulate resource data in bytes
            resource_data = this_resource.data()
            restype_id = this_resource.restype().type_id
            resource_data_length = len(resource_data)

            # Calculate the current offset
            current_offset = bif_offsets[this_bif]
            bif_offsets[this_bif] += resource_data_length

            # Format: index, current offset, length, type_id, data
            data_block = struct.pack(f"<I I I I {resource_data_length}s", index, current_offset, resource_data_length, restype_id, resource_data)
            bif_data[this_bif].extend(data_block)

        for bif_path, byte_array_data in bif_data.items():
            absolute_bif_path = self._base_path / bif_path
            merged_bytearrays = bytearray()
            bif_writer = BinaryWriter.to_bytearray(merged_bytearrays)
            # Write file type and version
            bif_writer.write_string("BIFF")  # 0x0
            bif_writer.write_string("V1  ")  # 0x4

            resource_count = len(self._resource_dict[str(bif_path)])
            bif_writer.write_uint32(resource_count)  # 0x8
            bif_writer.write_uint32(0)   # 0xC padding (always 0x00000000?)
            bif_writer.write_uint32(20)  # 0x10 resource offset
            merged_bytearrays.extend(byte_array_data)
            BinaryWriter.dump(absolute_bif_path, merged_bytearrays)

    def _get_chitin_data(self) -> tuple[dict[int, str], list[str]]:
        with BinaryReader.from_file(self._key_path) as reader:
            # _key_file_type = reader.read_string(4)  # noqa: ERA001
            # _key_file_version = reader.read_string(4)  # noqa: ERA001
            reader.skip(8)
            bif_count = reader.read_uint32()
            key_count = reader.read_uint32()
            file_table_offset = reader.read_uint32()
            reader.skip(4)  # key table offset uint32

            files = []
            reader.seek(file_table_offset)
            for _ in range(bif_count):
                reader.skip(4)  # ??? 0x000696E0 in k1, 0x000DDD8A in k2
                file_offset = reader.read_uint32()
                file_length = reader.read_uint16()
                reader.skip(2)  # ??? 0x0001 in K1, 0x0000 in K2
                files.append((file_offset, file_length))

            bifs: list[str] = []
            for file_offset, file_length in files:
                reader.seek(file_offset)
                bif = reader.read_string(file_length)
                bifs.append(bif)

            keys: dict[int, str] = {}
            for _ in range(key_count):
                resref = reader.read_string(16)
                reader.skip(2)  # restype_id uint16
                res_id = reader.read_uint32()
                keys[res_id] = resref

            return keys, bifs

    def resource(
        self,
        resref: str,
        restype: ResourceType,
    ) -> bytes | None:
        """Returns the bytes data of the specified resource. If the resource does not exist then returns None instead.

        Args:
        ----
            resref: The resource ResRef.
            restype: The resource type.

        Returns:
        -------
            None or bytes data of resource.
        """
        query = ResourceIdentifier(resref, restype)
        resource = next(
            (resource for resource in self._resources if resource == query),
            None,
        )
        return None if resource is None else resource.data()

    def exists(
        self,
        resref: str,
        restype: ResourceType,
    ) -> bool:
        """Checks if a resource exists in the registry.

        Args:
        ----
            resref: Resource reference string
            restype: Resource type

        Returns:
        -------
            bool: True if resource exists, False otherwise

        Processes the following logic:
            - Constructs a ResourceIdentifier object from the resref and restype
            - Iterates through internal _resources list to find matching resource
            - Returns True if match found, False otherwise.
        """
        query = ResourceIdentifier(resref, restype)
        resource = next(
            (resource for resource in self._resources if resource == query),
            None,
        )
        return resource is not None<|MERGE_RESOLUTION|>--- conflicted
+++ resolved
@@ -48,11 +48,7 @@
     ):
         return len(self._resources)
 
-<<<<<<< HEAD
-    def load(self):
-=======
     def reload(self):
->>>>>>> 59378933
         """Reload the list of resource info linked from the chitin.key file."""
         self._resources = []
         self._resource_dict = {}
@@ -60,33 +56,6 @@
         keys, bifs = self._get_chitin_data()
         for bif in bifs:  # Loop through all bifs in the chitin.key
             self._resource_dict[bif] = []
-<<<<<<< HEAD
-            absolute_bif_path = self._base_path / bif
-            with BinaryReader.from_file(absolute_bif_path) as reader:
-                reader.skip(8)  # bif_file_type str length 4, bif_file_version str length 4
-                resource_count = reader.read_uint32()
-                reader.skip(4)  # fixed resource count, unimplemented. Or is this padding (always 0x00000000?)
-                resource_offset = reader.read_uint32()  # 0x10 always 20
-
-                reader.seek(resource_offset)  # 0x20
-                for _ in range(resource_count):
-                    res_id = reader.read_uint32()
-                    offset = reader.read_uint32()
-                    size = reader.read_uint32()
-                    restype_id = reader.read_uint32()
-
-                    resname = keys[res_id]  # resref str
-                    restype = ResourceType.from_id(restype_id)
-                    resource = FileResource(
-                        resname,
-                        restype,
-                        size,
-                        offset,
-                        absolute_bif_path,
-                    )
-                    self._resources.append(resource)
-                    self._resource_dict[bif].append(resource)
-=======
             absolute_bif_path = self._base_path.joinpath(bif)
             if self.game is not None and self.game.is_ios():  # For some reason, the chitin.key references the .bif path instead of the correct .bzf path.
                 absolute_bif_path = absolute_bif_path.with_suffix(".bzf")
@@ -116,7 +85,6 @@
                 )
                 self._resources.append(resource)
                 self._resource_dict[bif_filename].append(resource)
->>>>>>> 59378933
 
     def save(self):
         """(unfinished) Writes the list of resource info to the chitin.key file and associated .bif files."""
