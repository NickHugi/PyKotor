--- conflicted
+++ resolved
@@ -50,10 +50,6 @@
     ):
         return len(self._resources)
 
-<<<<<<< HEAD
-
-=======
->>>>>>> 59378933
     def reload(self):
         """Reload the list of resource info linked from the chitin.key file."""
         self._resources = []
