from __future__ import annotations

<<<<<<< HEAD
from pathlib import Path
=======
import struct

from pathlib import PurePath
>>>>>>> a334711b
from typing import TYPE_CHECKING

from pykotor.common.stream import BinaryReader
from pykotor.extract.file import FileResource, ResourceIdentifier
from pykotor.resource.type import ResourceType
<<<<<<< HEAD
=======
from pykotor.tools.path import CaseAwarePath
>>>>>>> a334711b

if TYPE_CHECKING:
    import os

    from collections.abc import Iterator

    from pykotor.common.misc import Game


class Chitin:
    """Chitin object is used for loading the list of resources stored in the chitin.key/.bif files used by the game.

    Chitin support is read-only and you cannot write your own key/bif files with this class yet.
    """

    KEY_ELEMENT_SIZE = 8

    def __init__(
        self,
        key_path: os.PathLike | str,
        base_path: os.PathLike | str | None = None,
        game: Game | None = None,
    ):
<<<<<<< HEAD
        self._key_path: Path = Path(key_path)
        base_path = self._key_path.parent if base_path is None else base_path
        self._base_path: Path = Path(base_path)
=======
        self._key_path: CaseAwarePath = CaseAwarePath(key_path)
        base_path = self._key_path.parent if base_path is None else base_path
        self._base_path: CaseAwarePath = CaseAwarePath(base_path)
>>>>>>> a334711b

        self._resources: list[FileResource] = []
        self._resource_dict: dict[str, list[FileResource]] = {}
        self.game: Game | None = game
        self.load()

    def __iter__(
        self,
    ) -> Iterator[FileResource]:
        yield from self._resources

    def __len__(
        self,
    ):
        return len(self._resources)

    def load(self):
        """Reload the list of resource info linked from the chitin.key file."""
        self._resources.clear()
        self._resource_dict.clear()

        keys: dict[int, str]
        bifs: list[str]
        keys, bifs = self._get_chitin_data()
        for bif in bifs:  # Loop through all bifs in the chitin.key
            self._resource_dict[bif] = []
            absolute_bif_path: Path = self._base_path.joinpath(bif)
            if self.game is not None and self.game.is_ios():  # For some reason, the chitin.key references the .bif path instead of the correct .bzf path.
                absolute_bif_path = absolute_bif_path.with_suffix(".bzf")
            self.read_bif(absolute_bif_path, keys, bif)

    def read_bif(
        self,
        bif_path: Path,
        keys: dict[int, str],
        bif_filename: str,
    ):
        with BinaryReader.from_file(bif_path) as reader:
            _bif_file_type: str = reader.read_string(4)  # 0x0
            _bif_file_version: str = reader.read_string(4)  # 0x4
            resource_count: int = reader.read_uint32()  # 0x8
            _fixed_resource_count: int = reader.read_uint32()  # unimplemented/padding (always 0x00000000?)
            resource_offset: int = reader.read_uint32()  # 0x10 always the value hex 0x14 (dec 20)
            reader.seek(resource_offset)  # Skip to 0x14
            for _ in range(resource_count):
                # Initialize the FileResource and add to this chitin object's collections.
                resource = FileResource(
                    resname=keys[reader.read_uint32()],  # resref str
                    offset=reader.read_uint32(),
                    size=reader.read_uint32(),
                    restype=ResourceType.from_id(reader.read_uint32()),
                    filepath=bif_path,
                )
                self._resources.append(resource)
                self._resource_dict[bif_filename].append(resource)

    def _get_chitin_data(self) -> tuple[dict[int, str], list[str]]:
        with BinaryReader.from_file(self._key_path) as reader:
            # _key_file_type = reader.read_string(4)  # noqa: ERA001
            # _key_file_version = reader.read_string(4)  # noqa: ERA001
            reader.skip(8)
            bif_count: int = reader.read_uint32()
            key_count: int = reader.read_uint32()
            file_table_offset: int = reader.read_uint32()
            reader.skip(4)  # key table offset uint32

            files: list[tuple[int, int]] = []
            reader.seek(file_table_offset)
            for _ in range(bif_count):
                reader.skip(4)  # ??? 0x000696E0 in k1, 0x000DDD8A in k2
                file_offset: int = reader.read_uint32()
                file_length: int = reader.read_uint16()
                reader.skip(2)  # ??? 0x0001 in K1, 0x0000 in K2
                files.append((file_offset, file_length))

            bifs: list[str] = []
            for file_offset, file_length in files:
                reader.seek(file_offset)
                bif: str = reader.read_string(file_length)
                bifs.append(bif)

            keys: dict[int, str] = {}
            for _ in range(key_count):
                resref: str = reader.read_string(16)
                reader.skip(2)  # restype_id uint16
                res_id: int = reader.read_uint32()
                keys[res_id] = resref

            return keys, bifs

    def resource(
        self,
        resref: str,
        restype: ResourceType,
    ) -> bytes | None:
        """Returns the bytes data of the specified resource. If the resource does not exist then returns None instead.

        Args:
        ----
            resref: The resource ResRef.
            restype: The resource type.

        Returns:
        -------
            None or bytes data of resource.
        """
        query = ResourceIdentifier(resref, restype)
        resource: FileResource | None = next(
            (resource for resource in self._resources if resource == query),
            None,
        )
        return None if resource is None else resource.data()<|MERGE_RESOLUTION|>--- conflicted
+++ resolved
@@ -1,21 +1,15 @@
 from __future__ import annotations
 
-<<<<<<< HEAD
 from pathlib import Path
-=======
 import struct
 
 from pathlib import PurePath
->>>>>>> a334711b
 from typing import TYPE_CHECKING
 
 from pykotor.common.stream import BinaryReader
 from pykotor.extract.file import FileResource, ResourceIdentifier
 from pykotor.resource.type import ResourceType
-<<<<<<< HEAD
-=======
 from pykotor.tools.path import CaseAwarePath
->>>>>>> a334711b
 
 if TYPE_CHECKING:
     import os
@@ -39,15 +33,9 @@
         base_path: os.PathLike | str | None = None,
         game: Game | None = None,
     ):
-<<<<<<< HEAD
-        self._key_path: Path = Path(key_path)
-        base_path = self._key_path.parent if base_path is None else base_path
-        self._base_path: Path = Path(base_path)
-=======
         self._key_path: CaseAwarePath = CaseAwarePath(key_path)
         base_path = self._key_path.parent if base_path is None else base_path
         self._base_path: CaseAwarePath = CaseAwarePath(base_path)
->>>>>>> a334711b
 
         self._resources: list[FileResource] = []
         self._resource_dict: dict[str, list[FileResource]] = {}
