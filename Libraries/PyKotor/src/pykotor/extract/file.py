--- conflicted
+++ resolved
@@ -10,12 +10,8 @@
 
 from pykotor.common.stream import BinaryReader
 from pykotor.resource.type import ResourceType
-<<<<<<< HEAD
 from pykotor.tools.misc import is_bif_file, is_bzf_file, is_capsule_file
 from utility.misc import generate_hash
-=======
-from pykotor.tools.misc import is_bif_file, is_capsule_file
->>>>>>> 9e583603
 from utility.system.path import Path, PurePath
 
 if TYPE_CHECKING:
@@ -35,11 +31,8 @@
     ):
         assert resname == resname.strip(), f"FileResource cannot be constructed, resource name '{resname}' cannot start/end with whitespace."
 
-<<<<<<< HEAD
-=======
         self._identifier = ResourceIdentifier(resname, restype)
 
->>>>>>> 9e583603
         self._resname: str = resname
         self._restype: ResourceType = restype
         self._size: int = size
@@ -48,7 +41,6 @@
 
         self.inside_capsule: bool = is_capsule_file(self._filepath)
         self.inside_bif: bool = is_bif_file(self._filepath)
-<<<<<<< HEAD
         self.inside_bzf = is_bzf_file(self._filepath)
 
         self._file_hash: str = ""
@@ -64,29 +56,7 @@
         self._internal = False
 
     def __setattr__(self, __name, __value):
-        if hasattr(self, __name):
-            if __name == "_internal" or self._internal:
-                return super().__setattr__(__name, __value)
-
-=======
-
-#        filehash = self.get_hash(reload=True)
-#        self._internal = True
-#        self._file_hash: str = filehash
-#        self._identifier = ResourceIdentifier(self._resname, self._restype)
-
-        self._path_ident_obj: Path
-        if self.inside_capsule or self.inside_bif:
-            self._path_ident_obj = self._filepath / str(self._identifier)
-        else:
-            self._path_ident_obj = self._filepath
-
-        self._sha256_hash: str = ""
-        self._internal = False
-
-    def __setattr__(self, __name, __value):
         if hasattr(self, __name) and __name != "_internal" and not self._internal:
->>>>>>> 9e583603
             msg = f"Cannot modify immutable FileResource instance, attempted `setattr({self!r}, {__name!r}, {__value!r})`"
             raise RuntimeError(msg)
 
@@ -107,26 +77,17 @@
         return hash(self._path_ident_obj)
 
     def __str__(self):
-<<<<<<< HEAD
-        return str(self._path_ident_obj)
-=======
         return str(self._identifier)
->>>>>>> 9e583603
 
     def __eq__(  # Checks are ordered from fastest to slowest.
         self,
-<<<<<<< HEAD
         other: FileResource | ResourceIdentifier | bytes | bytearray | memoryview | object,
-=======
-        other: FileResource | ResourceIdentifier #| bytes | bytearray | memoryview | object,
->>>>>>> 9e583603
     ):
         if isinstance(other, ResourceIdentifier):
             return self.identifier() == other
         if isinstance(other, FileResource):
             if self is other:
                 return True
-<<<<<<< HEAD
             return self._path_ident_obj == other._path_ident_obj
 
         if not self._file_hash:
@@ -141,34 +102,6 @@
         return self._resname
 
     def resref(self) -> ResRef:
-=======
-            if (
-                self._offset == other._offset
-                and self._resname == other._resname
-                and self._restype == other._restype
-                and self._filepath == other._filepath
-            ):
-                return True
-
-        return NotImplemented
-#        self_hash = self.get_hash(reload=False)
-#        if not self_hash:
-#            return False
-
-#        other_hash: str | None = None
-#        if isinstance(other, FileResource):
-#            other_hash = other.get_hash(reload=False)
-#        if isinstance(other, (bytes, bytearray, memoryview)):
-#            other_hash = generate_hash(other)
-#        if other_hash is None:
-#            return NotImplemented
-#        return self_hash == other_hash
-
-    def resname(self) -> str:
-        return self._resname
-
-    def resref(self) -> ResRef | None:
->>>>>>> 9e583603
         from pykotor.common.misc import ResRef
         return ResRef.from_invalid(self._resname)
 
@@ -213,7 +146,6 @@
             self._offset = 0
             self._size = self._filepath.stat().st_size
 
-<<<<<<< HEAD
     def decompress_lzma1(  # TODO: move to a utility class or perhaps the chitin.py?
         self,
         data: bytes,
@@ -283,8 +215,6 @@
         else:
             return decompressed_data
 
-=======
->>>>>>> 9e583603
     def data(
         self,
         *,
@@ -308,7 +238,6 @@
         try:
             if reload:
                 self._index_resource()
-<<<<<<< HEAD
             with BinaryReader.from_file(self._filepath) as file:
                 file.seek(self._offset)
                 data: bytes = file.read_bytes(self._size)
@@ -323,35 +252,15 @@
             self._internal = False
 
     def get_sha256_hash(
-=======
-
-            with BinaryReader.from_file(self._filepath) as file:
-                file.seek(self._offset)
-                data: bytes = file.read_bytes(self._size)
-                #self._file_hash = generate_hash(data)
-                return data
-        finally:
-            self._internal = False
-
-    def get_hash(
->>>>>>> 9e583603
         self,
         *,
         reload: bool = False,
     ) -> str:
         """Returns a lowercase hex string sha1 hash. If FileResource doesn't exist this returns an empty str."""
-<<<<<<< HEAD
         if reload or not self._file_hash:
             if not self._filepath.safe_isfile():
                 return ""  # FileResource or the capsule doesn't exist on disk.
             self.data()  # Calculate the sha1 hash
-=======
-        if reload:
-            if self._filepath.safe_exists():
-                self.data()  # Ensure that the hash is calculated
-            else:
-                return ""
->>>>>>> 9e583603
         return self._file_hash
 
     def identifier(self) -> ResourceIdentifier:
@@ -380,38 +289,16 @@
     def __hash__(
         self,
     ):
-<<<<<<< HEAD
         return hash(CaseInsensitiveWrappedStr(str(self)))
-=======
-        return hash(str(self).lower())
->>>>>>> 9e583603
 
     def __repr__(
         self,
     ):
-<<<<<<< HEAD
-        return f"{self.__class__.__name__}(resname={self.resname}, restype={self.restype!r})"
-=======
         return f"{self.__class__.__name__}(resname='{self.resname}', restype={self.restype!r})"
->>>>>>> 9e583603
 
     def __str__(
         self,
     ):
-<<<<<<< HEAD
-        ext = self.restype.extension
-        suffix = f".{ext}" if ext else ""
-        return f"{self.resname.lower()}{suffix.lower()}"
-
-    def __eq__(
-        self,
-        __value: str | ResourceIdentifier,
-    ):
-        if isinstance(__value, str):
-            __value = self.from_path(__value)
-        if isinstance(__value, ResourceIdentifier):
-            return hash(self) == hash(__value)
-=======
         ext: str = self.restype.extension
         suffix: str = f".{ext}" if ext else ""
         return f"{self.resname}{suffix}".lower()
@@ -421,7 +308,6 @@
             return hash(self) == hash(other.lower())
         if isinstance(other, ResourceIdentifier):
             return hash(self) == hash(other)
->>>>>>> 9e583603
         return NotImplemented
 
     def validate(self, *, strict=False):
@@ -458,21 +344,6 @@
             - If splitting fails, uses stem as name and extension (from the last dot) as type
             - Handles exceptions during processing
         """
-<<<<<<< HEAD
-        path_obj: PurePath = PurePath("")  #PurePath("<INVALID>")
-        with suppress(Exception), suppress(TypeError):
-            path_obj = PurePath.pathify(file_path)
-        with suppress(Exception):
-            max_dots: int = path_obj.name.count(".")
-            for dots in range(max_dots+1, 1, -1):
-                with suppress(Exception):
-                    resname, restype_ext = path_obj.split_filename(dots)
-                    return ResourceIdentifier(
-                        resname,
-                        ResourceType.from_extension(restype_ext).validate(),
-                    )
-
-=======
         try:
             path_obj = PurePath(file_path)
         except Exception:
@@ -488,5 +359,4 @@
                 )
 
         # ResourceType is invalid at this point.
->>>>>>> 9e583603
         return ResourceIdentifier(path_obj.stem, ResourceType.from_extension(path_obj.suffix))