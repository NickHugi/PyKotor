from __future__ import annotations

from contextlib import suppress
from typing import TYPE_CHECKING, NamedTuple

from pykotor.common.stream import BinaryReader
from pykotor.resource.type import ResourceType
from pykotor.tools.misc import is_bif_file, is_capsule_file
from utility.system.path import Path, PurePath

if TYPE_CHECKING:
    import os

    from pykotor.common.misc import ResRef
    from utility.string import CaseInsensitiveWrappedStr


class FileResource:
    """Stores information for a resource regarding its name, type and where the data can be loaded from."""

    def __init__(
        self,
        resname: str,
        restype: ResourceType,
        size: int,
        offset: int,
        filepath: os.PathLike | str,
    ):
        assert resname == resname.strip(), f"FileResource cannot be constructed, resource name '{resname}' cannot start/end with whitespace."

        self._identifier = ResourceIdentifier(resname, restype)

        self._resname: str = resname
        self._restype: ResourceType = restype
        self._size: int = size
        self._offset: int = offset
        self._filepath: Path = Path.pathify(filepath)

        self.inside_capsule: bool = is_capsule_file(self._filepath)
<<<<<<< HEAD
=======
        if self._identifier == self._filepath.name:
            self.inside_capsule = False  # HACK: For when capsules are the resource themselves.
>>>>>>> 7179f7f4
        self.inside_bif: bool = is_bif_file(self._filepath)

#        filehash = self.get_hash(reload=True)
#        self._internal = True
#        self._file_hash: str = filehash
#        self._identifier = ResourceIdentifier(self._resname, self._restype)

        self._path_ident_obj: Path
        if self.inside_capsule or self.inside_bif:
            self._path_ident_obj = self._filepath / str(self._identifier)
        else:
            self._path_ident_obj = self._filepath

        self._sha256_hash: str = ""
        self._internal = False
<<<<<<< HEAD

    def __setattr__(self, __name, __value):
        if hasattr(self, __name) and __name != "_internal" and not self._internal:
            msg = f"Cannot modify immutable FileResource instance, attempted `setattr({self!r}, {__name!r}, {__value!r})`"
            raise RuntimeError(msg)

=======

    def __setattr__(self, __name, __value):
        if (
            hasattr(self, __name)
            and __name not in {"_internal", "_task_running"}
            and not getattr(self, "_internal", True)
        ):
            msg = f"Cannot modify immutable FileResource instance, attempted `setattr({self!r}, {__name!r}, {__value!r})`"
            raise RuntimeError(msg)

>>>>>>> 7179f7f4
        return super().__setattr__(__name, __value)

    def __repr__(self):
        return (
            f"{self.__class__.__name__}("
                f"resname='{self._resname}', "
                f"restype={self._restype!r}, "
                f"size={self._size}, "
                f"offset={self._offset}, "
                f"filepath={self._filepath!r}"
            ")"
        )

    def __hash__(self):
        return hash(self._path_ident_obj)

    def __str__(self):
        return str(self._identifier)

    def __eq__(  # Checks are ordered from fastest to slowest.
        self,
<<<<<<< HEAD
        other: FileResource | ResourceIdentifier #| bytes | bytearray | memoryview | object,
=======
        other: FileResource | ResourceIdentifier  # | bytes | bytearray | memoryview | object,
>>>>>>> 7179f7f4
    ):
        if isinstance(other, ResourceIdentifier):
            return self.identifier() == other
        if isinstance(other, FileResource):
            if self is other:
                return True
            if (
                self._offset == other._offset
                and self._resname == other._resname
                and self._restype == other._restype
                and self._filepath == other._filepath
            ):
                return True

        return NotImplemented
#        self_hash = self.get_hash(reload=False)
#        if not self_hash:
#            return False

#        other_hash: str | None = None
#        if isinstance(other, FileResource):
#            other_hash = other.get_hash(reload=False)
#        if isinstance(other, (bytes, bytearray, memoryview)):
#            other_hash = generate_hash(other)
#        if other_hash is None:
#            return NotImplemented
#        return self_hash == other_hash

    def resname(self) -> str:
        return self._resname

<<<<<<< HEAD
    def resref(self) -> ResRef:
=======
    def resref(self) -> ResRef | None:
>>>>>>> 7179f7f4
        from pykotor.common.misc import ResRef
        return ResRef.from_invalid(self._resname)

    def restype(
        self,
    ) -> ResourceType:
        return self._restype

    def size(
        self,
    ) -> int:
        return self._size

    def filename(
        self,
    ) -> str:
        return str(self._identifier)

    def filepath(
        self,
    ) -> Path:
        return self._filepath

    def offset(
        self,
    ) -> int:
        return self._offset

    def _index_resource(
        self,
    ):
        if self.inside_capsule:
            from pykotor.extract.capsule import Capsule  # Prevent circular imports

            capsule = Capsule(self._filepath)
            res: FileResource | None = capsule.info(self._resname, self._restype)
            assert res is not None, f"Resource '{self._identifier}' not found in Capsule at '{self._filepath}'"

            self._offset = res.offset()
            self._size = res.size()
        elif not self.inside_bif:  # bifs are read-only, offset/data will never change.
            self._offset = 0
            self._size = self._filepath.stat().st_size

    def data(
        self,
        *,
        reload: bool = False,
    ) -> bytes:
        """Opens the file the resource is located at and returns the bytes data of the resource.

        Args:
        ----
            reload (bool, kwarg): Whether to reload the file from disk or use the cache. Default is False

        Returns:
        -------
            Bytes data of the resource.

        Raises:
        ------
            FileNotFoundError: File not found on disk.
        """
        self._internal = True
        try:
            if reload:
                self._index_resource()

            with BinaryReader.from_file(self._filepath) as file:
                file.seek(self._offset)
                data: bytes = file.read_bytes(self._size)
<<<<<<< HEAD
                #self._file_hash = generate_hash(data)
=======
                # self._file_hash = generate_hash(data)
>>>>>>> 7179f7f4
                return data
        finally:
            self._internal = False

    def get_hash(
        self,
        *,
        reload: bool = False,
    ) -> str:
        """Returns a lowercase hex string sha1 hash. If FileResource doesn't exist this returns an empty str."""
        if reload:
            if self._filepath.safe_exists():
                self.data()  # Ensure that the hash is calculated
            else:
                return ""
        return self._file_hash

    def identifier(self) -> ResourceIdentifier:
        return self._identifier


class ResourceResult(NamedTuple):
    resname: CaseInsensitiveWrappedStr | str
    restype: ResourceType
    filepath: Path
    data: bytes


class LocationResult(NamedTuple):
    filepath: Path
    offset: int
    size: int


class ResourceIdentifier(NamedTuple):
    """Class for storing resource name and type, facilitating case-insensitive object comparisons and hashing equal to their string representations."""

    resname: str
    restype: ResourceType

    def __hash__(
        self,
    ):
        return hash(str(self).lower())

    def __repr__(
        self,
    ):
        return f"{self.__class__.__name__}(resname='{self.resname}', restype={self.restype!r})"

    def __str__(
        self,
    ):
        ext: str = self.restype.extension
        suffix: str = f".{ext}" if ext else ""
        return f"{self.resname}{suffix}".lower()

    def __eq__(self, other: object):
        if isinstance(other, str):
<<<<<<< HEAD
            if other.__class__ == str:  # check for wrappedstr inheritors
                return hash(self) == hash(other.lower())
            return hash(self) == hash(other)
=======
            return hash(self) == hash(other.lower())
>>>>>>> 7179f7f4
        if isinstance(other, ResourceIdentifier):
            return hash(self) == hash(other)
        return NotImplemented

    def validate(self, *, strict: bool = False):
        from pykotor.common.misc import ResRef
        _ = strict and ResRef(self.resname)

        if self.restype == ResourceType.INVALID:
            msg = f"Invalid resource: '{self!r}'"
            raise ValueError(msg)

        return self

    def as_resref_compatible(self):
        from pykotor.common.misc import ResRef
        return self.__class__(str(ResRef.from_invalid(self.resname)), self.restype)

    @classmethod
    def identify(cls, obj: ResourceIdentifier | os.PathLike | str):
        return obj if isinstance(obj, (cls, ResourceIdentifier)) else cls.from_path(obj)

    @classmethod
    def from_path(cls, file_path: os.PathLike | str) -> ResourceIdentifier:
        """Generate a ResourceIdentifier from a file path or file name. If not valid, will return an invalidated ResourceType equal to ResourceType.INVALID.

        Args:
        ----
            file_path (os.PathLike | str): The filename, or path to the file, to construct an identifier from

        Returns:
        -------
            ResourceIdentifier: Determined ResourceIdentifier object.

        Processing Logic:
        ----------------
            - Splits the file path into resource name and type by filename dots, starting from maximum dots
            - Validates the extracted resource type
            - If splitting fails, uses stem as name and extension (from the last dot) as type
            - Handles exceptions during processing
        """
        try:
            path_obj = PurePath(file_path)
        except Exception:
            return ResourceIdentifier("", ResourceType.from_extension(""))

        max_dots: int = path_obj.name.count(".")
<<<<<<< HEAD
        for dots in range(max_dots+1, 1, -1):
=======
        for dots in range(max_dots + 1, 1, -1):
>>>>>>> 7179f7f4
            with suppress(Exception):
                resname, restype_ext = path_obj.split_filename(dots)
                return ResourceIdentifier(
                    resname,
                    ResourceType.from_extension(restype_ext).validate(),
                )

        # ResourceType is invalid at this point.
        return ResourceIdentifier(path_obj.stem, ResourceType.from_extension(path_obj.suffix))<|MERGE_RESOLUTION|>--- conflicted
+++ resolved
@@ -12,7 +12,6 @@
     import os
 
     from pykotor.common.misc import ResRef
-    from utility.string import CaseInsensitiveWrappedStr
 
 
 class FileResource:
@@ -37,11 +36,8 @@
         self._filepath: Path = Path.pathify(filepath)
 
         self.inside_capsule: bool = is_capsule_file(self._filepath)
-<<<<<<< HEAD
-=======
         if self._identifier == self._filepath.name:
             self.inside_capsule = False  # HACK: For when capsules are the resource themselves.
->>>>>>> 7179f7f4
         self.inside_bif: bool = is_bif_file(self._filepath)
 
 #        filehash = self.get_hash(reload=True)
@@ -57,14 +53,6 @@
 
         self._sha256_hash: str = ""
         self._internal = False
-<<<<<<< HEAD
-
-    def __setattr__(self, __name, __value):
-        if hasattr(self, __name) and __name != "_internal" and not self._internal:
-            msg = f"Cannot modify immutable FileResource instance, attempted `setattr({self!r}, {__name!r}, {__value!r})`"
-            raise RuntimeError(msg)
-
-=======
 
     def __setattr__(self, __name, __value):
         if (
@@ -75,7 +63,6 @@
             msg = f"Cannot modify immutable FileResource instance, attempted `setattr({self!r}, {__name!r}, {__value!r})`"
             raise RuntimeError(msg)
 
->>>>>>> 7179f7f4
         return super().__setattr__(__name, __value)
 
     def __repr__(self):
@@ -97,11 +84,7 @@
 
     def __eq__(  # Checks are ordered from fastest to slowest.
         self,
-<<<<<<< HEAD
-        other: FileResource | ResourceIdentifier #| bytes | bytearray | memoryview | object,
-=======
         other: FileResource | ResourceIdentifier  # | bytes | bytearray | memoryview | object,
->>>>>>> 7179f7f4
     ):
         if isinstance(other, ResourceIdentifier):
             return self.identifier() == other
@@ -133,13 +116,11 @@
     def resname(self) -> str:
         return self._resname
 
-<<<<<<< HEAD
-    def resref(self) -> ResRef:
-=======
     def resref(self) -> ResRef | None:
->>>>>>> 7179f7f4
         from pykotor.common.misc import ResRef
-        return ResRef.from_invalid(self._resname)
+        with suppress(ResRef.ExceedsMaxLengthError, ResRef.InvalidEncodingError):
+            return ResRef(self._resname)
+        return None
 
     def restype(
         self,
@@ -209,11 +190,7 @@
             with BinaryReader.from_file(self._filepath) as file:
                 file.seek(self._offset)
                 data: bytes = file.read_bytes(self._size)
-<<<<<<< HEAD
-                #self._file_hash = generate_hash(data)
-=======
                 # self._file_hash = generate_hash(data)
->>>>>>> 7179f7f4
                 return data
         finally:
             self._internal = False
@@ -236,7 +213,7 @@
 
 
 class ResourceResult(NamedTuple):
-    resname: CaseInsensitiveWrappedStr | str
+    resname: str
     restype: ResourceType
     filepath: Path
     data: bytes
@@ -273,30 +250,16 @@
 
     def __eq__(self, other: object):
         if isinstance(other, str):
-<<<<<<< HEAD
-            if other.__class__ == str:  # check for wrappedstr inheritors
-                return hash(self) == hash(other.lower())
-            return hash(self) == hash(other)
-=======
             return hash(self) == hash(other.lower())
->>>>>>> 7179f7f4
         if isinstance(other, ResourceIdentifier):
             return hash(self) == hash(other)
         return NotImplemented
 
-    def validate(self, *, strict: bool = False):
-        from pykotor.common.misc import ResRef
-        _ = strict and ResRef(self.resname)
-
+    def validate(self):
         if self.restype == ResourceType.INVALID:
-            msg = f"Invalid resource: '{self!r}'"
+            msg = f"Invalid resource: '{self}'"
             raise ValueError(msg)
-
         return self
-
-    def as_resref_compatible(self):
-        from pykotor.common.misc import ResRef
-        return self.__class__(str(ResRef.from_invalid(self.resname)), self.restype)
 
     @classmethod
     def identify(cls, obj: ResourceIdentifier | os.PathLike | str):
@@ -327,11 +290,7 @@
             return ResourceIdentifier("", ResourceType.from_extension(""))
 
         max_dots: int = path_obj.name.count(".")
-<<<<<<< HEAD
-        for dots in range(max_dots+1, 1, -1):
-=======
         for dots in range(max_dots + 1, 1, -1):
->>>>>>> 7179f7f4
             with suppress(Exception):
                 resname, restype_ext = path_obj.split_filename(dots)
                 return ResourceIdentifier(
