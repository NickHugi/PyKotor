--- conflicted
+++ resolved
@@ -259,13 +259,8 @@
             if file_type == "RIM ":
                 return self._load_rim(reader)
 
-<<<<<<< HEAD
         msg = f"File '{self._path}' must be a ERF/MOD/SAV/RIM capsule."
         raise NotImplementedError(msg)
-=======
-            msg = f"File '{self._path}' must be a ERF/MOD/SAV/RIM capsule."
-            raise NotImplementedError(msg)
->>>>>>> 9e583603
 
     def add(
         self,
