from __future__ import annotations

from typing import TYPE_CHECKING, Iterator

from pykotor.common.stream import BinaryReader
from pykotor.extract.file import FileResource, ResourceIdentifier, ResourceResult
from pykotor.resource.formats.erf import ERF, ERFType, read_erf, write_erf
from pykotor.resource.formats.rim import RIM, read_rim, write_rim
from pykotor.resource.type import ResourceType
from pykotor.tools.misc import is_any_erf_type_file, is_capsule_file, is_rim_file
from utility.system.path import Path

if TYPE_CHECKING:
    import os

    from collections.abc import Iterator


class Capsule:
    """Capsule object is used for loading the list of resources stored in the .erf/.rim/.mod/.sav files used by the game.

    Resource data is not actually stored in memory by default but is instead loaded up on demand with the
    Capsule.resource() method. Use the RIM or ERF classes if you want to solely work with capsules in memory.
    """

    def __init__(
        self,
        path: os.PathLike | str,
        *,
        create_nonexisting: bool = False,
    ):
        """Initialize a Capsule object.

        Args:
        ----
            path: Path to the capsule file
            create_nonexisting: Whether to create the file if it doesn't exist

        Returns:
        -------
            self: The initialized Capsule object

        Processing Logic:
        ----------------
            - Check if the path points to a valid capsule file
            - If create_nonexisting is True and file doesn't exist:
                - Create RIM file if rim extension
                - Create ERF file if erf/mod extension
            - Initialize self._path and self._resources attributes
            - Reload resources from file.
        """
        self._path: Path = Path.pathify(path)  # type: ignore[assignment]
        self._resources: list[FileResource] = []

        if not is_capsule_file(self._path):
            msg = f"Invalid file extension in capsule filepath '{self._path}'."
            raise ValueError(msg)

        if create_nonexisting and not self._path.safe_isfile():  # type: ignore[reportGeneralTypeIssues]
            if is_rim_file(self._path):
                write_rim(RIM(), self._path)
            elif is_any_erf_type_file(self._path):
                write_erf(ERF(ERFType.from_extension(self._path.suffix)), self._path)

        self.reload()

    def __iter__(
        self,
    ) -> Iterator[FileResource]:
        yield from self._resources

    def __len__(
        self,
    ):
        return len(self._resources)

    def resources(
        self,
        *,
        reload: bool = False,
    ) -> list[FileResource]:
        if reload:
            self.reload()
        return self._resources

    def resource(
        self,
        resref: str,
        restype: ResourceType,
        *,
        reload: bool = False,
    ) -> bytes | None:
        """Returns the bytes data of the specified resource. If the resource does not exist then returns None instead.

        Args:
        ----
            resref: The resource ResRef.
            restype: The resource type.
            reload: If True Capsule will reload the ERF before opening rather than using cached offsets.

        Returns:
        -------
            bytes data of the resource.
        """
        if reload:
            self.reload()

        query = ResourceIdentifier(resref, restype)
        resource: FileResource | None = next(
            (resource for resource in self._resources if resource == query),
            None,
        )
        return resource.data() if resource else None

    def batch(
        self,
        queries: list[ResourceIdentifier],
        *,
        reload: bool = False,
    ) -> dict[ResourceIdentifier, ResourceResult | None]:
        """Batches queries against a capsule.

        Args:
        ----
            queries: list[ResourceIdentifier]: The queries to batch
            reload: bool = False: Whether to reload the capsule resources

        Returns:
        -------
            dict[ResourceIdentifier, ResourceResult | None]: The results for each query keyed by query

        Processing Logic:
        ----------------
            - Reloads capsule resources from erf/rim if reload is True
            - Initializes results dict to return
            - Opens capsule file as binary reader
            - Loops through queries
                - Sets result to None
                - Checks if resource exists in capsule
                - If so, seeks to offset, reads bytes and sets result
            - Closes reader
            - Returns results dict.
        """
        if reload:
            self.reload()

        results: dict[ResourceIdentifier, ResourceResult | None] = {}
        with BinaryReader.from_file(self._path) as reader:
            for query in queries:
                results[query] = None

                resource: FileResource | None = next(
                    (resource for resource in self._resources if resource == query),
                    None,
                )
                if resource is None:
                    continue

                reader.seek(resource.offset())
                data: bytes = reader.read_bytes(resource.size())
                results[query] = ResourceResult(
                    query.resname,
                    query.restype,
                    self._path,
                    data,
                )
        return results

    def exists(
        self,
        resref: str,
        restype: ResourceType,
        *,
        reload: bool = False,
    ) -> bool:
        """Check if a resource exists.

        Args:
        ----
            resref: str: Resource reference
            restype: ResourceType: Resource type
            reload: bool: Reload resources cache

        Returns:
        -------
            bool: True if resource exists, False otherwise

        Checks if a resource exists:
            - Constructs a ResourceIdentifier from resref and restype
            - Searches self._resources for a matching resource
            - Returns True if a match is found, False otherwise.
        """
        if reload:
            self.reload()

        query = ResourceIdentifier(resref, restype)
        resource: FileResource | None = next(
            (resource for resource in self._resources if resource == query),
            None,
        )
        return resource is not None

    def info(
        self,
        resref: str,
        restype: ResourceType,
        *,
        reload: bool = False,
    ) -> FileResource | None:
        """Get file resource by reference and type.

        Args:
        ----
            resref: Resource reference as string
            restype: Resource type
            reload: Reload resources if True (kwarg)

        Returns:
        -------
            FileResource: Matched file resource

        Processing Logic:
        ----------------
            - Check if reload is True and call reload()
            - Create query object from resref and restype
            - Return first matching resource from internal list.
        """
        if reload:
            self.reload()

        query = ResourceIdentifier(resref, restype)
        return next((resource for resource in self._resources if resource == query), None)

    def reload(
        self,
    ):
        # nothing to reload if capsule doesn't exist on disk (from_file will error if not existing)
        """Reload the list of resource info linked from the module file.

        Args:
        ----
            self: Capsule object to reload

        Returns:
        -------
            None: Reloading is done in-place

        Processing Logic:
        ----------------
            - Check if capsule exists on disk and print error if not
            - Open file and read header
            - Call appropriate reload method based on file type
            - Raise error if unknown file type.
        """
        with BinaryReader.from_file(self._path) as reader:
            file_type = reader.read_string(4)
            reader.skip(4)  # file version

            if file_type in {ERFType.__members__[erf_name].value for erf_name in ERFType.__members__}:
                return self._load_erf(reader)
            if file_type == "RIM ":
                return self._load_rim(reader)

        msg = f"File '{self._path}' must be a ERF/MOD/SAV/RIM capsule."
        raise NotImplementedError(msg)
<<<<<<< HEAD
=======

>>>>>>> 59378933

    def add(
        self,
        resname: str,
        restype: ResourceType,
        resdata: bytes,
    ):
        """Adds a resource to the capsule and writes the updated capsule to the disk.

        Args:
        ----
            resname: Name of the resource to add in one line.
            restype: Type of the resource to add in one line.
            resdata: Data of the resource to add in one line.

        Returns:
        -------
            None: No value is returned in one line.

        Processing Logic:
        ----------------
            - Checks if the file is RIM or a type of ERF
            - Reads the file as appropriate container
            - Calls set_data to add the resource
            - Writes the container back to the file.
        """
        container: RIM | ERF
        if is_rim_file(self._path.name):
            container = read_rim(self._path)
            container.set_data(resname, restype, resdata)
            write_rim(container, self._path)
        elif is_any_erf_type_file(self._path.name):
            container = read_erf(self._path)
            container.set_data(resname, restype, resdata)
            write_erf(container, self._path)
        else:
            msg = f"File '{self._path}' is not a ERF/MOD/SAV/RIM capsule."
            raise NotImplementedError(msg)

    def path(
        self,
    ) -> Path:
        return self._path

    def filename(
        self,
    ) -> str:
        return self._path.name

    def _load_erf(
        self,
        reader: BinaryReader,
    ):
        """Loads an ERF resource file.

        Args:
        ----
            reader: BinaryReader - Reader for the ERF file

        Processing Logic:
        ----------------
            - Skips header data
            - Reads entry count and offset tables
            - Loops through keys to read resource references, IDs and types
            - Seeks to resource data offset table
            - Loops to read offsets and sizes and populate resource objects.
        """
        reader.skip(8)
        entry_count = reader.read_uint32()
        reader.skip(4)
        offset_to_keys = reader.read_uint32()
        offset_to_resources = reader.read_uint32()

        resrefs:  list[str] = []
        resids:   list[int] = []
        restypes: list[ResourceType] = []
        reader.seek(offset_to_keys)
        for _ in range(entry_count):
            resref = reader.read_string(16)
            resrefs.append(resref)
            resids.append(reader.read_uint32())
            restype = reader.read_uint16()
            restypes.append(ResourceType.from_id(restype))
            reader.skip(2)

        reader.seek(offset_to_resources)
        for i in range(entry_count):
            res_offset: int = reader.read_uint32()
            res_size:   int = reader.read_uint32()
            self._resources.append(FileResource(resrefs[i], restypes[i], res_size, res_offset, self._path))

    def _load_rim(
        self,
        reader: BinaryReader,
    ):
        """Load resources from a rim file.

        Args:
        ----
            reader: BinaryReader: The binary reader to read data from

        Processing Logic:
        ----------------
            - Skip the first 4 bytes of unknown data
            - Read the entry count from the next 4 bytes
            - Read the offset to entries from the next 4 bytes
            - Seek to the offset to entries
            - Loop through each entry
                - Read the 16 byte resref string
                - Read the 4 byte resource type id and convert to enum
                - Skip the next 4 bytes of unknown data
                - Read the 4 byte offset
                - Read the 4 byte size
                - Append a FileResource to the internal resources list.
        """
        reader.skip(4)
        entry_count = reader.read_uint32()
        offset_to_entries = reader.read_uint32()

        reader.seek(offset_to_entries)
        for _ in range(entry_count):
            resref = reader.read_string(16)
            restype = ResourceType.from_id(reader.read_uint32())
            reader.skip(4)
            offset = reader.read_uint32()
            size = reader.read_uint32()
            self._resources.append(FileResource(resref, restype, size, offset, self._path))<|MERGE_RESOLUTION|>--- conflicted
+++ resolved
@@ -263,10 +263,6 @@
 
         msg = f"File '{self._path}' must be a ERF/MOD/SAV/RIM capsule."
         raise NotImplementedError(msg)
-<<<<<<< HEAD
-=======
-
->>>>>>> 59378933
 
     def add(
         self,
