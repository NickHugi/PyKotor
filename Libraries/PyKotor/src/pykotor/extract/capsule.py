--- conflicted
+++ resolved
@@ -1,6 +1,6 @@
 from __future__ import annotations
 
-from typing import TYPE_CHECKING, Any, Generator
+from typing import TYPE_CHECKING
 
 from pykotor.common.stream import BinaryReader
 from pykotor.extract.file import FileResource, ResourceIdentifier, ResourceResult
@@ -66,11 +66,7 @@
 
     def __iter__(
         self,
-<<<<<<< HEAD
-    ) -> Generator[FileResource, Any, None]:
-=======
     ) -> Iterator[FileResource]:
->>>>>>> 7179f7f4
         yield from self._resources
 
     def __len__(
@@ -265,13 +261,8 @@
             if file_type == "RIM ":
                 return self._load_rim(reader)
 
-<<<<<<< HEAD
-            msg = f"File '{self._path}' must be a ERF/MOD/SAV/RIM capsule."
-            raise NotImplementedError(msg)
-=======
         msg = f"File '{self._path}' must be a ERF/MOD/SAV/RIM capsule."
         raise NotImplementedError(msg)
->>>>>>> 7179f7f4
 
     def add(
         self,
