--- conflicted
+++ resolved
@@ -57,11 +57,7 @@
 if TYPE_CHECKING:
     import os
 
-<<<<<<< HEAD
     from typing_extensions import Literal, Self  # pyright: ignore[reportMissingModuleSource]
-=======
-    from typing_extensions import Literal, Self
->>>>>>> a334711b
 
     from pykotor.tslpatcher.config import PatcherConfig
     from pykotor.tslpatcher.memory import TokenUsage
@@ -141,15 +137,12 @@
         self.previously_parsed_sections: set[str] = set()
         self.ini: ConfigParser = ini
         self.mod_path: CaseAwarePath = CaseAwarePath(mod_path)
-<<<<<<< HEAD
-        self.tslpatchdata_path: CaseAwarePath | None = CaseAwarePath(tslpatchdata_path) if tslpatchdata_path else None  # path to the tslpatchdata, optional but we'll use it here for the nwnnsscomp.exe if it exists.
-=======
-        self.tslpatchdata_path: CaseAwarePath | None = (  # path to the tslpatchdata, optional but we'll use it here for the nwnnsscomp.exe if it exists.
-            CaseAwarePath(tslpatchdata_path)
-            if tslpatchdata_path is not None
-            else None
+        # path to the tslpatchdata, optional but we'll use it here for the nwnnsscomp.exe if it exists.
+        self.tslpatchdata_path: CaseAwarePath | None = (
+            None
+            if tslpatchdata_path is None
+            else CaseAwarePath(tslpatchdata_path)
         )
->>>>>>> a334711b
         self.config: PatcherConfig
         self.log: PatchLogger = logger or PatchLogger()
 
@@ -158,10 +151,7 @@
         cls,
         file_path: os.PathLike | str,
         logger: PatchLogger | None = None,
-<<<<<<< HEAD
-=======
         tslpatchdata_path: os.PathLike | str | None = None,
->>>>>>> a334711b
     ) -> Self:
         """Load PatcherConfig from an INI file path.
 
@@ -203,11 +193,7 @@
             e.source = str(resolved_file_path)
             raise e  # noqa: TRY201  # don't `raise from e` here!
 
-<<<<<<< HEAD
-        instance: Self = cls(ini, resolved_file_path.parent, logger)
-=======
-        instance = cls(ini, resolved_file_path.parent, logger, tslpatchdata_path)
->>>>>>> a334711b
+        instance: Self = cls(ini, resolved_file_path.parent, logger, tslpatchdata_path)
         instance.config = PatcherConfig()
         return instance
 
@@ -357,10 +343,6 @@
         self.log.add_note("Loading [TLKList] patches from ini...")
         tlk_list_edits = CaseInsensitiveDict(self.ini[tlk_list_section])
 
-<<<<<<< HEAD
-        default_destination: str = tlk_list_edits.pop("!DefaultDestination", ModificationsTLK.DEFAULT_DESTINATION)
-        default_sourcefolder: str = tlk_list_edits.pop("!DefaultSourceFolder", ".")
-=======
         default_destination = tlk_list_edits.pop("!DefaultDestination", ModificationsTLK.DEFAULT_DESTINATION)
         # !DefaultSourceFolder: Relative path from mod_path (which is typically the tslpatchdata folder) to source files.
         # Default value "." refers to mod_path itself (the tslpatchdata folder), not its parent.
@@ -368,7 +350,6 @@
         #   - !DefaultSourceFolder="." resolves to "C:/Mod/tslpatchdata"
         #   - !DefaultSourceFolder="textures" resolves to "C:/Mod/tslpatchdata/textures"
         default_sourcefolder = tlk_list_edits.pop("!DefaultSourceFolder", ".")
->>>>>>> a334711b
         self.config.patches_tlk.pop_tslpatcher_vars(tlk_list_edits, default_destination, default_sourcefolder)
 
         modifier_dict: dict[int, dict[str, str]] = {}
@@ -531,16 +512,12 @@
 
         ssf_section_dict = CaseInsensitiveDict(self.ini[ssf_list_section])
         default_destination: str = ssf_section_dict.pop("!DefaultDestination", ModificationsSSF.DEFAULT_DESTINATION)
-<<<<<<< HEAD
-        default_source_folder: str = ssf_section_dict.pop("!DefaultSourceFolder", ".")
-=======
         # !DefaultSourceFolder: Relative path from mod_path (which is typically the tslpatchdata folder) to source files.
         # Default value "." refers to mod_path itself (the tslpatchdata folder), not its parent.
         # For example: if mod_path = "C:/Mod/tslpatchdata", then:
         #   - !DefaultSourceFolder="." resolves to "C:/Mod/tslpatchdata"
         #   - !DefaultSourceFolder="voices" resolves to "C:/Mod/tslpatchdata/voices"
         default_source_folder = ssf_section_dict.pop("!DefaultSourceFolder", ".")
->>>>>>> a334711b
 
         for identifier, file in ssf_section_dict.items():
             ssf_file_section: str | None = self.get_section_name(file)
@@ -674,14 +651,10 @@
         #   - !DefaultSourceFolder="scripts" resolves to "C:/Mod/tslpatchdata/scripts"
         default_source_folder = compilelist_section_dict.pop("!DefaultSourceFolder", ".")
 
-<<<<<<< HEAD
-        nwnnsscomp_exepath: CaseAwarePath | None = self.mod_path / default_source_folder / "nwnnsscomp.exe"
-=======
         # Path resolution: mod_path / default_source_folder / "nwnnsscomp.exe"
         # mod_path is typically the tslpatchdata folder (parent of changes.ini).
         # If default_source_folder = ".", this resolves to mod_path itself (tslpatchdata folder).
         nwnnsscomp_exepath = self.mod_path / default_source_folder / "nwnnsscomp.exe"
->>>>>>> a334711b
         if not nwnnsscomp_exepath.is_file():
             nwnnsscomp_exepath = None if self.tslpatchdata_path is None else self.tslpatchdata_path / "nwnnsscomp.exe"  # TSLPatcher default
 
@@ -719,11 +692,6 @@
         self.log.add_note("Loading [HACKList] patches from ini...")
         hacklist_section_dict = CaseInsensitiveDict(self.ini[hacklist_section])
         default_destination: str = hacklist_section_dict.pop("!DefaultDestination", ModificationsNCS.DEFAULT_DESTINATION)
-<<<<<<< HEAD
-        default_source_folder: str = hacklist_section_dict.pop("!DefaultSourceFolder", ".")
-
-        for identifier, file in hacklist_section_dict.items():
-=======
         # !DefaultSourceFolder: Relative path from mod_path (which is typically the tslpatchdata folder) to source files.
         # Default value "." refers to mod_path itself (the tslpatchdata folder), not its parent.
         # For example: if mod_path = "C:/Mod/tslpatchdata", then:
@@ -733,7 +701,6 @@
 
         # Process each NCS file in HACKList
         for identifier, filename in hacklist_section_dict.items():
->>>>>>> a334711b
             replace: bool = identifier.lower().startswith("replace")
             modifications = ModificationsNCS(filename, replace)
 
@@ -950,13 +917,9 @@
                     modifier = Memory2DAModifierGFF(identifier, dst_token_id=int(key[9:]), path=path / label)  # Assign current path to 2damemory.
                     modifiers.insert(0, modifier)
                 elif lower_iterated_value.startswith("2damemory"):
-<<<<<<< HEAD
-                    modifier = Memory2DAModifierGFF(identifier, dst_token_id=int(key[9:]), src_token_id=int(iterated_value[9:]), path=path)  # Assign field at path to a value or (path to field's value)
-=======
                     modifier = Memory2DAModifierGFF(
                         identifier, dst_token_id=int(key[9:]), src_token_id=int(iterated_value[9:]), path=path
                     )  # Assign field at path to a value or (path to field's value)
->>>>>>> a334711b
                     modifiers.insert(0, modifier)
 
             # Handle nested AddField's and recurse
@@ -1408,11 +1371,7 @@
             if raw_value is None:
                 msg = f"[2DAList] parse error: '{key}' missing from [{identifier}] in ini."
                 raise ValueError(msg)
-<<<<<<< HEAD
-            lower_raw_value: str = raw_value.lower()
-=======
             lower_raw_value = raw_value.lower()
->>>>>>> a334711b
             if lower_raw_value.startswith("strref") and len(raw_value) > len("strref") and raw_value[6:].isdigit():
                 value: str | int | RowValue2DAMemory | RowValueTLKMemory = RowValueTLKMemory(int(raw_value[6:]))
             elif lower_raw_value.startswith("2damemory") and len(raw_value) > len("2damemory") and raw_value[9:].isdigit():
@@ -1462,13 +1421,8 @@
             lower_modifier: str = modifier.lower().strip()
             lower_value: str = value.lower()
 
-<<<<<<< HEAD
-            is_store_2da: bool = lower_modifier.startswith("2damemory") and len(lower_modifier) > len("2damemory") and modifier[9:].isdigit()
-            is_store_tlk: bool = modifier.startswith("strref") and len(lower_modifier) > len("strref") and modifier[6:].isdigit()
-=======
             is_store_2da: bool = lower_modifier.startswith("2damemory") and len(lower_modifier) > len("2damemory") and modifier[len("2damemory") :].isdigit()
             is_store_tlk: bool = modifier.startswith("strref") and len(lower_modifier) > len("strref") and modifier[len("strref") :].isdigit()
->>>>>>> a334711b
             is_row_label: bool = lower_modifier in {"rowlabel", "newrowlabel"}
 
             row_value: RowValue | None = None
