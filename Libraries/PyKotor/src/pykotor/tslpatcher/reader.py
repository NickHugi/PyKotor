from __future__ import annotations

from configparser import ConfigParser
from itertools import tee
from typing import TYPE_CHECKING

from pykotor.common.geometry import Vector3, Vector4
from pykotor.common.language import LocalizedString
from pykotor.common.misc import CaseInsensitiveDict, ResRef
from pykotor.common.stream import BinaryReader
from pykotor.resource.formats.gff import GFFFieldType, GFFList, GFFStruct
from pykotor.resource.formats.ssf import SSFSound
from pykotor.tools.encoding import decode_bytes_with_fallbacks
from pykotor.tools.path import CaseAwarePath
from pykotor.tslpatcher.logger import PatchLogger
from pykotor.tslpatcher.memory import NoTokenUsage, TokenUsage, TokenUsage2DA, TokenUsageTLK
from pykotor.tslpatcher.mods.gff import (
    AddFieldGFF,
    AddStructToListGFF,
    FieldValue,
    FieldValue2DAMemory,
    FieldValueConstant,
    FieldValueTLKMemory,
    LocalizedStringDelta,
    Memory2DAModifierGFF,
    ModificationsGFF,
    ModifyFieldGFF,
)
from pykotor.tslpatcher.mods.install import InstallFile
from pykotor.tslpatcher.mods.ncs import ModificationsNCS
from pykotor.tslpatcher.mods.nss import ModificationsNSS
from pykotor.tslpatcher.mods.ssf import ModificationsSSF, ModifySSF
from pykotor.tslpatcher.mods.tlk import ModificationsTLK, ModifyTLK
from pykotor.tslpatcher.mods.twoda import (
    AddColumn2DA,
    AddRow2DA,
    ChangeRow2DA,
    CopyRow2DA,
    Modifications2DA,
    Modify2DA,
    RowValue,
    RowValue2DAMemory,
    RowValueConstant,
    RowValueHigh,
    RowValueRowCell,
    RowValueRowIndex,
    RowValueRowLabel,
    RowValueTLKMemory,
    Target,
    TargetType,
)
from pykotor.tslpatcher.namespaces import PatcherNamespace
from utility.misc import is_float, is_int
from utility.system.path import Path, PurePath, PureWindowsPath

if TYPE_CHECKING:
    import os

    from pykotor.tslpatcher.config import PatcherConfig
    from pykotor.tslpatcher.mods.gff import ModifyGFF
    from typing_extensions import Literal

SECTION_NOT_FOUND_ERROR = "The [{}] section was not found in the ini"
REFERENCES_TRACEBACK_MSG = ", referenced by '{}={}' in [{}]"

class NamespaceReader:
    """Responsible for reading and loading namespaces from the namespaces.ini file."""

    def __init__(self, ini: ConfigParser):
        self.ini: ConfigParser = ini
        self.namespaces: list[PatcherNamespace] = []


    @classmethod
    def from_filepath(cls, path: os.PathLike | str) -> list[PatcherNamespace]:
        ini = ConfigParser(
            delimiters=("="),
            allow_no_value=True,
            strict=False,
            interpolation=None,
        )
        # use case insensitive keys
        ini.optionxform = lambda optionstr: optionstr.lower()  # type: ignore[method-assign]

        ini.read_string(decode_bytes_with_fallbacks(BinaryReader.load_file(path)))
        return NamespaceReader(ini).load()


    def load(self) -> list[PatcherNamespace]:  # Case-insensitive access to section
        namespaces_section_name: str | None = next((section for section in self.ini.sections() if section.lower() == "namespaces"), None)
        if namespaces_section_name is None:
            raise KeyError(SECTION_NOT_FOUND_ERROR.format("Namespaces"))

        namespace_ids: CaseInsensitiveDict[str] = CaseInsensitiveDict(self.ini[namespaces_section_name])
        namespaces: list[PatcherNamespace] = []

        for key, namespace_id in namespace_ids.items():
            # Case-insensitive access to namespace_id
            namespace_section_key: str | None = next((section for section in self.ini.sections() if section.lower() == namespace_id.lower()), None)
            if namespace_section_key is None:
                msg = f"The '[{namespace_id}]' section was not found in the 'namespaces.ini' file, referenced by '{key}={namespace_id}' in [{namespaces_section_name}]."
                raise KeyError(msg)

            this_namespace_section = CaseInsensitiveDict(self.ini[namespace_section_key])

            # required
            ini_filename: str = this_namespace_section["IniName"]
            info_filename: str = this_namespace_section["InfoName"]
            namespace = PatcherNamespace(ini_filename, info_filename)

            # optional
            namespace.data_folderpath = PurePath(this_namespace_section.get("DataPath", ""))
            namespace.name = this_namespace_section.get("Name", "").strip()
            namespace.description = this_namespace_section.get("Description", "")

            namespace.namespace_id = namespace_section_key
            namespaces.append(namespace)

        return namespaces

class ConfigReader:
    def __init__(
        self,
        ini: ConfigParser,
        mod_path: os.PathLike | str,
        logger: PatchLogger | None = None,
    ):
        self.previously_parsed_sections = set()
        self.ini: ConfigParser = ini
        self.mod_path: CaseAwarePath = CaseAwarePath.pathify(mod_path)
        self.config: PatcherConfig
        self.log: PatchLogger = logger or PatchLogger()


    @classmethod
    def from_filepath(cls, file_path: os.PathLike | str, logger: PatchLogger | None = None):
        """Load PatcherConfig from an INI file path.

        Args:
        ----
            file_path: The path to the INI file.
            logger: Optional logger instance.

        Returns:
        -------
            A PatcherConfig instance loaded from the file.

        Processing Logic:
        ----------------
            - Resolve the file path and load its contents
            - Parse the INI text into a ConfigParser
            - Initialize a PatcherConfig instance
            - Populate its config attribute from the ConfigParser
            - Return the initialized instance
        """
        from pykotor.tslpatcher.config import PatcherConfig
        resolved_file_path: Path = Path.pathify(file_path).resolve()

        ini = ConfigParser(
            delimiters=("="),
            allow_no_value=True,
            strict=False,
            interpolation=None,
        )

        # Use case-sensitive keys
        ini.optionxform = lambda optionstr: optionstr  #  type: ignore[method-assign]
        ini.read_string(decode_bytes_with_fallbacks(BinaryReader.load_file(resolved_file_path)))

        instance = cls(ini, resolved_file_path.parent, logger)
        instance.config = PatcherConfig()
        return instance


    def load(self, config: PatcherConfig) -> PatcherConfig:
        self.config = config
        self.previously_parsed_sections = set()

        self.load_settings()
        self.load_tlk_list()
        self.load_install_list()
        self.load_2da_list()
        self.load_gff_list()
        self.load_compile_list()
        self.load_hack_list()
        self.load_ssf_list()
<<<<<<< HEAD

        # Print orphaned INI sections.
=======
        self.log.add_note("The ConfigReader finished loading the INI")
>>>>>>> 9e583603
        all_sections_set = set(self.ini.sections())
        orphaned_sections: set[str] = all_sections_set - self.previously_parsed_sections
        if len(orphaned_sections):
            orphaned_sections_str: str = "\n".join(orphaned_sections)
            self.log.add_warning(f"Orphaned ini sections found in changes ini:\n{orphaned_sections_str}")

        return self.config


    def get_section_name(self, section_name: str):
        """Resolves the case-insensitive section name string if found and returns the case-sensitive correct section name."""
        s: str | None = next(
            (section for section in self.ini.sections() if section.lower() == section_name.lower()),
            None,
        )
        if s is not None:
            self.previously_parsed_sections.add(s)
        return s


    def load_settings(self):
        """Loads [Settings] from ini configuration into memory."""
        settings_section: str | None = self.get_section_name("settings")
        if settings_section is None:
            self.log.add_warning("[Settings] section missing from ini.")
            return

        self.log.add_note("Loading [Settings] section from ini...")
        settings_ini = CaseInsensitiveDict(self.ini[settings_section])

        self.config.window_title = settings_ini.get("WindowCaption", "")
        self.config.confirm_message = settings_ini.get("ConfirmMessage", "")
        self.config.required_file = settings_ini.get("Required")
        self.config.required_message = settings_ini.get("RequiredMsg", "")
        self.config.save_processed_scripts = int(settings_ini.get("SaveProcessedScripts", 0))

        # HoloPatcher optional
        self.config.ignore_file_extensions = bool(settings_ini.get("IgnoreExtensions")) or False

        lookup_game_number: str | None = settings_ini.get("LookupGameNumber")
        if lookup_game_number:
            lookup_game_number = lookup_game_number.strip()
            if lookup_game_number not in ("1", "2"):
                msg = f"Invalid: 'LookupGameNumber={lookup_game_number}' in [Settings], must be 1 or 2 representing the KOTOR game."
                raise ValueError(msg)
            self.config.game_number = int(lookup_game_number)
        else:
            self.config.game_number = None


    def load_install_list(self):
        """Loads [InstallList] from ini configuration into memory.

        Processing Logic:
        ----------------
            - Gets [InstallList] section from ini
            - Loops through section items getting foldername and filenames
            - Gets section for each filename
            - Creates InstallFile object for each filename
            - Adds InstallFile to config install list
            - Optionally loads additional vars from filename section
        """
        install_list_section: str | None = self.get_section_name("InstallList")
        if install_list_section is None:
            self.log.add_note("[InstallList] section missing from ini.")
            return

        self.log.add_note("Loading [InstallList] patches from ini...")
        for folder_key, foldername in self.ini[install_list_section].items():
            foldername_section: str | None = self.get_section_name(folder_key)
            if foldername_section is None:
                raise KeyError(SECTION_NOT_FOUND_ERROR.format(foldername) + REFERENCES_TRACEBACK_MSG.format(folder_key, foldername, install_list_section))

            folder_section_dict = CaseInsensitiveDict(self.ini[foldername_section])
            sourcefolder: str = folder_section_dict.pop("!SourceFolder", ".")
            for file_key, filename in folder_section_dict.items():
                file_install = InstallFile(
                    filename,
                    replace_existing=file_key.lower().startswith("replace"),
                )
                file_install.destination = foldername
                file_install.sourcefolder = sourcefolder
                self.config.install_list.append(file_install)

                # Optional according to TSLPatcher readme
                file_section_name: str | None = self.get_section_name(filename)
                if file_section_name is not None:
                    file_section_dict = CaseInsensitiveDict(self.ini[file_section_name])
<<<<<<< HEAD
                    file_install.pop_tslpatcher_vars(file_section_dict, foldername)


    def load_tlk_list(self):
        """Loads TLK patches from the ini file.
=======
                    file_install.pop_tslpatcher_vars(file_section_dict, foldername, sourcefolder)

    def load_tlk_list(self):
        """Loads TLK patches from the ini file into memory.
>>>>>>> 9e583603

        Processing Logic:
        ----------------
            - Parses the [TLKList] section to get TLK patch entries
            - Handles different patch syntaxes like file replacements, string references etc
            - Builds ModifyTLK objects for each patch and adds to the patch list
            - Raises errors for invalid syntax or missing files
        """
        tlk_list_section: str | None = self.get_section_name("tlklist")
        if tlk_list_section is None:
            self.log.add_note("[TLKList] section missing from ini.")
            return

        self.log.add_note("Loading [TLKList] patches from ini...")
        tlk_list_edits = CaseInsensitiveDict(self.ini[tlk_list_section])

        default_destination = tlk_list_edits.pop("!DefaultDestination", ModificationsTLK.DEFAULT_DESTINATION)
        default_sourcefolder = tlk_list_edits.pop("!DefaultSourceFolder", ".")
        self.config.patches_tlk.pop_tslpatcher_vars(tlk_list_edits, default_destination, default_sourcefolder)

        modifier_dict: dict[int, dict[str, str]] = {}
        range_delims: list[str] = [":", "-", "to"]
        syntax_error_caught = False

        def extract_range_parts(range_str: str) -> tuple[int, int | None]:
            """Extracts start and end parts from a range string.

            Args:
            ----
                range_str: String containing range in format start-end or start.

            Returns:
            -------
                tuple[int, int | None]: tuple containing start and end parts as integers or None.

            Processing Logic:
            ----------------
                - Splits the range string on delimiters like '-' or ':'
                - Converts start and end parts to integers if present
                - Returns start and end as a tuple of integers or integer and None
            """
            lower_range_str = range_str.lower()
            if lower_range_str.startswith(("strref", "ignore")):
                range_str = range_str[6:]

            for delim in range_delims:
                if delim.lower() not in range_str:
                    continue

                parts: list[str]  = range_str.split(delim)
                start: int        = int(parts[0].strip()) if parts[0].strip() else 0
                end:   int | None = int(parts[1].strip()) if parts[1].strip() else None
                return start, end

            return int(range_str), None

        def parse_range(range_str: str) -> range:
            """Parses a string representing a range into a range object.

            Args:
            ----
                range_str: String representing a range

            Returns:
            -------
                range: Parsed range object from the string

            Processing Logic:
            ----------------
                - Extracts the start and end parts from the range string
                - If end is None, return a range from start to start+1 (meaning no range)
                - Check invalid syntax i.e. if end is less than start, raise ValueError
                - Return the range from start to end+1.
            """
            start, end = extract_range_parts(range_str)
            if end is None:
                return range(int(start), int(start) + 1)

            if end < start:
                msg = f"start of range '{start}' must be less than end of range '{end}'."
                raise ValueError(msg)

            return range(start, end + 1)

        tlk_list_ignored_indices: set[int] = set()

        def process_tlk_entries(
            tlk_filename: str,
            dialog_tlk_keys,
            modifications_tlk_keys,
            *,
            is_replacement: bool,
        ):
            """Processes TLK entries based on provided modifications.

            Args:
            ----
                tlk_data: TLK - TLK data object
                dialog_tlk_keys - Keys for dialog entries to modify
                modifications_tlk_keys - New values for the dialog entries
                is_replacement: bool - Whether it is replacing or modifying text

            Processing Logic:
            ----------------
                - Zips the dialog keys and modification values
                - Parses the keys and values to get the change indices and new values
                - Iterates through the change indices
                    - Skips ignored indices
                    - Gets the TLK entry at the next value index
                    - Creates a modifier object and adds it to the patches list
            """
            for mod_key, mod_value in zip(
                dialog_tlk_keys,
                modifications_tlk_keys,
            ):
                change_indices: range = mod_key if isinstance(mod_key, range) else parse_range(str(mod_key))
                value_range: range = parse_range(str(mod_value)) if not isinstance(mod_value, range) and mod_value != "" else mod_key

                change_iter, value_iter = tee(change_indices)
                value_iter = iter(value_range)

                for token_id in change_iter:
                    if token_id in tlk_list_ignored_indices:
                        continue
                    modifier = ModifyTLK(token_id, is_replacement)
                    modifier.mod_index = next(value_iter)
                    modifier.tlk_filepath = self.mod_path / tlk_filename
                    self.config.patches_tlk.modifiers.append(modifier)

        for i in tlk_list_edits:
            try:
                if i.lower().startswith("ignore"):
                    tlk_list_ignored_indices.update(parse_range(i[6:]))
            except ValueError as e:  # noqa: PERF203
                msg = f"Could not parse ignore index '{i}' for modifier '{i}={tlk_list_edits[i]}' in [TLKList]"
                raise ValueError(msg) from e

        for key, value in tlk_list_edits.items():
            lower_key: str = key.lower()
            replace_file: bool = lower_key.startswith("replace")
            append_file: bool = lower_key.startswith("append")
            try:
                if lower_key.startswith("ignore"):
                    continue
                if lower_key.startswith("strref"):
<<<<<<< HEAD
                    if append_tlk_edits is None:  # load append.tlk only if it's needed.
                        append_tlk_edits = read_tlk(self.mod_path / self.config.patches_tlk.sourcefile)
                    if len(append_tlk_edits) == 0:
                        syntax_error_caught = True
                        msg = f"'{self.config.patches_tlk.sourcefile}' in mod directory is empty, but is required to perform modifier '{key}={value}' in [TLKList]"
                        raise ValueError(msg)  # noqa: TRY301

                    strref_range: range   = parse_range(lower_key[6:])
                    token_id_range: range = parse_range(value)
=======
                    strref_range = parse_range(lower_key[6:])
                    token_id_range = parse_range(value)
>>>>>>> 9e583603
                    process_tlk_entries(
                        self.config.patches_tlk.sourcefile,
                        strref_range,
                        token_id_range,
                        is_replacement=False,
                    )
                elif replace_file or append_file:
                    next_section_name = self.get_section_name(value)
                    if next_section_name is None:
                        syntax_error_caught = True
                        raise ValueError(SECTION_NOT_FOUND_ERROR.format(value) + REFERENCES_TRACEBACK_MSG.format(key, value, tlk_list_section))  # noqa: TRY301

                    next_section_dict = CaseInsensitiveDict(self.ini[next_section_name])
<<<<<<< HEAD
                    self.config.patches_tlk.pop_tslpatcher_vars(next_section_dict, default_destination)
=======
                    self.config.patches_tlk.pop_tslpatcher_vars(next_section_dict, default_destination, default_sourcefolder)
>>>>>>> 9e583603

                    process_tlk_entries(
                        value,
                        self.ini[next_section_name].keys(),
                        self.ini[next_section_name].values(),
                        is_replacement=replace_file,
                    )
                elif "\\" in lower_key or "/" in lower_key:
                    delimiter: Literal["\\", "/"] = "\\" if "\\" in lower_key else "/"
                    token_id_str, property_name = lower_key.split(delimiter)
                    token_id = int(token_id_str)

                    if token_id not in modifier_dict:
                        modifier_dict[token_id] = {
                            "text": "",
                            "voiceover": "",
                        }

                    if property_name == "text":
                        modifier = ModifyTLK(token_id, is_replacement=True)
                        modifier.text = value
                        self.config.patches_tlk.modifiers.append(modifier)
                    elif property_name == "sound":
<<<<<<< HEAD
                        modifier_dict[token_id]["voiceover"] = value
=======
                        modifier = ModifyTLK(token_id, is_replacement=True)
                        modifier.sound = ResRef(value)
                        self.config.patches_tlk.modifiers.append(modifier)
>>>>>>> 9e583603
                    else:
                        syntax_error_caught = True
                        msg = f"Invalid [TLKList] syntax: '{key}={value}'! Expected '{key}' to be one of ['Sound', 'Text']"
                        raise ValueError(msg)  # noqa: TRY301
<<<<<<< HEAD

                    text: str | None = modifier_dict[token_id].get("text")
                    voiceover: str | None = modifier_dict[token_id].get("voiceover")

                    if text and voiceover:
                        vo_resref: ResRef = ResRef(voiceover) if voiceover else ResRef.from_blank()
                        modifier = ModifyTLK(token_id, text, vo_resref, is_replacement=True)
                        self.config.patches_tlk.modifiers.append(modifier)
=======
>>>>>>> 9e583603
                else:
                    syntax_error_caught = True
                    msg = f"Invalid syntax found in [TLKList] '{key}={value}'! Expected '{key}' to be one of ['AppendFile', 'ReplaceFile', '!SourceFile', 'StrRef', 'Text', 'Sound']"
                    raise ValueError(msg)  # noqa: TRY301

            except ValueError as e:
                if syntax_error_caught:
                    raise
                msg = f"Could not parse '{key}={value}' in [TLKList]"
                raise ValueError(msg) from e


    def load_2da_list(self):
        """Load 2D array patches from ini file into memory.

        Processing Logic:
        ----------------
            - Get the section name for the [2DAList] section
            - Load the section into a dictionary
            - Pop the default destination key
            - Iterate through each identifier and file
                - Get the section for the file
                - Create a Modifications2DA object for the file
                - Load the section into a dictionary and populate the object
                - Append the object to the config patches list
                - Iterate through each key and modification ID
                    - Get the section for the ID
                    - Load the section into a dictionary
                    - Discern and add the modifier to the file object.
        """
        twoda_section_name: str | None = self.get_section_name("2DAList")
        if twoda_section_name is None:
            self.log.add_note("[2DAList] section missing from ini.")
            return

        self.log.add_note("Loading [2DAList] patches from ini...")

        twoda_section_dict = CaseInsensitiveDict(self.ini[twoda_section_name])
        default_destination: str = twoda_section_dict.pop("!DefaultDestination", Modifications2DA.DEFAULT_DESTINATION)
        default_source_folder = twoda_section_dict.pop("!DefaultSourceFolder", ".")
        for identifier, file in twoda_section_dict.items():
            file_section: str | None = self.get_section_name(file)
            if file_section is None:
                raise KeyError(SECTION_NOT_FOUND_ERROR.format(file) + REFERENCES_TRACEBACK_MSG.format(identifier, file, twoda_section_name))

            modifications = Modifications2DA(file)
            file_section_dict = CaseInsensitiveDict(self.ini[file_section])
<<<<<<< HEAD
            modifications.pop_tslpatcher_vars(file_section_dict)

            if modifications.destination.capitalize() == modifications.DEFAULT_DESTINATION:
                modifications.destination = default_destination
=======
            modifications.pop_tslpatcher_vars(file_section_dict, default_destination, default_source_folder)

>>>>>>> 9e583603
            self.config.patches_2da.append(modifications)

            for key, modification_id in file_section_dict.items():
                next_section_name: str | None = self.get_section_name(modification_id)
                if next_section_name is None:
                    raise KeyError(SECTION_NOT_FOUND_ERROR.format(modification_id) + REFERENCES_TRACEBACK_MSG.format(key, modification_id, file_section))

                modification_ids_dict = CaseInsensitiveDict(self.ini[modification_id])
                manipulation: Modify2DA | None = self.discern_2da(key, modification_id, modification_ids_dict)
                if not manipulation:  # TODO: Does this denote an error occurred? If so we should raise.
                    continue
                modifications.modifiers.append(manipulation)


    def load_ssf_list(self):
        """Loads SSF patches from the ini file into memory.

        Processing Logic:
        ----------------
            - Gets the [SSFList] section name from the ini file
            - Checks for [SSFList] section, logs warning if missing
            - Maps sound names to enum values
            - Loops through [SSFList] parsing patches
                - Gets section for each SSF file
                - Creates ModificationsSSF object
                - Parses file section into modifiers
            - Adds ModificationsSSF objects to config patches
        """
        ssf_list_section: str | None = self.get_section_name("SSFList")
        if ssf_list_section is None:
            self.log.add_note("[SSFList] section missing from ini.")
            return

        self.log.add_note("Loading [SSFList] patches from ini...")

        ssf_section_dict = CaseInsensitiveDict(self.ini[ssf_list_section])
        default_destination: str = ssf_section_dict.pop("!DefaultDestination", ModificationsSSF.DEFAULT_DESTINATION)
        default_source_folder = ssf_section_dict.pop("!DefaultSourceFolder", ".")

        for identifier, file in ssf_section_dict.items():
            ssf_file_section: str | None = self.get_section_name(file)
            if ssf_file_section is None:
                raise KeyError(SECTION_NOT_FOUND_ERROR.format(file) + REFERENCES_TRACEBACK_MSG.format(identifier, file, ssf_list_section))

            replace: bool = identifier.lower().startswith("replace")
            modifications = ModificationsSSF(file, replace)
            self.config.patches_ssf.append(modifications)

            file_section_dict = CaseInsensitiveDict(self.ini[ssf_file_section])
<<<<<<< HEAD
            modifications.pop_tslpatcher_vars(file_section_dict, default_destination)
=======
            modifications.pop_tslpatcher_vars(file_section_dict, default_destination, default_source_folder)
>>>>>>> 9e583603

            for name, value in file_section_dict.items():
                new_value: TokenUsage
                lower_value: str = value.lower()
                if lower_value.startswith("2damemory"):
                    token_id = int(value[9:])
                    new_value = TokenUsage2DA(token_id)
                elif lower_value.startswith("strref"):
                    token_id = int(value[6:])
                    new_value = TokenUsageTLK(token_id)
                else:
                    new_value = NoTokenUsage(int(value))

                sound: SSFSound = self.resolve_tslpatcher_ssf_sound(name)
                modifier = ModifySSF(sound, new_value)
                modifications.modifiers.append(modifier)


    def load_gff_list(self):
        """Loads GFF patches from the ini file into memory.

        Processing Logic:
        ----------------
            - Gets the "[GFFList]" section from the ini file
            - Loops through each GFF patch defined
                - Gets the section for the individual GFF file
                - Creates a ModificationsGFF object for it
                - Populates variables from the GFF section
                - Loops through each modifier
                    - Creates the appropriate modifier object
                    - Adds it to the modifications object
            - Adds the fully configured modifications object to the config.
        """
        gff_list_section: str | None = self.get_section_name("GFFList")
        if gff_list_section is None:
            self.log.add_note("[GFFList] section missing from ini.")
            return

        self.log.add_note("Loading [GFFList] patches from ini...")
        gff_section_dict = CaseInsensitiveDict(self.ini[gff_list_section])
        default_destination: str = gff_section_dict.pop("!DefaultDestination", ModificationsGFF.DEFAULT_DESTINATION)
<<<<<<< HEAD
=======
        default_source_folder = gff_section_dict.pop("!DefaultSourceFolder", ".")
>>>>>>> 9e583603

        for identifier, file in gff_section_dict.items():
            file_section_name: str | None = self.get_section_name(file)
            if file_section_name is None:
                raise KeyError(SECTION_NOT_FOUND_ERROR.format(file) + REFERENCES_TRACEBACK_MSG.format(identifier, file, gff_list_section))

            replace: bool = identifier.lower().startswith("replace")
            modifications = ModificationsGFF(file, replace)
            self.config.patches_gff.append(modifications)

            file_section_dict = CaseInsensitiveDict(self.ini[file_section_name])
<<<<<<< HEAD
            modifications.pop_tslpatcher_vars(file_section_dict, default_destination)
=======
            modifications.pop_tslpatcher_vars(file_section_dict, default_destination, default_source_folder)
>>>>>>> 9e583603

            for key, value in file_section_dict.items():
                modifier: ModifyGFF | None

                lowercase_key: str = key.lower()
                if lowercase_key.startswith("addfield"):
                    next_gff_section: str | None = self.get_section_name(value)
                    if next_gff_section is None:
                        raise KeyError(SECTION_NOT_FOUND_ERROR.format(value) + REFERENCES_TRACEBACK_MSG.format(key, value, file_section_name))

                    next_section_dict = CaseInsensitiveDict(self.ini[next_gff_section])
                    modifier = self.add_field_gff(next_gff_section, next_section_dict)

                elif lowercase_key.startswith("2damemory"):
                    if value.lower() != "!fieldpath" and not value.lower().startswith("2damemory"):
                        msg = f"Cannot parse '{key}={value}' in [{identifier}]. GFFList only supports 2DAMEMORY#=!FieldPath and 2DAMEMORY#=2DAMEMORY# assignments"
                        raise ValueError(msg)

                    modifier = Memory2DAModifierGFF(
                        file,
                        int(key[9:]),
                        PureWindowsPath(""),
                    )
                else:
                    modifier = self.modify_field_gff(file_section_name, key, value)

                modifications.modifiers.append(modifier)


    def load_compile_list(self):
        """Loads patches from the [CompileList] section of the ini file.

        Processing Logic:
        ----------------
            - Parses the [CompileList] section of the ini file into a dictionary
            - Sets a default destination from an optional key
            - Loops through each identifier/file pair
                - Creates a ModificationsNSS object
                - Looks for an optional section for the file
                - Passes any values to populate the patch
            - Adds each patch to the config patches list
        """
        compilelist_section: str | None = self.get_section_name("CompileList")
        if compilelist_section is None:
            self.log.add_note("[CompileList] section missing from ini.")
            return

        self.log.add_note("Loading [CompileList] patches from ini...")
        compilelist_section_dict = CaseInsensitiveDict(self.ini[compilelist_section])
        default_destination: str = compilelist_section_dict.pop("!DefaultDestination", ModificationsNSS.DEFAULT_DESTINATION)
        default_source_folder = compilelist_section_dict.pop("!DefaultSourceFolder", ".")

        for identifier, file in compilelist_section_dict.items():
            replace: bool = identifier.lower().startswith("replace")
            modifications = ModificationsNSS(file, replace)
            modifications.nwnnsscomp_path = self.mod_path / "nwnnsscomp.exe"
            modifications.destination = default_destination
            modifications.sourcefolder = default_source_folder

            optional_file_section_name: str | None = self.get_section_name(file)
            if optional_file_section_name is not None:
                file_section_dict = CaseInsensitiveDict(self.ini[optional_file_section_name])
<<<<<<< HEAD
                modifications.pop_tslpatcher_vars(file_section_dict, default_destination)
=======
                modifications.pop_tslpatcher_vars(file_section_dict, default_destination, default_source_folder)
>>>>>>> 9e583603

            self.config.patches_nss.append(modifications)


    def load_hack_list(self):
        """Loads [HACKList] patches from ini file into memory.

        Processing Logic:
        ----------------
            1. Gets the "[HACKList]" section name from the ini file
            2. Loops through each identifier and file in the section
            3. Creates a ModificationsNCS object for each file
            4. Populates the object with offset/value pairs from the file's section
            5. Adds the populated object to the config patches list
        """
        hacklist_section: str | None = self.get_section_name("HACKList")
        if hacklist_section is None:
            self.log.add_note("[HACKList] section missing from ini.")
            return

        self.log.add_note("Loading [HACKList] patches from ini...")
<<<<<<< HEAD
        compilelist_section_dict = CaseInsensitiveDict(self.ini[hacklist_section])
        default_destination: str = compilelist_section_dict.pop("!DefaultDestination", ModificationsNCS.DEFAULT_DESTINATION)
=======
        hacklist_section_dict = CaseInsensitiveDict(self.ini[hacklist_section])
        default_destination: str = hacklist_section_dict.pop("!DefaultDestination", ModificationsNCS.DEFAULT_DESTINATION)
        default_source_folder = hacklist_section_dict.pop("!DefaultSourceFolder", ".")
>>>>>>> 9e583603

        for identifier, file in hacklist_section_dict.items():
            replace: bool = identifier.lower().startswith("replace")
            modifications = ModificationsNCS(file, replace)

            file_section_name: str | None = self.get_section_name(file)
            if file_section_name is None:
                raise KeyError(SECTION_NOT_FOUND_ERROR.format(file) + REFERENCES_TRACEBACK_MSG.format(identifier, file, hacklist_section))

<<<<<<< HEAD
            file_section_dict = CaseInsensitiveDict(self.ini[optional_file_section_name])
            modifications.pop_tslpatcher_vars(file_section_dict, default_destination)
=======
            file_section_dict = CaseInsensitiveDict(self.ini[file_section_name])
            modifications.pop_tslpatcher_vars(file_section_dict, default_destination, default_source_folder)
>>>>>>> 9e583603

            for offset_str, value_str in file_section_dict.items():
                lower_value: str = value_str.lower()
                if lower_value.startswith("strref"):
                    modifications.hackdata.append(("StrRef", int(offset_str), int(value_str[6:])))
                elif lower_value.startswith("2damemory"):
                    modifications.hackdata.append(("2DAMEMORY", int(offset_str), int(value_str[9:])))
                else:
                    modifications.hackdata.append(("VALUE", int(offset_str), int(value_str)))

            self.config.patches_ncs.append(modifications)

    #################

    @classmethod
    def modify_field_gff(cls, identifier: str, key: str, str_value: str) -> ModifyFieldGFF:
        """Modifies a field in a GFF based on the key(path) and string value.

        Args:
        ----
            identifier: str - The section name (for logging purposes)
            key: str - The key of the field to modify
            string_value: str - The string value to set the field to.

        Returns:
        -------
            ModifyFieldGFF - A ModifyFieldGFF object representing the modification

        Processing Logic:
        ----------------
            1. Parses the string value into a FieldValue
            2. Handles special cases for keys containing "(strref)", "(lang)" or starting with "2damemory"
            3. Returns a ModifyFieldGFF object representing the modification.
        """
        value: FieldValue = cls.field_value_from_unknown(str_value)
        lower_key: str = key.lower()
        if "(strref)" in lower_key:
            value = FieldValueConstant(LocalizedStringDelta(value))
            key = key[: lower_key.index("(strref)")]

        elif "(lang" in lower_key:
            substring_id = int(key[lower_key.index("(lang") + 5 : -1])
            language, gender = LocalizedString.substring_pair(substring_id)
            locstring = LocalizedStringDelta()
            locstring.set_data(language, gender, str_value)
            value = FieldValueConstant(locstring)
            key = key[: lower_key.index("(lang")]

        elif lower_key.startswith("2damemory"):
            lower_str_value: str = str_value.lower()
            if lower_str_value != "!fieldpath" and not lower_str_value.startswith("2damemory"):
                msg = f"Cannot parse '{key}={value}' in [{identifier}]. GFFList only supports 2DAMEMORY#=!FieldPath assignments"
                raise ValueError(msg)
            value = FieldValueConstant(PureWindowsPath(""))  # no path at the root

        return ModifyFieldGFF(PureWindowsPath(key), value)


    def add_field_gff(
        self,
        identifier: str,
        ini_data: CaseInsensitiveDict[str],
        current_path: PureWindowsPath | None = None,
    ) -> ModifyGFF:    # sourcery skip: extract-method, remove-unreachable-code
        """Parse GFFList's AddField syntax from the ini to determine what fields/structs/lists to add.

        Args:
        ----
            identifier: str - Identifier of the section in the current recursion from the ini file
            ini_data: CaseInsensitiveDict - Data from the ini section
            current_path: PureWindowsPath or None - Current path in the GFF

        Returns:
        -------
            ModifyGFF - Object containing the field modification

        Processing Logic:
        ----------------
            1. Determines the field type from the field type string
            2. Gets the label and optional value, path from the ini data
            3. Construct a current path from the gff root struct based on recursion level and path key.
            3. Handles nested modifiers and structs in lists
            4. Returns an AddFieldGFF or AddStructToListGFF object based on whether a label is provided.
        """
        # Parse required values
        raw_field_type: str = ini_data.pop("FieldType")
        label: str = ini_data.pop("Label").strip()

        # Resolve TSLPatcher -> PyKotor GFFFieldType
        field_type: GFFFieldType = self.resolve_tslpatcher_gff_field_type(raw_field_type)

        # Handle current GFF path
        raw_path: str = ini_data.pop("Path", "").strip()
        path: PureWindowsPath = PureWindowsPath(raw_path)
        if not path.name and current_path and current_path.name:  # use current recursion path if section doesn't override with Path=
            path = current_path
        if field_type == GFFFieldType.Struct:
            path /= ">>##INDEXINLIST##<<"

        modifiers: list[ModifyGFF] = []
        index_in_list_token = None

        for key, iterated_value in ini_data.items():

            lower_key: str = key.lower()
            if lower_key.startswith("2damemory"):

                lower_iterated_value: str = iterated_value.lower()
                if lower_iterated_value == "listindex":
                    index_in_list_token = int(key[9:])
                elif lower_iterated_value == "!fieldpath":
                    modifier = Memory2DAModifierGFF(identifier, int(key[9:]), path)
                    modifiers.insert(0, modifier)

            # Handle nested AddField's and recurse
            if lower_key.startswith("addfield"):
                next_section_name: str | None = self.get_section_name(iterated_value)
                if next_section_name is None:
                    raise KeyError(SECTION_NOT_FOUND_ERROR.format(iterated_value) + REFERENCES_TRACEBACK_MSG.format(key, iterated_value, identifier))

                next_nested_section = CaseInsensitiveDict(self.ini[next_section_name])
                nested_modifier: ModifyGFF = self.add_field_gff(
                    next_section_name,
                    next_nested_section,
                    current_path=path / label,
                )

                modifiers.append(nested_modifier)

        # get AddField value based on this recursion level
        value: FieldValue = self._get_addfield_value(ini_data, field_type, identifier)

        # Check if label unset to determine if current ini section is a struct inside a list.
<<<<<<< HEAD
        # NOTE: The `field_type == GFFFieldType.Struct` check below is unnecessary but provided
        # for clarity.  Label should never be defined in gfflist struct sections.
        if not label and field_type == GFFFieldType.Struct:
            return AddStructToListGFF(identifier, value, path, index_in_list_token, modifiers)

        # if label and field_type == GFFFieldType.Struct:
        #     msg = f"Label={label} cannot be used when FieldType={GFFFieldType.Struct.value}. Error happened in [{identifier}] section in ini."
        #     raise ValueError(msg)
        if not label and field_type != GFFFieldType.Struct:
=======
        if not label and field_type == GFFFieldType.Struct:
            return AddStructToListGFF(identifier, value, path, index_in_list_token, modifiers)

        # if field_type == GFFFieldType.Struct:  # not sure if this is invalid syntax or not.
        #     msg = f"Label={label} cannot be used when FieldType={GFFFieldType.Struct.value}. Error happened in [{identifier}] section in ini."
        #     raise ValueError(msg)
        if not label:
>>>>>>> 9e583603
            msg = f"Label must be set for {field_type!r} (FieldType={field_type.value}). Error happened in [{identifier}] section in ini."
            raise ValueError(msg)
        return AddFieldGFF(identifier, label, field_type, value, path, modifiers)


    @classmethod
    def _get_addfield_value(
        cls,
        ini_section_dict: CaseInsensitiveDict[str],
        field_type: GFFFieldType,
        identifier: str,
    ) -> FieldValue:
        """Gets the value for an addfield from an ini section dictionary.

        Args:
        ----
            ini_section_dict: {CaseInsensitiveDict}: The section of the ini, as a dict.
            field_type: {GFFFieldType}: The field type of this addfield section.
            identifier: {str}: The name identifier for the section

        Returns:
        -------
            value: {FieldValue | None}: The parsed field value or None

        Processing Logic:
        ----------------
            - Parses the "Value" key to get a raw value and parses it based on field type
            - For LocalizedString, see field_value_from_localized_string
            - For GFFList and GFFStruct, constructs empty instances to be filled in later - see pykotor/tslpatcher/mods/gff.py
            - Returns None if value cannot be parsed or field type not supported (config err)
        """
        value: FieldValue | None = None

        raw_value: str | None = ini_section_dict.pop("Value", None)
        if raw_value is not None:
            ret_value: FieldValue | None = cls.field_value_from_type(raw_value, field_type)
            if ret_value is None:
                msg = f"Could not parse fieldtype '{field_type.name}' in GFFList section [{identifier}]"
                raise ValueError(msg)
            value = ret_value

        elif field_type == GFFFieldType.LocalizedString:
            value = cls.field_value_from_localized_string(ini_section_dict)

        elif field_type == GFFFieldType.List:
            value = FieldValueConstant(GFFList())

        elif field_type == GFFFieldType.Struct:
            raw_struct_id: str = ini_section_dict.pop("TypeId", "0").strip()  # 0 is the default struct id.
            if not is_int(raw_struct_id):
                msg = f"Invalid TypeId: expected int but got '{raw_struct_id}' in [{identifier}]"
                raise ValueError(msg)
            struct_id = int(raw_struct_id)
            value = FieldValueConstant(GFFStruct(struct_id))

        if value is None:
            msg = f"Could not find valid field return type in [{identifier}] matching field type '{field_type.name}'"
            raise ValueError(msg)

        return value


    @classmethod
    def field_value_from_localized_string(cls, ini_section_dict: CaseInsensitiveDict) -> FieldValueConstant:
        """Parses a localized string from an INI section dictionary (usually a GFF section).

        Args:
        ----
            ini_section_dict: CaseInsensitiveDict containing localized string data

        Returns:
        -------
            FieldValueConstant: Parsed TSLPatcher localized string

        Processing Logic:
        ----------------
            1. Pop the "StrRef" key to get the base string reference
            2. Lookup the string reference from memory or use it as-is if not found
            3. Iterate the keys, filtering for language codes
            4. Extract the language, gender and text from each key/value
            5. Normalize the text and set it in the string delta
            6. Return a FieldValueConstant containing the parsed string delta.
        """
        raw_stringref: str = ini_section_dict.pop("StrRef")
        stringref: FieldValue = cls.field_value_from_memory(raw_stringref) or FieldValueConstant(int(raw_stringref))
        l_string_delta = LocalizedStringDelta(stringref)

        for substring, text in ini_section_dict.items():
            if not substring.lower().startswith("lang"):
                continue

            substring_id = int(substring[4:])
            language, gender = l_string_delta.substring_pair(substring_id)
            formatted_text: str = cls.normalize_tslpatcher_crlf(text)
            l_string_delta.set_data(language, gender, formatted_text)

        return FieldValueConstant(l_string_delta)


    @staticmethod
    def field_value_from_memory(raw_value: str) -> FieldValue | None:
        """Extract field value from memory reference string.

        Args:
        ----
            raw_value: String value to parse

        Returns:
        -------
            FieldValue | None: FieldValue object or None

        Processing Logic:
        ----------------
            - Lowercase the raw value string
            - Check if it starts with "strref" and extract token ID
            - Check if it starts with "2damemory" and extract token ID
            - Return FieldValue memory object with token ID, or None if no match
        """
        lower_value: str = raw_value.lower()

        if lower_value.startswith("strref"):
            token_id = int(raw_value[6:])
            return FieldValueTLKMemory(token_id)

        if lower_value.startswith("2damemory"):
            token_id = int(raw_value[9:])
            return FieldValue2DAMemory(token_id)

        return None


    @staticmethod
    def field_value_from_unknown(raw_value: str) -> FieldValue:
        """Extracts a field value from an unknown string representation.

            This section determines how to parse ini key/value pairs in gfflist such as:
                EntryList/0/RepliesList/0/TypeId=5

        Args:
        ----
            string_value: The string to parse.

        Returns:
        -------
            FieldValue: The parsed value represented as a FieldValue object.

        Processing Logic:
        ----------------
            - Checks if the value is already cached in memory
            - Tries to parse as int if possible
            - Otherwise parses as float by normalizing the string
            - Checks for Vector3 or Vector4 by counting pipe separators
            - Falls back to returning as string if no other type matches
            - Returns a FieldValueConstant wrapping the extracted value
        """
        # StrRef or 2DAMemory
        field_value_memory: FieldValue | None = ConfigReader.field_value_from_memory(raw_value)
        if field_value_memory is not None:
            return field_value_memory

        # Int
        if is_int(raw_value):
            return FieldValueConstant(int(raw_value))

        # Float
        parsed_float_str: str = ConfigReader.normalize_tslpatcher_float(raw_value)
        if is_float(parsed_float_str):  # float
            return FieldValueConstant(float(parsed_float_str))

        num_pipe_seps: int = raw_value.count("|")

        # String
        if not num_pipe_seps:
            return FieldValueConstant(ConfigReader.normalize_tslpatcher_crlf(raw_value))

        # Vector
        not_a_vector: bool = False
        components: list[float] = []
        for x in parsed_float_str.split("|"):
            if is_float(x):
                components.append(float(x))
                continue
            not_a_vector = True
            break

        # String containing the character '|'
        if not_a_vector:
            return FieldValueConstant(ConfigReader.normalize_tslpatcher_crlf(raw_value))

        # Three floats
        if num_pipe_seps == 2:
            return FieldValueConstant(Vector3(*components))

        # Four floats
        if num_pipe_seps == 3:
            return FieldValueConstant(Vector4(*components))

        msg = f"Cannot determine type/value from '{raw_value}'"
        raise ValueError(msg)


    @staticmethod
    def field_value_from_type(raw_value: str, field_type: GFFFieldType) -> FieldValue | None:
        """Extracts field value from raw string based on field type.

        Args:
        ----
            raw_value (str): {Raw string value from file}
            field_type (GFFFieldType): {Field type enum}.

        Returns:
        -------
            FieldValue: {Field value object}

        Processing Logic:
        ----------------
            - Checks if value already exists in memory as a 2DAMEMORY or StrRef
            - Otherwise, converts raw_value to appropriate type based on field_type
            - Returns FieldValueConstant object wrapping extracted value.
        """
        field_value_memory: FieldValue | None = ConfigReader.field_value_from_memory(raw_value)
        if field_value_memory is not None:
            return field_value_memory

        components: list[float]
        value: ResRef | str | int | float | Vector3 | Vector4 | None = None

        if field_type.return_type() == ResRef:
            value = ResRef(raw_value)

        elif field_type.return_type() == str:
            value = ConfigReader.normalize_tslpatcher_crlf(raw_value)

        elif field_type.return_type() == int:
            value = int(raw_value)

        elif field_type.return_type() == float:
            value = float(ConfigReader.normalize_tslpatcher_float(raw_value))

        elif field_type.return_type() == Vector3:
            components = [float(ConfigReader.normalize_tslpatcher_float(axis)) for axis in raw_value.split("|")]
            value = Vector3(*components)

        elif field_type.return_type() == Vector4:
            components = [float(ConfigReader.normalize_tslpatcher_float(axis)) for axis in raw_value.split("|")]
            value = Vector4(*components)

        if value is None:
            return None

        return FieldValueConstant(value)

    #################

    def discern_2da(
        self,
        key: str,
        identifier: str,
        modifiers: CaseInsensitiveDict[str],
    ) -> Modify2DA | None:
        """Determines the type of 2DA modification based on the key.

        Args:
        ----
            key: str - The key identifying the type of modification
            identifier: str - The identifier of the 2DA (section name)
            modifiers: CaseInsensitiveDict[str] - Additional parameters for the modification

        Returns:
        -------
            Modify2DA | None - The 2DA modification object or None

        Processing Logic:
        ----------------
            - Parses the key to determine modification type
            - Checks for required parameters
            - Constructs the appropriate modification object
            - Returns the modification object or None.
        """
        exclusive_column: str | None
        target: Target | None
        row_label: str | None
        cells: dict[str, RowValue]
        store_2da: dict[int, RowValue]
        store_tlk: dict[int, RowValue]

        modification: Modify2DA | None = None
        lowercase_key: str = key.lower()

        if lowercase_key.startswith("changerow"):
            target = self.target_2da(identifier, modifiers)
            if target is None:
                return None
            cells, store_2da, store_tlk = self.cells_2da(identifier, modifiers)
            modification = ChangeRow2DA(identifier, target, cells, store_2da, store_tlk)

        elif lowercase_key.startswith("addrow"):
            exclusive_column = modifiers.pop("ExclusiveColumn", None)
            row_label = self.row_label_2da(identifier, modifiers)
            cells, store_2da, store_tlk = self.cells_2da(identifier, modifiers)
            modification = AddRow2DA(identifier, exclusive_column, row_label, cells, store_2da, store_tlk)

        elif lowercase_key.startswith("copyrow"):
            target = self.target_2da(identifier, modifiers)
            if not target:
                return None
            exclusive_column = modifiers.pop("ExclusiveColumn", None)
            row_label = self.row_label_2da(identifier, modifiers)
            cells, store_2da, store_tlk = self.cells_2da(identifier, modifiers)
            modification = CopyRow2DA(identifier, target, exclusive_column, row_label, cells, store_2da, store_tlk)

        elif lowercase_key.startswith("addcolumn"):
            modification = self._read_add_column(modifiers, identifier)

        else:
            msg = (f"Could not parse key '{key}={identifier}', expecting one of ['ChangeRow=', 'AddColumn=', 'AddRow=', 'CopyRow=']")
            raise KeyError(msg)

        return modification


    def _read_add_column(self, modifiers: CaseInsensitiveDict[str], identifier: str) -> AddColumn2DA:
        """Loads the add new column to be added to the 2D array.

        Args:
        ----
            modifiers: CaseInsensitiveDict[str]: Dictionary of column modifiers.
            identifier: str: Identifier of the column.

        Returns:
        -------
            AddColumn2DA: Object containing details of added column.

        Processing Logic:
        ----------------
            - Pop 'ColumnLabel' and 'DefaultValue' from modifiers dict
            - Raise error if 'ColumnLabel' or 'DefaultValue' is missing
            - Call column_inserts_2da() to get insert details
            - Return AddColumn2DA object
        """
        header: str | None = modifiers.pop("ColumnLabel", None)
        if header is None:
            msg = f"Missing 'ColumnLabel' in [{identifier}]"
            raise KeyError(msg)
        default: str | None = modifiers.pop("DefaultValue", None)
        if default is None:
            msg = f"Missing 'DefaultValue' in [{identifier}]"
            raise KeyError(msg)
        default = default if default != "****" else ""

        index_insert: dict[int, RowValue]
        label_insert: dict[str, RowValue]
        store_2da: dict[int, str]

        index_insert, label_insert, store_2da = self.column_inserts_2da(
            identifier,
            modifiers,
        )
        return AddColumn2DA(
            identifier,
            header,
            default,
            index_insert,
            label_insert,
            store_2da,
        )


    def target_2da(
        self,
        identifier: str,
        modifiers: CaseInsensitiveDict[str],
    ) -> Target | None:
        """Gets or creates a 2D target from modifiers.

        Args:
        ----
            identifier: str - Identifier for target
            modifiers: CaseInsensitiveDict[str] - Modifiers dictionary

        Returns:
        -------
            Target | None: Target object or None

        Processing Logic:
        ----------------
            - Checks for RowIndex, RowLabel or LabelIndex key
            - Calls get_target() to create Target object
            - Returns None if no valid key found with warning
        """
        def get_target(
            target_type: TargetType,
            key: str,
            *,
            is_int: bool = False,
        ) -> Target:
            raw_value: str | None = modifiers.pop(key, None)
            if raw_value is None:
                msg = f"[2DAList] parse error: '{key}' missing from [{identifier}] in ini."
                raise ValueError(msg)
            value: str | int = int(raw_value) if is_int else raw_value
            return Target(target_type, value)

        if "RowIndex" in modifiers:
            return get_target(TargetType.ROW_INDEX, "RowIndex", is_int=True)
        if "RowLabel" in modifiers:
            return get_target(TargetType.ROW_LABEL, "RowLabel")
        if "LabelIndex" in modifiers:
            return get_target(TargetType.LABEL_COLUMN, "LabelIndex")

        self.log.add_warning(f"No line set to be modified in [{identifier}].")  # TODO: should raise an exception?
        return None


    def cells_2da(
        self,
        identifier: str,
        modifiers: CaseInsensitiveDict[str],
    ) -> tuple[dict[str, RowValue], dict[int, RowValue], dict[int, RowValue]]:
        """Parses modifiers to extract 2DA and TLK cell values and row labels.

        Args:
        ----
            identifier: str - Section name for this 2DA
            modifiers: CaseInsensitiveDict[str] - Modifiers dictionary

        Returns:
        -------
            tuple[dict[str, RowValue], dict[int, RowValue], dict[int, RowValue]] - tuple containing cells dictionary, 2DA store dictionary, TLK store dictionary

        Processing Logic:
        ----------------
            1. Loops through each modifier and value
            2. Determines modifier type (cell, 2DA store, TLK store, row label)
            3. Creates appropriate RowValue for cell/store value
            4. Adds cell/store value to return dictionaries
        """
        cells:     dict[str, RowValue] = {}
        store_2da: dict[int, RowValue] = {}
        store_tlk: dict[int, RowValue] = {}

        for modifier, value in modifiers.items():
            lower_modifier: str = modifier.lower().strip()
            lower_value:    str = value.lower()

            is_store_2da:  bool = lower_modifier.startswith("2damemory")
            is_store_tlk:  bool = lower_modifier.startswith("strref") and len(lower_modifier) > len("strref")
<<<<<<< HEAD
            is_row_label:  bool = lower_modifier in ["rowlabel", "newrowlabel"]
=======
            is_row_label:  bool = lower_modifier in {"rowlabel", "newrowlabel"}
>>>>>>> 9e583603

            row_value: RowValue | None = None
            if lower_value.startswith("2damemory"):
                token_id = int(value[9:])
                row_value = RowValue2DAMemory(token_id)
            elif lower_value.startswith("strref"):
                token_id = int(value[6:])
                row_value = RowValueTLKMemory(token_id)
            elif lower_value == "high()":
                row_value = RowValueHigh(None) if modifier == "rowlabel" else RowValueHigh(modifier)
            elif lower_value == "rowindex":
                row_value = RowValueRowIndex()
            elif lower_value == "rowlabel":
                row_value = RowValueRowLabel()
            elif is_store_2da or is_store_tlk:
                row_value = RowValueRowCell(value)
            elif value == "****":
                row_value = RowValueConstant("")
            else:
                row_value = RowValueConstant(value)

            if is_store_2da:
                token_id = int(modifier[9:])
                store_2da[token_id] = row_value
            elif is_store_tlk:
                token_id = int(modifier[6:])
                store_tlk[token_id] = row_value
            elif not is_row_label:
                cells[modifier] = row_value

        return cells, store_2da, store_tlk


    def row_label_2da(self, identifier: str, modifiers: CaseInsensitiveDict[str]) -> str | None:
        """Returns the row label for a 2D array based on modifiers.

        Args:
        ----
            identifier: Identifier for the 2D array
            modifiers: CaseInsensitiveDict of modifiers for the 2D array

        Returns:
        -------
            str | None: The row label or None if not found

        Processing Logic:
        ----------------
            - Check if 'RowLabel' exists as a key in modifiers
            - If not present, check if 'NewRowLabel' exists as a key
            - Return the value of the key if present, else return None.
        """
        return modifiers.pop(
           "RowLabel",
           modifiers.pop("NewRowLabel", None),
        )


    def column_inserts_2da(
        self,
        identifier: str,
        modifiers: CaseInsensitiveDict[str],
    ) -> tuple[dict[int, RowValue], dict[str, RowValue], dict[int, str]]:
        """Extracts specific 2DA patch information from the ini.

        Args:
        ----
            identifier: str - Section name being handled
            modifiers: CaseInsensitiveDict[str] - Modifiers to insert values

        Returns:
        -------
            tuple[dict[int, RowValue], dict[str, RowValue], dict[int, str]] - Index inserts, label inserts, 2DA store

        Processes Logic:
        ---------------
            - Loops through modifiers and extracts value type
            - Assigns row value based on value type
            - Inserts into appropriate return dictionary based on modifier key
            - Returns tuple of inserted values dictionaries.
        """
        index_insert: dict[int, RowValue] = {}
        label_insert: dict[str, RowValue] = {}
        store_2da: dict[int, str] = {}

        for modifier, value in modifiers.items():
            modifier_lowercase: str = modifier.lower()
            value_lowercase: str = value.lower()

            is_store_2da: bool = value_lowercase.startswith("2damemory")
            is_store_tlk: bool = value_lowercase.startswith("strref")

            row_value: RowValue | None = None
            if is_store_2da:
                token_id = int(value[9:])
                row_value = RowValue2DAMemory(token_id)
            elif is_store_tlk:
                token_id = int(value[6:])
                row_value = RowValueTLKMemory(token_id)
            else:
                row_value = RowValueConstant(value)

            if modifier_lowercase.startswith("i"):
                index = int(modifier[1:])
                index_insert[index] = row_value
            elif modifier_lowercase.startswith("l"):
                label: str = modifier[1:]
                label_insert[label] = row_value
            elif modifier_lowercase.startswith("2damemory"):
                token_id = int(modifier[9:])
                store_2da[token_id] = value

        return index_insert, label_insert, store_2da

    #################

    @staticmethod
    def normalize_tslpatcher_float(value_str: str) -> str:
        """Normalize a float value string by replacing commas with periods.

        Args:
        ----
            value_str: String value to normalize

        Returns:
        -------
            str: Normalized string value with commas replaced with periods
        """
        return value_str.replace(",", ".")


    @staticmethod
    def normalize_tslpatcher_crlf(value_str: str) -> str:
        r"""Normalize line endings in a string value.

        Args:
        ----
            value_str: String value to normalize line endings

        Returns:
        -------
            str: String with normalized line endings

        Processes line endings:
            - Replaces "<#LF#>" with "\n"
            - Replaces "<#CR#>" with "\r"
            - Returns string with all line endings normalized
        """
        return value_str.replace("<#LF#>", "\n").replace("<#CR#>", "\r")


    @staticmethod
    def resolve_tslpatcher_ssf_sound(name: str) -> SSFSound:
        """Resolves a config string to an SSFSound enum value.

        Args:
        ----
            name (str): The config string name

        Returns:
        -------
            SSFSound: The resolved SSFSound enum value

        Processing Logic:
        ----------------
            - Defines a CaseInsensitiveDict mapping config strings to SSFSound enum values
            - Looks up the provided name in the dict and returns the corresponding SSFSound value.
        """
        configstr_to_ssfsound = CaseInsensitiveDict(
            {
                "Battlecry 1": SSFSound.BATTLE_CRY_1,
                "Battlecry 2": SSFSound.BATTLE_CRY_2,
                "Battlecry 3": SSFSound.BATTLE_CRY_3,
                "Battlecry 4": SSFSound.BATTLE_CRY_4,
                "Battlecry 5": SSFSound.BATTLE_CRY_5,
                "Battlecry 6": SSFSound.BATTLE_CRY_6,
                "Selected 1": SSFSound.SELECT_1,
                "Selected 2": SSFSound.SELECT_2,
                "Selected 3": SSFSound.SELECT_3,
                "Attack 1": SSFSound.ATTACK_GRUNT_1,
                "Attack 2": SSFSound.ATTACK_GRUNT_2,
                "Attack 3": SSFSound.ATTACK_GRUNT_3,
                "Pain 1": SSFSound.PAIN_GRUNT_1,
                "Pain 2": SSFSound.PAIN_GRUNT_2,
                "Low health": SSFSound.LOW_HEALTH,
                "Death": SSFSound.DEAD,
                "Critical hit": SSFSound.CRITICAL_HIT,
                "Target immune": SSFSound.TARGET_IMMUNE,
                "Place mine": SSFSound.LAY_MINE,
                "Disarm mine": SSFSound.DISARM_MINE,
                "Stealth on": SSFSound.BEGIN_STEALTH,
                "Search": SSFSound.BEGIN_SEARCH,
                "Pick lock start": SSFSound.BEGIN_UNLOCK,
                "Pick lock fail": SSFSound.UNLOCK_FAILED,
                "Pick lock done": SSFSound.UNLOCK_SUCCESS,
                "Leave party": SSFSound.SEPARATED_FROM_PARTY,
                "Rejoin party": SSFSound.REJOINED_PARTY,
                "Poisoned": SSFSound.POISONED,
            }.items(),
        )
        return configstr_to_ssfsound[name]


    @staticmethod
    def resolve_tslpatcher_gff_field_type(field_type_num_str: str) -> GFFFieldType:
        """Resolves a TSLPatcher GFF field type to a PyKotor GFFFieldType enum.

        Use this function to work with the ini's FieldType= values in PyKotor.

        Args:
        ----
            field_type_num_str: {String containing the field type number}.

        Returns:
        -------
            GFFFieldType: {The GFFFieldType enum value corresponding to the input string}

        Processing Logic:
        ----------------
            - Defines a dictionary mapping field type number strings to GFFFieldType enum values
            - Looks up the input string in the dictionary
            - Returns the corresponding GFFFieldType value.
        """
        fieldname_to_fieldtype = CaseInsensitiveDict(
            {
                "Byte": GFFFieldType.UInt8,
                "Char": GFFFieldType.Int8,
                "Word": GFFFieldType.UInt16,
                "Short": GFFFieldType.Int16,
                "DWORD": GFFFieldType.UInt32,
                "Int": GFFFieldType.Int32,
                "Int64": GFFFieldType.Int64,
                "Float": GFFFieldType.Single,
                "Double": GFFFieldType.Double,
                "ExoString": GFFFieldType.String,
                "ResRef": GFFFieldType.ResRef,
                "ExoLocString": GFFFieldType.LocalizedString,
                "Position": GFFFieldType.Vector3,
                "Orientation": GFFFieldType.Vector4,
                "Struct": GFFFieldType.Struct,
                "List": GFFFieldType.List,
            }.items(),
        )
        return fieldname_to_fieldtype[field_type_num_str]<|MERGE_RESOLUTION|>--- conflicted
+++ resolved
@@ -184,12 +184,7 @@
         self.load_compile_list()
         self.load_hack_list()
         self.load_ssf_list()
-<<<<<<< HEAD
-
-        # Print orphaned INI sections.
-=======
         self.log.add_note("The ConfigReader finished loading the INI")
->>>>>>> 9e583603
         all_sections_set = set(self.ini.sections())
         orphaned_sections: set[str] = all_sections_set - self.previously_parsed_sections
         if len(orphaned_sections):
@@ -278,18 +273,10 @@
                 file_section_name: str | None = self.get_section_name(filename)
                 if file_section_name is not None:
                     file_section_dict = CaseInsensitiveDict(self.ini[file_section_name])
-<<<<<<< HEAD
-                    file_install.pop_tslpatcher_vars(file_section_dict, foldername)
-
-
-    def load_tlk_list(self):
-        """Loads TLK patches from the ini file.
-=======
                     file_install.pop_tslpatcher_vars(file_section_dict, foldername, sourcefolder)
 
     def load_tlk_list(self):
         """Loads TLK patches from the ini file into memory.
->>>>>>> 9e583603
 
         Processing Logic:
         ----------------
@@ -435,20 +422,8 @@
                 if lower_key.startswith("ignore"):
                     continue
                 if lower_key.startswith("strref"):
-<<<<<<< HEAD
-                    if append_tlk_edits is None:  # load append.tlk only if it's needed.
-                        append_tlk_edits = read_tlk(self.mod_path / self.config.patches_tlk.sourcefile)
-                    if len(append_tlk_edits) == 0:
-                        syntax_error_caught = True
-                        msg = f"'{self.config.patches_tlk.sourcefile}' in mod directory is empty, but is required to perform modifier '{key}={value}' in [TLKList]"
-                        raise ValueError(msg)  # noqa: TRY301
-
-                    strref_range: range   = parse_range(lower_key[6:])
-                    token_id_range: range = parse_range(value)
-=======
                     strref_range = parse_range(lower_key[6:])
                     token_id_range = parse_range(value)
->>>>>>> 9e583603
                     process_tlk_entries(
                         self.config.patches_tlk.sourcefile,
                         strref_range,
@@ -462,11 +437,7 @@
                         raise ValueError(SECTION_NOT_FOUND_ERROR.format(value) + REFERENCES_TRACEBACK_MSG.format(key, value, tlk_list_section))  # noqa: TRY301
 
                     next_section_dict = CaseInsensitiveDict(self.ini[next_section_name])
-<<<<<<< HEAD
-                    self.config.patches_tlk.pop_tslpatcher_vars(next_section_dict, default_destination)
-=======
                     self.config.patches_tlk.pop_tslpatcher_vars(next_section_dict, default_destination, default_sourcefolder)
->>>>>>> 9e583603
 
                     process_tlk_entries(
                         value,
@@ -490,28 +461,13 @@
                         modifier.text = value
                         self.config.patches_tlk.modifiers.append(modifier)
                     elif property_name == "sound":
-<<<<<<< HEAD
-                        modifier_dict[token_id]["voiceover"] = value
-=======
                         modifier = ModifyTLK(token_id, is_replacement=True)
                         modifier.sound = ResRef(value)
                         self.config.patches_tlk.modifiers.append(modifier)
->>>>>>> 9e583603
                     else:
                         syntax_error_caught = True
                         msg = f"Invalid [TLKList] syntax: '{key}={value}'! Expected '{key}' to be one of ['Sound', 'Text']"
                         raise ValueError(msg)  # noqa: TRY301
-<<<<<<< HEAD
-
-                    text: str | None = modifier_dict[token_id].get("text")
-                    voiceover: str | None = modifier_dict[token_id].get("voiceover")
-
-                    if text and voiceover:
-                        vo_resref: ResRef = ResRef(voiceover) if voiceover else ResRef.from_blank()
-                        modifier = ModifyTLK(token_id, text, vo_resref, is_replacement=True)
-                        self.config.patches_tlk.modifiers.append(modifier)
-=======
->>>>>>> 9e583603
                 else:
                     syntax_error_caught = True
                     msg = f"Invalid syntax found in [TLKList] '{key}={value}'! Expected '{key}' to be one of ['AppendFile', 'ReplaceFile', '!SourceFile', 'StrRef', 'Text', 'Sound']"
@@ -559,15 +515,8 @@
 
             modifications = Modifications2DA(file)
             file_section_dict = CaseInsensitiveDict(self.ini[file_section])
-<<<<<<< HEAD
-            modifications.pop_tslpatcher_vars(file_section_dict)
-
-            if modifications.destination.capitalize() == modifications.DEFAULT_DESTINATION:
-                modifications.destination = default_destination
-=======
             modifications.pop_tslpatcher_vars(file_section_dict, default_destination, default_source_folder)
 
->>>>>>> 9e583603
             self.config.patches_2da.append(modifications)
 
             for key, modification_id in file_section_dict.items():
@@ -617,11 +566,7 @@
             self.config.patches_ssf.append(modifications)
 
             file_section_dict = CaseInsensitiveDict(self.ini[ssf_file_section])
-<<<<<<< HEAD
-            modifications.pop_tslpatcher_vars(file_section_dict, default_destination)
-=======
             modifications.pop_tslpatcher_vars(file_section_dict, default_destination, default_source_folder)
->>>>>>> 9e583603
 
             for name, value in file_section_dict.items():
                 new_value: TokenUsage
@@ -663,10 +608,7 @@
         self.log.add_note("Loading [GFFList] patches from ini...")
         gff_section_dict = CaseInsensitiveDict(self.ini[gff_list_section])
         default_destination: str = gff_section_dict.pop("!DefaultDestination", ModificationsGFF.DEFAULT_DESTINATION)
-<<<<<<< HEAD
-=======
         default_source_folder = gff_section_dict.pop("!DefaultSourceFolder", ".")
->>>>>>> 9e583603
 
         for identifier, file in gff_section_dict.items():
             file_section_name: str | None = self.get_section_name(file)
@@ -678,11 +620,7 @@
             self.config.patches_gff.append(modifications)
 
             file_section_dict = CaseInsensitiveDict(self.ini[file_section_name])
-<<<<<<< HEAD
-            modifications.pop_tslpatcher_vars(file_section_dict, default_destination)
-=======
             modifications.pop_tslpatcher_vars(file_section_dict, default_destination, default_source_folder)
->>>>>>> 9e583603
 
             for key, value in file_section_dict.items():
                 modifier: ModifyGFF | None
@@ -745,11 +683,7 @@
             optional_file_section_name: str | None = self.get_section_name(file)
             if optional_file_section_name is not None:
                 file_section_dict = CaseInsensitiveDict(self.ini[optional_file_section_name])
-<<<<<<< HEAD
-                modifications.pop_tslpatcher_vars(file_section_dict, default_destination)
-=======
                 modifications.pop_tslpatcher_vars(file_section_dict, default_destination, default_source_folder)
->>>>>>> 9e583603
 
             self.config.patches_nss.append(modifications)
 
@@ -771,14 +705,9 @@
             return
 
         self.log.add_note("Loading [HACKList] patches from ini...")
-<<<<<<< HEAD
-        compilelist_section_dict = CaseInsensitiveDict(self.ini[hacklist_section])
-        default_destination: str = compilelist_section_dict.pop("!DefaultDestination", ModificationsNCS.DEFAULT_DESTINATION)
-=======
         hacklist_section_dict = CaseInsensitiveDict(self.ini[hacklist_section])
         default_destination: str = hacklist_section_dict.pop("!DefaultDestination", ModificationsNCS.DEFAULT_DESTINATION)
         default_source_folder = hacklist_section_dict.pop("!DefaultSourceFolder", ".")
->>>>>>> 9e583603
 
         for identifier, file in hacklist_section_dict.items():
             replace: bool = identifier.lower().startswith("replace")
@@ -788,13 +717,8 @@
             if file_section_name is None:
                 raise KeyError(SECTION_NOT_FOUND_ERROR.format(file) + REFERENCES_TRACEBACK_MSG.format(identifier, file, hacklist_section))
 
-<<<<<<< HEAD
-            file_section_dict = CaseInsensitiveDict(self.ini[optional_file_section_name])
-            modifications.pop_tslpatcher_vars(file_section_dict, default_destination)
-=======
             file_section_dict = CaseInsensitiveDict(self.ini[file_section_name])
             modifications.pop_tslpatcher_vars(file_section_dict, default_destination, default_source_folder)
->>>>>>> 9e583603
 
             for offset_str, value_str in file_section_dict.items():
                 lower_value: str = value_str.lower()
@@ -928,17 +852,6 @@
         value: FieldValue = self._get_addfield_value(ini_data, field_type, identifier)
 
         # Check if label unset to determine if current ini section is a struct inside a list.
-<<<<<<< HEAD
-        # NOTE: The `field_type == GFFFieldType.Struct` check below is unnecessary but provided
-        # for clarity.  Label should never be defined in gfflist struct sections.
-        if not label and field_type == GFFFieldType.Struct:
-            return AddStructToListGFF(identifier, value, path, index_in_list_token, modifiers)
-
-        # if label and field_type == GFFFieldType.Struct:
-        #     msg = f"Label={label} cannot be used when FieldType={GFFFieldType.Struct.value}. Error happened in [{identifier}] section in ini."
-        #     raise ValueError(msg)
-        if not label and field_type != GFFFieldType.Struct:
-=======
         if not label and field_type == GFFFieldType.Struct:
             return AddStructToListGFF(identifier, value, path, index_in_list_token, modifiers)
 
@@ -946,7 +859,6 @@
         #     msg = f"Label={label} cannot be used when FieldType={GFFFieldType.Struct.value}. Error happened in [{identifier}] section in ini."
         #     raise ValueError(msg)
         if not label:
->>>>>>> 9e583603
             msg = f"Label must be set for {field_type!r} (FieldType={field_type.value}). Error happened in [{identifier}] section in ini."
             raise ValueError(msg)
         return AddFieldGFF(identifier, label, field_type, value, path, modifiers)
@@ -1394,11 +1306,7 @@
 
             is_store_2da:  bool = lower_modifier.startswith("2damemory")
             is_store_tlk:  bool = lower_modifier.startswith("strref") and len(lower_modifier) > len("strref")
-<<<<<<< HEAD
-            is_row_label:  bool = lower_modifier in ["rowlabel", "newrowlabel"]
-=======
             is_row_label:  bool = lower_modifier in {"rowlabel", "newrowlabel"}
->>>>>>> 9e583603
 
             row_value: RowValue | None = None
             if lower_value.startswith("2damemory"):
