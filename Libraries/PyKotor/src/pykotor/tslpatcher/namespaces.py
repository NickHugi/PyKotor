--- conflicted
+++ resolved
@@ -6,11 +6,7 @@
 class PatcherNamespace:
     DEFAULT_INI_FILENAME = "changes.ini"
     DEFAULT_INFO_FILENAME = "info.rtf"
-<<<<<<< HEAD
-    def __init__(self, ini_filename: str, info_filename: str):
-=======
     def __init__(self, ini_filename: str, info_filename: str):  # noqa: D417
->>>>>>> 9e583603
         """Initialize configuration from ini and info files.
 
         Args:
