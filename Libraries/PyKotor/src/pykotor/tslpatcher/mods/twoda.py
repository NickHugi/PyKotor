from __future__ import annotations

from abc import ABC, abstractmethod
from enum import IntEnum
from typing import TYPE_CHECKING, Any

from pykotor.resource.formats.twoda import bytes_2da, read_2da
from pykotor.tslpatcher.mods.template import PatcherModifications
from utility.error_handling import universal_simplify_exception

if TYPE_CHECKING:
    from pykotor.common.misc import Game
    from pykotor.resource.formats.twoda import TwoDA, TwoDARow
    from pykotor.resource.type import SOURCE_TYPES
    from pykotor.tslpatcher.logger import PatchLogger
    from pykotor.tslpatcher.memory import PatcherMemory


class CriticalError(Exception):
    ...


class WarningError(Exception):
    ...


class TargetType(IntEnum):
    ROW_INDEX = 0
    ROW_LABEL = 1
    LABEL_COLUMN = 2


class Target:
    def __init__(self, target_type: TargetType, value: str | int):
        self.target_type: TargetType = target_type
        self.value: str | int = value

        if target_type == TargetType.ROW_INDEX and isinstance(value, str):
            msg = "Target value must be int if type is row index."
            raise ValueError(msg)

    def search(self, twoda: TwoDA) -> TwoDARow | None:
        """Searches a TwoDA for a row matching the target.

        Args:
        ----
            twoda: TwoDA - The TwoDA to search
            target_type: TargetType - The type of target to search for
        Returns:
            TwoDARow | None - The matching row if found, else None
        Processing Logic:
        ----------------
            - Checks target_type and searches twoda accordingly
            - For row index, gets row directly
            - For row label, finds row by label
            - For label column, checks for label column, then iterates rows to find match
            - Returns matching row or None.
        """
        source_row: TwoDARow | None = None
        if self.target_type == TargetType.ROW_INDEX:
            source_row = twoda.get_row(int(self.value))
        elif self.target_type == TargetType.ROW_LABEL:
            source_row = twoda.find_row(str(self.value))
        elif self.target_type == TargetType.LABEL_COLUMN:
            if "label" not in twoda.get_headers():
                msg = f"The label could not be found in the twoda's headers: ({self.target_type.name}, {self.value})"
                raise WarningError(msg)
            if self.value not in twoda.get_column("label"):
                msg = f"The value '{self.value}' could not be found in the twoda's columns"
                raise WarningError(msg)
            for row in twoda:
                if row.get_string("label") == self.value:
                    source_row = row

        return source_row


# region Value Returners
class RowValue(ABC):
    @abstractmethod
    def value(self, memory: PatcherMemory, twoda: TwoDA, row: TwoDARow | None) -> str:
        ...


class RowValueConstant(RowValue):
    def __init__(self, string: str):
        self.string = string

    def value(self, memory: PatcherMemory, twoda: TwoDA, row: TwoDARow | None) -> str:
        return self.string


class RowValue2DAMemory(RowValue):
    def __init__(self, token_id: int):
        self.token_id = token_id

    def value(self, memory: PatcherMemory, twoda: TwoDA, row: TwoDARow | None) -> str:
        return memory.memory_2da[self.token_id]


class RowValueTLKMemory(RowValue):
    def __init__(self, token_id: int):
        self.token_id = token_id

    def value(self, memory: PatcherMemory, twoda: TwoDA, row: TwoDARow | None) -> str:
        return str(memory.memory_str[self.token_id])


class RowValueHigh(RowValue):
    """
    Attributes
    ----------
    column: Column to get the max integer from. If None it takes it from the Row Label.
    """  # noqa: D205, D212

    def __init__(self, column: str | None):
        self.column: str | None = column

    def value(self, memory: PatcherMemory, twoda: TwoDA, row: TwoDARow | None) -> str:
        """Returns the maximum value in a column or overall label.

        Args:
        ----
            memory: PatcherMemory object
            twoda: TwoDA object
            row: TwoDARow object or None

        Returns:
        -------
            str: String representation of maximum value

        Processing Logic:
        ----------------
            - If column is not None, return maximum value in that column
            - Else return overall maximum label value.
        """
        return str(twoda.column_max(self.column)) if self.column is not None else str(twoda.label_max())


class RowValueRowIndex(RowValue):
    def __init__(self):
        ...

    def value(self, memory: PatcherMemory, twoda: TwoDA, row: TwoDARow | None) -> str:
        return str(twoda.row_index(row)) if row is not None else ""


class RowValueRowLabel(RowValue):
    def __init__(self):
        ...

    def value(self, memory: PatcherMemory, twoda: TwoDA, row: TwoDARow | None) -> str:
        return row.label() if row is not None else ""


class RowValueRowCell(RowValue):
    def __init__(self, column: str):
        self.column: str = column

    def value(self, memory: PatcherMemory, twoda: TwoDA, row: TwoDARow | None) -> str:
        return row.get_string(self.column) if row is not None else ""


# endregion


# region Modify 2DA
class Modify2DA(ABC):
    @abstractmethod
    def __init__(self):
        ...

    def _unpack(
        self,
        cells: dict[str, RowValue],
        memory: PatcherMemory,
        twoda: TwoDA,
        row: TwoDARow,
    ) -> dict[str, str]:
        return {column: value.value(memory, twoda, row) for column, value in cells.items()}

    def _split_modifiers(
        self,
        modifiers: dict[str, str],
        memory: PatcherMemory,
        twoda: TwoDA,
    ) -> tuple[dict[str, str], dict[int, str], str | None, str | None]:
        """Splits modifiers into categories.

        Args:
        ----
            modifiers: dict[str, str]: Modifiers dictionary
            memory: PatcherMemory: Patcher memory object
            twoda: TwoDA: TwoDA object

        Returns:
        -------
            new_values: dict[str, str]: Split modifiers
            memory_values: dict[int, str]: 2DA memory values
            row_label: str|None: Row label value
            new_row_label: str|None: New row label value

        Processing Logic:
        ----------------
            - Updates special value references like StrRef and 2DAMEMORY
            - Breaks apart values into new_values, memory_values, row_label, new_row_label categories
            - new_values contains normal modifiers
            - memory_values contains 2DA memory references
            - row_label and new_row_label contain those single values.
        """
        new_values: dict[str, str] = {}
        memory_values: dict[int, str] = {}
        row_label: str | None = None
        new_row_label: str | None = None

        # Update special values
        for header, value in modifiers.items():
            if value.startswith("StrRef"):
                token_id = int(value[6:])
                modifiers[header] = str(memory.memory_str[token_id])
            elif value.startswith("2DAMEMORY"):
                token_id = int(value[9:])
                modifiers[header] = str(memory.memory_2da[token_id])
            elif value == "high()":
                modifiers[header] = str(twoda.column_max(header))

        # Break apart values into more manageable categories
        for header, value in modifiers.items():
            if header.startswith("2DAMEMORY"):
                memory_index = int(header.replace("2DAMEMORY", ""))
                memory_values[memory_index] = value
            elif header == "RowLabel":
                row_label = value
            elif header == "NewRowLabel":
                new_row_label = value
            else:
                new_values[header] = value

        return new_values, memory_values, row_label, new_row_label

    def _check_memory(
        self,
        value: str,
        memory: PatcherMemory,
    ) -> Any:
        return int(value[9:]) if value.lower().startswith("2DAMEMORY") else value

    @abstractmethod
    def apply(
        self,
        twoda: TwoDA,
        memory: PatcherMemory,
    ):
        ...


class ChangeRow2DA(Modify2DA):
    """Changes an existing row.

    Target row can either be the Row Index, Row Label, or value under the "label" column where applicable.

    Attributes
    ----------
        target: The row to change.
        modifiers: For the row, sets a cell under column KEY to have the text VALUE.
    """

    def __init__(
        self,
        identifier: str,
        target: Target,
        cells: dict[str, RowValue],
        store_2da: dict[int, RowValue] | None = None,
        store_tlk: dict[int, RowValue] | None = None,
    ):
        super().__init__()
        self.identifier: str = identifier
        self.target: Target = target
        self.cells: dict[str, RowValue] = cells
        self.store_2da: dict[int, RowValue] = {} if store_2da is None else store_2da
        self.store_tlk: dict[int, RowValue] = {} if store_tlk is None else store_tlk

        self._row: TwoDARow | None = None

    def apply(self, twoda: TwoDA, memory: PatcherMemory):
        source_row = self.target.search(twoda)

        if source_row is None:
            msg = f"The source row was not found during the search: ({self.target.target_type.name}, {self.target.value})"
            raise WarningError(msg)

        cells = self._unpack(self.cells, memory, twoda, source_row)
        source_row.update_values(cells)

        for token_id, value in self.store_2da.items():
            memory.memory_2da[token_id] = value.value(memory, twoda, source_row)

        for token_id, value in self.store_tlk.items():
            memory.memory_str[token_id] = int(value.value(memory, twoda, source_row))


class AddRow2DA(Modify2DA):
    """Adds a new row.

    Attributes
    ----------
        modifiers: For the row, sets a cell under column KEY to have the text VALUE.
    """

    def __init__(
        self,
        identifier: str,
        exclusive_column: str | None,
        row_label: str | None,
        cells: dict[str, RowValue],
        store_2da: dict[int, RowValue] | None = None,
        store_tlk: dict[int, RowValue] | None = None,
    ):
        super().__init__()
        self.identifier: str = identifier
        self.exclusive_column: str | None = exclusive_column if exclusive_column != "" else None
        self.row_label: str | None = row_label
        self.cells: dict[str, RowValue] = cells
        self.store_2da: dict[int, RowValue] = {} if store_2da is None else store_2da
        self.store_tlk: dict[int, RowValue] = {} if store_tlk is None else store_tlk

        self._row: TwoDARow | None = None

    def apply(self, twoda: TwoDA, memory: PatcherMemory):
        """Applies an AddRow patch to a TwoDA.

        Args:
        ----
            twoda: TwoDA - The Two Dimensional Array to apply the patch to.
            memory: PatcherMemory - The memory context.

        Processing Logic:
        ----------------
            - Finds the target row to apply the patch to based on an optional exclusive column
            - If no target row is found, a new row is added
            - The cells are unpacked and applied to the target row
            - Any stored values are updated in the memory context.
        """
        target_row = None

        if self.exclusive_column is not None:
            if self.exclusive_column not in self.cells:
                msg = f"Exclusive column {self.exclusive_column} does not exists"
                raise WarningError(msg)

            exclusive_value = self.cells[self.exclusive_column].value(
                memory,
                twoda,
                None,
            )
            for row in twoda:
                if row.get_string(self.exclusive_column) == exclusive_value:
                    target_row = row

        if target_row is None:
            row_label = str(twoda.get_height()) if self.row_label is None else self.row_label
            index = twoda.add_row(row_label, {})
            self._row = target_row = twoda.get_row(index)
            target_row.update_values(self._unpack(self.cells, memory, twoda, target_row))
        else:
            cells = self._unpack(self.cells, memory, twoda, target_row)
            target_row.update_values(cells)

        for token_id, value in self.store_2da.items():
            memory.memory_2da[token_id] = value.value(memory, twoda, target_row)

        for token_id, value in self.store_tlk.items():
            memory.memory_str[token_id] = int(value.value(memory, twoda, target_row))


class CopyRow2DA(Modify2DA):
    """Copies the the row if the exclusive_column value doesn't already exist. If the row already exists, it simply modifies the existing line.

    Attributes
    ----------
        identifier:
        target: Which row to copy.
        exclusive_column: Modify existing line if the same value already exists at this column.
        modifiers: For the row, sets a cell under column KEY to have the text VALUE.
    """

    def __init__(
        self,
        identifier: str,
        target: Target,
        exclusive_column: str | None,
        row_label: str | None,
        cells: dict[str, RowValue],
        store_2da: dict[int, RowValue] | None = None,
        store_tlk: dict[int, RowValue] | None = None,
    ):
        super().__init__()
        self.identifier: str = identifier
        self.target: Target = target
        self.exclusive_column: str | None = exclusive_column if exclusive_column != "" else None
        self.row_label: str | None = row_label
        self.cells: dict[str, RowValue] = cells
        self.store_2da: dict[int, RowValue] = {} if store_2da is None else store_2da
        self.store_tlk: dict[int, RowValue] = {} if store_tlk is None else store_tlk

        self._row: TwoDARow | None = None

    def apply(self, twoda: TwoDA, memory: PatcherMemory):
        """Applies a CopyRow patch to a TwoDA.

        Args:
        ----
            twoda: TwoDA - The TwoDA to apply the patch to
            memory: PatcherMemory - The memory context

        Processing Logic:
        ----------------
            1. Searches for the source row in the TwoDA
            2. Determines if an existing target row should be used or a new row added
            3. Unpacks the cell values and updates/adds the target row
            4. Stores any 2DA or TLK values in the memory context.
        """
        source_row = self.target.search(twoda)
        target_row = None
        row_label = str(twoda.get_height()) if self.row_label is None else self.row_label

        if source_row is None:
            msg = f"Source row cannot be None. row_label was '{row_label}'"
            raise WarningError(msg)

        if self.exclusive_column is not None:
            if self.exclusive_column not in self.cells:
                msg = f"Exclusive column {self.exclusive_column} does not exists"
                raise WarningError(msg)

            exclusive_value = self.cells[self.exclusive_column].value(
                memory,
                twoda,
                None,
            )
            for row in twoda:
                if row.get_string(self.exclusive_column) == exclusive_value:
                    target_row = row

        if target_row is not None:
            # If the row already exists (based on exclusive_column) then we update the cells
            cells = self._unpack(self.cells, memory, twoda, target_row)
            target_row.update_values(cells)
            self._row = target_row
        else:
            # Otherwise, we add the new row instead.
            index = twoda.copy_row(source_row, row_label, {})
            self._row = target_row = twoda.get_row(index)
            cells = self._unpack(self.cells, memory, twoda, target_row)
            target_row.update_values(cells)

        for token_id, value in self.store_2da.items():
            memory.memory_2da[token_id] = value.value(memory, twoda, target_row)

        for token_id, value in self.store_tlk.items():
            memory.memory_str[token_id] = int(value.value(memory, twoda, target_row))


class AddColumn2DA(Modify2DA):
    """Adds a column. The new cells are either given a default value or can be given a value based on what the row index or row label is.

    Attributes
    ----------
        identifier:
        header: Label for the name column.
        default: Default value of cells if no specific value was specified.
        index_insert: For the new column, if the row index is KEY then set cell to VALUE.
        label_insert: For the new column, if the row label is KEY then set cell to VALUE.
    """

    def __init__(
        self,
        identifier: str,
        header: str,
        default: str,
        index_insert: dict[int, RowValue],
        label_insert: dict[str, RowValue],
        store_2da: dict[int, str] | None = None,
    ):
        super().__init__()
        self.identifier: str = identifier
        self.header: str = header
        self.default: str = default
        self.index_insert: dict[int, RowValue] = index_insert
        self.label_insert: dict[str, RowValue] = label_insert
        self.store_2da: dict[int, str] = {} if store_2da is None else store_2da

    def apply(self, twoda: TwoDA, memory: PatcherMemory):
        """Applies a AddColumn patch to a TwoDA.

        Args:
        ----
            twoda: TwoDA - The TwoDA to apply the patcher to
            memory: PatcherMemory - The memory object to store values

        Processing Logic:
        ----------------
            - Adds a column to the TwoDA with the patcher header
            - Sets the default value for all rows in the new column
            - Sets values in the new column based on index lookups
            - Sets values in the new column based on label lookups
            - Stores values from the TwoDA in the memory based on token IDs.
        """
        twoda.add_column(self.header)
        for row in twoda:
            row.set_string(self.header, self.default)

        for row_index, row_value in self.index_insert.items():
            index_str: str = row_value.value(memory, twoda, None)
            this_row = twoda.get_row(row_index)
            if this_row:
                this_row.set_string(self.header, index_str)
            else:
                msg = f"Could not find row {row_index} in {self.header}"
                raise WarningError(msg)

        for row_label, row_value in self.label_insert.items():
            label_str: str = row_value.value(memory, twoda, None)
            this_row = twoda.find_row(row_label)
            if this_row:
                this_row.set_string(self.header, label_str)
            else:
                msg = f"Could not find row {row_label} in {self.header}"
                raise WarningError(msg)

        for token_id, value in self.store_2da.items():
            # TODO: Exception handling
            if value.startswith("I"):
                cell = twoda.get_row(int(value[1:])).get_string(self.header)
                memory.memory_2da[token_id] = cell
            elif value.startswith("L"):
                cell = twoda.find_row(value[1:]).get_string(self.header)
                memory.memory_2da[token_id] = cell
            else:
                msg = f"store_2da dict has an invalid value at {token_id}: '{value}'"
                raise WarningError(msg)
# endregion

class Modifications2DA(PatcherModifications):
    def __init__(self, filename: str):
        super().__init__(filename)
        self.modifiers: list[Modify2DA] = []

    def patch_resource(
        self,
        source_2da: SOURCE_TYPES,
        memory: PatcherMemory,
        logger: PatchLogger,
        game: Game,
    ) -> bytes:
        twoda: TwoDA = read_2da(source_2da)
        self.apply(twoda, memory, logger, game)
        return bytes_2da(twoda)

    def apply(
        self,
        twoda: TwoDA,
        memory: PatcherMemory,
        logger: PatchLogger,
        game: Game,
    ):
        for row in self.modifiers:
            try:
                row.apply(twoda, memory)
            except Exception as e:  # noqa: PERF203, BLE001
<<<<<<< HEAD
                msg = f"{e} when patching the file '{self.saveas}'"
=======
                msg = f"{universal_simplify_exception(e)} when patching the file '{self.saveas}'"
>>>>>>> 30845bce
                if isinstance(e, WarningError):
                    logger.add_warning(msg)
                else:
                    logger.add_error(msg)
                    break<|MERGE_RESOLUTION|>--- conflicted
+++ resolved
@@ -568,11 +568,7 @@
             try:
                 row.apply(twoda, memory)
             except Exception as e:  # noqa: PERF203, BLE001
-<<<<<<< HEAD
-                msg = f"{e} when patching the file '{self.saveas}'"
-=======
                 msg = f"{universal_simplify_exception(e)} when patching the file '{self.saveas}'"
->>>>>>> 30845bce
                 if isinstance(e, WarningError):
                     logger.add_warning(msg)
                 else:
