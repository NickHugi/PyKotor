from __future__ import annotations

from abc import ABC, abstractmethod
from enum import IntEnum
from typing import TYPE_CHECKING, Any

from pykotor.resource.formats.twoda import bytes_2da, read_2da
from pykotor.tools.path import CaseAwarePath
from pykotor.tslpatcher.mods.template import PatcherModifications
<<<<<<< HEAD
from utility.error_handling import universal_simplify_exception
=======
from utility.error_handling import format_exception_with_variables, universal_simplify_exception
from utility.system.path import PureWindowsPath
>>>>>>> 9e583603

if TYPE_CHECKING:
    from pykotor.common.misc import Game
    from pykotor.resource.formats.twoda import TwoDA, TwoDARow
    from pykotor.resource.type import SOURCE_TYPES
    from pykotor.tslpatcher.logger import PatchLogger
    from pykotor.tslpatcher.memory import PatcherMemory
    from typing_extensions import Literal


class CriticalError(Exception):
    ...


class WarningError(Exception):
    ...


class TargetType(IntEnum):
    ROW_INDEX = 0
    ROW_LABEL = 1
    LABEL_COLUMN = 2


class Target:
    def __init__(self, target_type: TargetType, value: str | int):
        self.target_type: TargetType = target_type
        self.value: str | int = value

        if target_type == TargetType.ROW_INDEX and isinstance(value, str):
            msg = "Target value must be int if type is row index."
            raise ValueError(msg)

    def __repr__(self):
        return f"{self.__class__.__name__}(target_type={self.target_type.__class__.__name__}.{self.target_type.name}, value={self.value!r})"

    def search(self, twoda: TwoDA) -> TwoDARow | None:
        """Searches a TwoDA for a row matching the target.

        Args:
        ----
            twoda: TwoDA - The TwoDA to search
            target_type: TargetType - The type of target to search for
        Returns:
            TwoDARow | None - The matching row if found, else None
        Processing Logic:
        ----------------
            - Checks target_type and searches twoda accordingly
            - For row index, gets row directly
            - For row label, finds row by label
            - For label column, checks for label column, then iterates rows to find match
            - Returns matching row or None.
        """
        source_row: TwoDARow | None = None
        if self.target_type == TargetType.ROW_INDEX:
            source_row = twoda.get_row(int(self.value))
        elif self.target_type == TargetType.ROW_LABEL:
            source_row = twoda.find_row(str(self.value))
        elif self.target_type == TargetType.LABEL_COLUMN:
            if "label" not in twoda.get_headers():
                msg = f"The label could not be found in the twoda's headers: ({self.target_type.name}, {self.value})"
                raise WarningError(msg)
            if self.value not in twoda.get_column("label"):
                msg = f"The value '{self.value}' could not be found in the twoda's columns"
                raise WarningError(msg)
            for row in twoda:
                if row.get_string("label") == self.value:
                    source_row = row

        return source_row


# region Value Returners
class RowValue(ABC):
    @abstractmethod
    def value(self, memory: PatcherMemory, twoda: TwoDA, row: TwoDARow | None) -> str:
        ...


class RowValueConstant(RowValue):
    def __init__(self, string: str):
        self.string: str = string

    def __repr__(self):
        return f"{self.__class__.__name__}(string='{self.string}')"

    def value(self, memory: PatcherMemory, twoda: TwoDA, row: TwoDARow | None) -> str:
        return self.string


class RowValue2DAMemory(RowValue):
    def __init__(self, token_id: int):
        self.token_id: int = token_id

    def __repr__(self):
        return f"{self.__class__.__name__}(token_id={self.token_id})"

    def value(self, memory: PatcherMemory, twoda: TwoDA, row: TwoDARow | None) -> str:
        memory_val: str | PureWindowsPath | None = memory.memory_2da.get(self.token_id)
        if memory_val is None:
            msg = f"2DAMEMORY{self.token_id} was not defined before use."
            raise KeyError(msg)
        if isinstance(memory_val, PureWindowsPath):
            msg = f"!FieldPath cannot be used in 2DAList patches, got '{memory_val}'"
            raise TypeError(msg)
        return memory_val


class RowValueTLKMemory(RowValue):
    def __init__(self, token_id: int):
        self.token_id: int = token_id

    def __repr__(self):
        return f"{self.__class__.__name__}(token_id={self.token_id})"

    def value(self, memory: PatcherMemory, twoda: TwoDA, row: TwoDARow | None) -> str:
        memory_val: int | None = memory.memory_str.get(self.token_id)
        if memory_val is None:
            msg = f"StrRef{self.token_id} was not defined before use."
            raise KeyError(msg)
        return str(memory_val)


class RowValueHigh(RowValue):
    """
    Attributes
    ----------
    column: Column to get the max integer from. If None it takes it from the Row Label.
    """  # noqa: D205, D212

    def __init__(self, column: str | None):
        self.column: str | None = column

    def __repr__(self):
        return f"{self.__class__.__name__}(column='{self.column}')"

    def value(self, memory: PatcherMemory, twoda: TwoDA, row: TwoDARow | None) -> str:
        """Returns the maximum value in a column or overall label.

        Args:
        ----
            memory: PatcherMemory object
            twoda: TwoDA object
            row: TwoDARow object or None

        Returns:
        -------
            str: String representation of maximum value

        Processing Logic:
        ----------------
            - If column is not None, return maximum value in that column
            - Else return overall maximum label value.
        """
        return str(twoda.column_max(self.column)) if self.column is not None else str(twoda.label_max())


class RowValueRowIndex(RowValue):
    def __init__(self):
        ...

    def value(self, memory: PatcherMemory, twoda: TwoDA, row: TwoDARow | None) -> str:
        return str(twoda.row_index(row)) if row is not None else ""


class RowValueRowLabel(RowValue):
    def __init__(self):
        ...

    def value(self, memory: PatcherMemory, twoda: TwoDA, row: TwoDARow | None) -> str:
        return row.label() if row is not None else ""


class RowValueRowCell(RowValue):
    def __init__(self, column: str):
        self.column: str = column

    def __repr__(self):
        return f"{self.__class__.__name__}(column='{self.column}')"

    def value(self, memory: PatcherMemory, twoda: TwoDA, row: TwoDARow | None) -> str:
        return row.get_string(self.column) if row is not None else ""


# endregion


# region Modify 2DA
class Modify2DA(ABC):
    @abstractmethod
    def __init__(self):
        ...

    def _unpack(
        self,
        cells: dict[str, RowValue],
        memory: PatcherMemory,
        twoda: TwoDA,
        row: TwoDARow,
    ) -> dict[str, str]:
        return {column: value.value(memory, twoda, row) for column, value in cells.items()}

    def _check_memory(
        self,
        value: str,
        memory: PatcherMemory,
    ) -> Any:
        return int(value[9:]) if value.lower().startswith("2DAMEMORY") else value

    @abstractmethod
    def apply(
        self,
        twoda: TwoDA,
        memory: PatcherMemory,
    ):
        ...


class ChangeRow2DA(Modify2DA):
    """Changes an existing row.

    Target row can either be the Row Index, Row Label, or value under the "label" column where applicable.

    Attributes
    ----------
        target: The row to change.
        modifiers: For the row, sets a cell under column KEY to have the text VALUE.
    """

    def __init__(
        self,
        identifier: str,
        target: Target,
        cells: dict[str, RowValue],
        store_2da: dict[int, RowValue] | None = None,
        store_tlk: dict[int, RowValue] | None = None,
    ):
        self.identifier: str = identifier
        self.target: Target = target
        self.cells: dict[str, RowValue] = cells
        self.store_2da: dict[int, RowValue] = {} if store_2da is None else store_2da
        self.store_tlk: dict[int, RowValue] = {} if store_tlk is None else store_tlk

        self._row: TwoDARow | None = None

<<<<<<< HEAD
    def apply(self, twoda: TwoDA, memory: PatcherMemory):
        source_row = self.target.search(twoda)
=======
    def __repr__(self):
        return (
            f"{self.__class__.__name__}(identifier={self.identifier!r}, "
            f"target={self.target!r}, cells={self.cells!r}, "
            f"store_2da={self.store_2da!r}, store_tlk={self.store_tlk!r})"
        )

    def apply(self, twoda: TwoDA, memory: PatcherMemory):
        source_row: TwoDARow | None = self.target.search(twoda)
>>>>>>> 9e583603

        if source_row is None:
            msg = f"The source row was not found during the search: ({self.target.target_type.name}, {self.target.value})"
            raise WarningError(msg)

        cells: dict[str, str] = self._unpack(self.cells, memory, twoda, source_row)
        source_row.update_values(cells)

        for token_id, value in self.store_2da.items():
            memory.memory_2da[token_id] = value.value(memory, twoda, source_row)

        for token_id, value in self.store_tlk.items():
            memory.memory_str[token_id] = int(value.value(memory, twoda, source_row))


class AddRow2DA(Modify2DA):
    """Adds a new row.

    Attributes
    ----------
        modifiers: For the row, sets a cell under column KEY to have the text VALUE.
    """

    def __init__(
        self,
        identifier: str,
        exclusive_column: str | None,
        row_label: str | None,
        cells: dict[str, RowValue],
        store_2da: dict[int, RowValue] | None = None,
        store_tlk: dict[int, RowValue] | None = None,
    ):
        self.identifier: str = identifier
        self.exclusive_column: str | None = exclusive_column if exclusive_column else None
        self.row_label: str | None = row_label
        self.cells: dict[str, RowValue] = cells
        self.store_2da: dict[int, RowValue] = {} if store_2da is None else store_2da
        self.store_tlk: dict[int, RowValue] = {} if store_tlk is None else store_tlk

        self._row: TwoDARow | None = None

<<<<<<< HEAD
=======
    def __repr__(self):
        return (
            f"{self.__class__.__name__}(identifier={self.identifier!r}, "
            f"exclusive_column={self.exclusive_column!r}, row_label={self.row_label!r}, "
            f"cells={self.cells!r}, store_2da={self.store_2da!r}, "
            f"store_tlk={self.store_tlk!r})"
        )

>>>>>>> 9e583603
    def apply(self, twoda: TwoDA, memory: PatcherMemory):
        """Applies an AddRow patch to a TwoDA.

        Args:
        ----
            twoda: TwoDA - The Two Dimensional Array to apply the patch to.
            memory: PatcherMemory - The memory context.

        Processing Logic:
        ----------------
            - Finds the target row to apply the patch to based on an optional exclusive column
            - If no target row is found, a new row is added
            - The cells are unpacked and applied to the target row
            - Any stored values are updated in the memory context.
        """
        target_row: TwoDARow | None = None

        if self.exclusive_column is not None:
            if self.exclusive_column not in self.cells:
                msg = f"Exclusive column {self.exclusive_column} does not exists"
                raise WarningError(msg)

            exclusive_value = self.cells[self.exclusive_column].value(
                memory,
                twoda,
                None,
            )
            for row in twoda:
                if row.get_string(self.exclusive_column) == exclusive_value:
                    target_row = row

        if target_row is None:
            row_label: str = str(twoda.get_height()) if self.row_label is None else self.row_label
            index: int = twoda.add_row(row_label, {})
            self._row = target_row = twoda.get_row(index)
            target_row.update_values(self._unpack(self.cells, memory, twoda, target_row))
        else:
            cells: dict[str, str] = self._unpack(self.cells, memory, twoda, target_row)
            target_row.update_values(cells)

        for token_id, value in self.store_2da.items():
            memory.memory_2da[token_id] = value.value(memory, twoda, target_row)

        for token_id, value in self.store_tlk.items():
            memory.memory_str[token_id] = int(value.value(memory, twoda, target_row))


class CopyRow2DA(Modify2DA):
    """Copies the the row if the exclusive_column value doesn't already exist. If the row already exists, it simply modifies the existing line.

    Attributes
    ----------
        identifier:
        target: Which row to copy.
        exclusive_column: Modify existing line if the same value already exists at this column.
        modifiers: For the row, sets a cell under column KEY to have the text VALUE.
    """

    def __init__(
        self,
        identifier: str,
        target: Target,
        exclusive_column: str | None,
        row_label: str | None,
        cells: dict[str, RowValue],
        store_2da: dict[int, RowValue] | None = None,
        store_tlk: dict[int, RowValue] | None = None,
    ):
        self.identifier: str = identifier
        self.target: Target = target
        self.exclusive_column: str | None = exclusive_column or None
        self.row_label: str | None = row_label
        self.cells: dict[str, RowValue] = cells
        self.store_2da: dict[int, RowValue] = {} if store_2da is None else store_2da
        self.store_tlk: dict[int, RowValue] = {} if store_tlk is None else store_tlk

        self._row: TwoDARow | None = None

<<<<<<< HEAD
=======
    def __repr__(self):
        return (
            f"{self.__class__.__name__}(identifier={self.identifier!r}, "
            f"target={self.target!r}, exclusive_column={self.exclusive_column!r}, "
            f"row_label={self.row_label!r}, cells={self.cells!r}, "
            f"store_2da={self.store_2da!r}, store_tlk={self.store_tlk!r})"
        )

>>>>>>> 9e583603
    def apply(self, twoda: TwoDA, memory: PatcherMemory):
        """Applies a CopyRow patch to a TwoDA.

        Args:
        ----
            twoda: TwoDA - The TwoDA to apply the patch to
            memory: PatcherMemory - The memory context

        Processing Logic:
        ----------------
            1. Searches for the source row in the TwoDA
            2. Determines if an existing target row should be used or a new row added
            3. Unpacks the cell values and updates/adds the target row
            4. Stores any 2DA or TLK values in the memory context.
        """
        source_row: TwoDARow | None = self.target.search(twoda)
        target_row: TwoDARow | None = None
        row_label = str(twoda.get_height()) if self.row_label is None else self.row_label

        if source_row is None:
            msg = f"Source row cannot be None. row_label was '{row_label}'"
            raise WarningError(msg)

        if self.exclusive_column is not None:
            if self.exclusive_column not in self.cells:
                msg = f"Exclusive column {self.exclusive_column} does not exists"
                raise WarningError(msg)

            exclusive_value = self.cells[self.exclusive_column].value(
                memory,
                twoda,
                None,
            )
            for row in twoda:
                if row.get_string(self.exclusive_column) == exclusive_value:
                    target_row = row

        if target_row is not None:
            # If the row already exists (based on exclusive_column) then we update the cells
            cells = self._unpack(self.cells, memory, twoda, target_row)
            target_row.update_values(cells)
            self._row = target_row
        else:
            # Otherwise, we add the new row instead.
            index: int = twoda.copy_row(source_row, row_label, {})
            self._row = target_row = twoda.get_row(index)
            cells = self._unpack(self.cells, memory, twoda, target_row)
            target_row.update_values(cells)

        for token_id, value in self.store_2da.items():
            memory.memory_2da[token_id] = value.value(memory, twoda, target_row)

        for token_id, value in self.store_tlk.items():
            memory.memory_str[token_id] = int(value.value(memory, twoda, target_row))


class AddColumn2DA(Modify2DA):
    """Adds a column. The new cells are either given a default value or can be given a value based on what the row index or row label is.

    Attributes
    ----------
        identifier:
        header: Label for the name column.
        default: Default value of cells if no specific value was specified.
        index_insert: For the new column, if the row index is KEY then set cell to VALUE.
        label_insert: For the new column, if the row label is KEY then set cell to VALUE.
    """

    def __init__(
        self,
        identifier: str,
        header: str,
        default: str,
        index_insert: dict[int, RowValue],
        label_insert: dict[str, RowValue],
        store_2da: dict[int, str] | None = None,
    ):
        self.identifier: str = identifier
        self.header: str = header
        self.default: str = default
        self.index_insert: dict[int, RowValue] = index_insert
        self.label_insert: dict[str, RowValue] = label_insert
        self.store_2da: dict[int, str] = {} if store_2da is None else store_2da

<<<<<<< HEAD
=======
    def __repr__(self):
        return (
            f"{self.__class__.__name__}(identifier={self.identifier!r}, "
            f"header={self.header!r}, default={self.default!r}, "
            f"index_insert={self.index_insert}, label_insert={self.label_insert}, "
            f"store_2da={self.store_2da})"
        )

>>>>>>> 9e583603
    def apply(self, twoda: TwoDA, memory: PatcherMemory):
        """Applies a AddColumn patch to a TwoDA.

        Args:
        ----
            twoda: TwoDA - The TwoDA to apply the patcher to
            memory: PatcherMemory - The memory object to store values

        Processing Logic:
        ----------------
            - Adds a column to the TwoDA with the patcher header
            - Sets the default value for all rows in the new column
            - Sets values in the new column based on index/label lookups
            - Stores values from the TwoDA in the memory based on token IDs.
        """
        twoda.add_column(self.header)
        for row in twoda:
            row.set_string(self.header, self.default)

        for row_index, row_value in self.index_insert.items():
            index_str: str = row_value.value(memory, twoda, None)
            this_row = twoda.get_row(row_index)
            if this_row:
                this_row.set_string(self.header, index_str)
            else:
                msg = f"Could not find row {row_index} in {self.header}"
                raise WarningError(msg)

        for row_label, row_value in self.label_insert.items():
            label_str: str = row_value.value(memory, twoda, None)
            this_row: TwoDARow | None = twoda.find_row(row_label)
            if this_row:
                this_row.set_string(self.header, label_str)
            else:
                msg = f"Could not find row {row_label} in {self.header}"
                raise WarningError(msg)

        for token_id, value in self.store_2da.items():
            # TODO: Exception handling
            if value.startswith("I"):
                cell = twoda.get_row(int(value[1:])).get_string(self.header)
                memory.memory_2da[token_id] = cell
            elif value.startswith("L"):
                cell = twoda.find_row(value[1:]).get_string(self.header)
                memory.memory_2da[token_id] = cell
            else:
                msg = f"store_2da dict has an invalid value at {token_id}: '{value}'"
                raise WarningError(msg)
# endregion

class Modifications2DA(PatcherModifications):
    def __init__(self, filename: str):
        super().__init__(filename)
        self.modifiers: list[Modify2DA] = []

    def patch_resource(
        self,
        source_2da: SOURCE_TYPES,
        memory: PatcherMemory,
        logger: PatchLogger,
        game: Game,
    ) -> bytes | Literal[True]:
        twoda: TwoDA = read_2da(source_2da)
        self.apply(twoda, memory, logger, game)
        return bytes_2da(twoda)

    def apply(
        self,
        twoda: TwoDA,
        memory: PatcherMemory,
        logger: PatchLogger,
        game: Game,
    ):
        for row in self.modifiers:
            try:
                row.apply(twoda, memory)
            except Exception as e:  # noqa: PERF203, BLE001
                msg = f"{universal_simplify_exception(e)} when patching the file '{self.saveas}'"
<<<<<<< HEAD
=======
                detailed_msg = format_exception_with_variables(e)
                with CaseAwarePath.cwd().joinpath("errorlog.txt").open("a") as f:
                    f.write(f"\n{detailed_msg}")
>>>>>>> 9e583603
                if isinstance(e, WarningError):
                    logger.add_warning(msg)
                else:
                    logger.add_error(msg)
                    break<|MERGE_RESOLUTION|>--- conflicted
+++ resolved
@@ -7,12 +7,8 @@
 from pykotor.resource.formats.twoda import bytes_2da, read_2da
 from pykotor.tools.path import CaseAwarePath
 from pykotor.tslpatcher.mods.template import PatcherModifications
-<<<<<<< HEAD
-from utility.error_handling import universal_simplify_exception
-=======
 from utility.error_handling import format_exception_with_variables, universal_simplify_exception
 from utility.system.path import PureWindowsPath
->>>>>>> 9e583603
 
 if TYPE_CHECKING:
     from pykotor.common.misc import Game
@@ -258,10 +254,6 @@
 
         self._row: TwoDARow | None = None
 
-<<<<<<< HEAD
-    def apply(self, twoda: TwoDA, memory: PatcherMemory):
-        source_row = self.target.search(twoda)
-=======
     def __repr__(self):
         return (
             f"{self.__class__.__name__}(identifier={self.identifier!r}, "
@@ -271,7 +263,6 @@
 
     def apply(self, twoda: TwoDA, memory: PatcherMemory):
         source_row: TwoDARow | None = self.target.search(twoda)
->>>>>>> 9e583603
 
         if source_row is None:
             msg = f"The source row was not found during the search: ({self.target.target_type.name}, {self.target.value})"
@@ -313,8 +304,6 @@
 
         self._row: TwoDARow | None = None
 
-<<<<<<< HEAD
-=======
     def __repr__(self):
         return (
             f"{self.__class__.__name__}(identifier={self.identifier!r}, "
@@ -323,7 +312,6 @@
             f"store_tlk={self.store_tlk!r})"
         )
 
->>>>>>> 9e583603
     def apply(self, twoda: TwoDA, memory: PatcherMemory):
         """Applies an AddRow patch to a TwoDA.
 
@@ -402,8 +390,6 @@
 
         self._row: TwoDARow | None = None
 
-<<<<<<< HEAD
-=======
     def __repr__(self):
         return (
             f"{self.__class__.__name__}(identifier={self.identifier!r}, "
@@ -412,7 +398,6 @@
             f"store_2da={self.store_2da!r}, store_tlk={self.store_tlk!r})"
         )
 
->>>>>>> 9e583603
     def apply(self, twoda: TwoDA, memory: PatcherMemory):
         """Applies a CopyRow patch to a TwoDA.
 
@@ -497,8 +482,6 @@
         self.label_insert: dict[str, RowValue] = label_insert
         self.store_2da: dict[int, str] = {} if store_2da is None else store_2da
 
-<<<<<<< HEAD
-=======
     def __repr__(self):
         return (
             f"{self.__class__.__name__}(identifier={self.identifier!r}, "
@@ -507,7 +490,6 @@
             f"store_2da={self.store_2da})"
         )
 
->>>>>>> 9e583603
     def apply(self, twoda: TwoDA, memory: PatcherMemory):
         """Applies a AddColumn patch to a TwoDA.
 
@@ -586,12 +568,9 @@
                 row.apply(twoda, memory)
             except Exception as e:  # noqa: PERF203, BLE001
                 msg = f"{universal_simplify_exception(e)} when patching the file '{self.saveas}'"
-<<<<<<< HEAD
-=======
                 detailed_msg = format_exception_with_variables(e)
                 with CaseAwarePath.cwd().joinpath("errorlog.txt").open("a") as f:
                     f.write(f"\n{detailed_msg}")
->>>>>>> 9e583603
                 if isinstance(e, WarningError):
                     logger.add_warning(msg)
                 else:
