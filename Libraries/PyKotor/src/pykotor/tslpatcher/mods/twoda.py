from __future__ import annotations

from abc import ABC, abstractmethod
from enum import IntEnum
from pathlib import PureWindowsPath
<<<<<<< HEAD
from typing import TYPE_CHECKING
=======
from typing import TYPE_CHECKING, Mapping
>>>>>>> a334711b

from loggerplus import RobustLogger

from pykotor.resource.formats.twoda import bytes_2da, read_2da
from pykotor.tslpatcher.mods.template import PatcherModifications
from utility.error_handling import universal_simplify_exception

if TYPE_CHECKING:
    from typing_extensions import Literal  # pyright: ignore[reportMissingModuleSource]

    from pykotor.common.misc import Game
    from pykotor.resource.formats.twoda import TwoDA, TwoDARow
    from pykotor.resource.type import SOURCE_TYPES
    from pykotor.tslpatcher.logger import PatchLogger
    from pykotor.tslpatcher.memory import PatcherMemory


class CriticalError(Exception): ...


class WarningError(Exception): ...


class TargetType(IntEnum):
    ROW_INDEX = 0
    ROW_LABEL = 1
    LABEL_COLUMN = 2


class Target:
    def __init__(
        self,
        target_type: TargetType,
        value: str | int | RowValue2DAMemory | RowValueTLKMemory,
    ):
        self.target_type: TargetType = target_type
        self.value: str | int | RowValueTLKMemory | RowValue2DAMemory = value

        if target_type == TargetType.ROW_INDEX and isinstance(value, str):
            msg = "Target value must be int if type is row index."
            raise ValueError(msg)

    def __str__(self):
        value_str = str(self.value)
        class_name = self.value.__class__.__name__
        if class_name in ("RowValue2DAMemory", "RowValueTLKMemory"):
            value_str = repr(self.value)
        type_names = {
            TargetType.ROW_INDEX: "row index",
            TargetType.ROW_LABEL: "row label",
            TargetType.LABEL_COLUMN: "label column",
        }
        type_name = type_names.get(self.target_type, self.target_type.name)
        return f"Target({type_name}={value_str})"

    def __repr__(self):
        return f"{self.__class__.__name__}(target_type={self.target_type.__class__.__name__}.{self.target_type.name}, value={self.value!r})"

    def search(
        self,
        twoda: TwoDA,
        memory: PatcherMemory,
    ) -> TwoDARow | None:
        """Searches a TwoDA for a row matching the target.

        Args:
        ----
            twoda: TwoDA - The TwoDA to search
            memory: PatcherMemory - The memory context

        Returns:
        -------
            TwoDARow | None - The matching row if found, else None

        Processing Logic:
        ----------------
            - Checks target_type and searches twoda accordingly
            - For row index, gets row directly
            - For row label, finds row by label
            - For label column, checks for label column, then iterates rows to find match
            - Returns matching row or None.
        """
        value: str | int = (
            self.value.value(memory, twoda, None)
            if isinstance(self.value, (RowValueTLKMemory, RowValue2DAMemory))
            else self.value
        )
        source_row: TwoDARow | None = None
        if self.target_type == TargetType.ROW_INDEX:
            source_row = twoda.get_row(int(value))
        elif self.target_type == TargetType.ROW_LABEL:
            source_row = twoda.find_row(str(value))
        elif self.target_type == TargetType.LABEL_COLUMN:
            if "label" not in twoda.get_headers():
                msg = f"'label' could not be found in the twoda's headers: ({self.target_type.name}, {value})"
                raise WarningError(msg)
            if value not in twoda.get_column("label"):
                msg = f"The value '{value}' could not be found in the twoda's columns"
                raise WarningError(msg)
            for row in twoda:
                if row.get_string("label") == value:
                    source_row = row

        return source_row


# region Value Returners
class RowValue(ABC):
    def __str__(self):
        return f"{self.__class__.__name__}()"

    def __repr__(self):
        return f"{self.__class__.__name__}()"

    @abstractmethod
    def value(self, memory: PatcherMemory, twoda: TwoDA, row: TwoDARow | None) -> str:
        """Returns the value of the row.

        Args:
        ----
            memory: PatcherMemory - The memory context
            twoda: TwoDA - The TwoDA to search
            row: TwoDARow | None - The row to search
        """


class RowValueConstant(RowValue):
    def __init__(self, string: str):
        self.string: str = string

    def __str__(self):
        return f"Constant('{self.string}')"

    def __repr__(self):
        return f"{self.__class__.__name__}(string='{self.string}')"

    def value(self, memory: PatcherMemory, twoda: TwoDA, row: TwoDARow | None) -> str:
        return self.string


class RowValue2DAMemory(RowValue):
    def __init__(self, token_id: int):
        self.token_id: int = token_id

    def __str__(self):
        return f"2DAMEMORY{self.token_id}"

    def __repr__(self):
        return f"{self.__class__.__name__}(token_id={self.token_id})"

    def value(self, memory: PatcherMemory, twoda: TwoDA, row: TwoDARow | None) -> str:
        memory_val: str | PureWindowsPath | None = memory.memory_2da.get(self.token_id)
        if memory_val is None:
            msg = f"2DAMEMORY{self.token_id} was not defined before use."
            raise KeyError(msg)
        if isinstance(memory_val, PureWindowsPath):
            msg = f"!FieldPath cannot be used in 2DAList patches, got '{memory_val}'"
            raise TypeError(msg)
        return memory_val


class RowValueTLKMemory(RowValue):
    def __init__(self, token_id: int):
        self.token_id: int = token_id

    def __str__(self):
        return f"StrRef{self.token_id}"

    def __repr__(self):
        return f"{self.__class__.__name__}(token_id={self.token_id})"

    def value(self, memory: PatcherMemory, twoda: TwoDA, row: TwoDARow | None) -> str:
        memory_val: int | None = memory.memory_str.get(self.token_id)
        if memory_val is None:
            msg = f"StrRef{self.token_id} was not defined before use."
            raise KeyError(msg)
        return str(memory_val)


class RowValueHigh(RowValue):
    """
    Attributes:
    ----------
    column: Column to get the max integer from. If None it takes it from the Row Label.
    """  # noqa: D212, D415

    def __init__(self, column: str | None):
        self.column: str | None = column

    def __str__(self):
        if self.column is None:
            return "High(label_max)"
        return f"High(column_max('{self.column}'))"

    def __repr__(self):
        return f"{self.__class__.__name__}(column='{self.column}')"

    def value(self, memory: PatcherMemory, twoda: TwoDA, row: TwoDARow | None) -> str:
        """Returns the maximum value in a column or overall label.

        Args:
        ----
            memory: PatcherMemory object
            twoda: TwoDA object
            row: TwoDARow object or None

        Returns:
        -------
            str: String representation of maximum value

        Processing Logic:
        ----------------
            - If column is not None, return maximum value in that column
            - Else return overall maximum label value.
        """
        return str(twoda.label_max()) if self.column is None else str(twoda.column_max(self.column))


class RowValueRowIndex(RowValue):
    """The row index of the row."""
    def __init__(self): ...

    def __str__(self):
        return "RowIndex()"

    def __repr__(self):
        return f"{self.__class__.__name__}()"

    def value(self, memory: PatcherMemory, twoda: TwoDA, row: TwoDARow | None) -> str:
        return "" if row is None else str(twoda.row_index(row))


class RowValueRowLabel(RowValue):
    """The row label of the row."""
    def __init__(self): ...

    def __str__(self):
        return "RowLabel()"

    def __repr__(self):
        return f"{self.__class__.__name__}()"

    def value(self, memory: PatcherMemory, twoda: TwoDA, row: TwoDARow | None) -> str:
        return "" if row is None else row.label()


class RowValueRowCell(RowValue):
    """The value of a cell in the row."""
    def __init__(self, column: str):
        self.column: str = column

    def __str__(self):
        return f"RowCell('{self.column}')"

    def __repr__(self):
        return f"{self.__class__.__name__}(column='{self.column}')"

    def value(self, memory: PatcherMemory, twoda: TwoDA, row: TwoDARow | None) -> str:
        """Returns the value of a cell in the row."""
        return "" if row is None else row.get_string(self.column)


# endregion


# region Modify 2DA
class Modify2DA(ABC):
    def __str__(self):
        return f"{self.__class__.__name__}()"

    def __repr__(self):
        return f"{self.__class__.__name__}()"

    @abstractmethod
    def __init__(self): ...

    def _unpack(
        self,
        cells: dict[str, RowValue],
        memory: PatcherMemory,
        twoda: TwoDA,
        row: TwoDARow,
    ) -> dict[str, str]:
        return {column: value.value(memory, twoda, row) for column, value in cells.items()}

    @abstractmethod
    def apply(
        self,
        twoda: TwoDA,
        memory: PatcherMemory,
    ): ...


class ChangeRow2DA(Modify2DA):
    """Changes an existing row.

    Target row can either be the Row Index, Row Label, or value under the "label" column where applicable.

    Attributes:
    ----------
        target: The row to change.
        modifiers: For the row, sets a cell under column KEY to have the text VALUE.
    """

    def __init__(
        self,
        identifier: str,
        target: Target,
        cells: Mapping[str, RowValue],
        store_2da: dict[int, RowValue] | None = None,
        store_tlk: dict[int, RowValue] | None = None,
    ):
        self.identifier: str = identifier
        self.target: Target = target
        self.cells: dict[str, RowValue] = dict(cells)
        self.store_2da: dict[int, RowValue] = {} if store_2da is None else store_2da
        self.store_tlk: dict[int, RowValue] = {} if store_tlk is None else store_tlk

        self._row: TwoDARow | None = None

    def __repr__(self):
        return (
            f"{self.__class__.__name__}(identifier={self.identifier!r}, "
            f"target={self.target!r}, cells={self.cells!r}, "
            f"store_2da={self.store_2da!r}, store_tlk={self.store_tlk!r})"
        )

    def apply(self, twoda: TwoDA, memory: PatcherMemory):
        """Applies a ChangeRow patch to a TwoDA.

        Args:
        ----
            twoda: TwoDA - The TwoDA to apply the patch to
            memory: PatcherMemory - The memory context

        Processing Logic:
        ----------------
            - Searches for the target row
            - Unpacks the cells and applies them to the target row
            - Stores any 2DA or TLK values in the memory context.
        """
        source_row: TwoDARow | None = self.target.search(twoda, memory)

        if source_row is None:
            msg = f"The source row was not found during the search: ({self.target.target_type.name}, {self.target.value})"
            raise WarningError(msg)

        cells: dict[str, str] = self._unpack(self.cells, memory, twoda, source_row)
        source_row.update_values(cells)

        for token_id, value in self.store_2da.items():
            memory.memory_2da[token_id] = value.value(memory, twoda, source_row)

        for token_id, value in self.store_tlk.items():
            memory.memory_str[token_id] = int(value.value(memory, twoda, source_row))


class AddRow2DA(Modify2DA):
    """Adds a new row.

    Attributes:
    ----------
        modifiers: For the row, sets a cell under column KEY to have the text VALUE.
    """

    def __init__(  # noqa: PLR0913
        self,
        identifier: str,
        exclusive_column: str | None,
        row_label: str | None,
        cells: Mapping[str, RowValue],
        store_2da: dict[int, RowValue] | None = None,
        store_tlk: dict[int, RowValue] | None = None,
    ):
        self.identifier: str = identifier
        self.exclusive_column: str | None = exclusive_column
        self.row_label: str | None = row_label
        self.cells: dict[str, RowValue] = dict(cells)
        self.store_2da: dict[int, RowValue] = {} if store_2da is None else store_2da
        self.store_tlk: dict[int, RowValue] = {} if store_tlk is None else store_tlk

        self._row: TwoDARow | None = None

    def __repr__(self):
        return (
            f"{self.__class__.__name__}(identifier={self.identifier!r}, "
            f"exclusive_column={self.exclusive_column!r}, row_label={self.row_label!r}, "
            f"cells={self.cells!r}, store_2da={self.store_2da!r}, "
            f"store_tlk={self.store_tlk!r})"
        )

    def apply(self, twoda: TwoDA, memory: PatcherMemory):
        """Applies an AddRow patch to a TwoDA.

        Args:
        ----
            twoda: TwoDA - The Two Dimensional Array to apply the patch to.
            memory: PatcherMemory - The memory context.

        Processing Logic:
        ----------------
            - Finds the target row to apply the patch to based on an optional exclusive column
            - If no target row is found, a new row is added
            - The cells are unpacked and applied to the target row
            - Any stored values are updated in the memory context.
        """
        target_row: TwoDARow | None = None

        if self.exclusive_column:
            if self.exclusive_column not in self.cells:
                msg = f"Exclusive column {self.exclusive_column} does not exists"
                raise WarningError(msg)

            exclusive_value = self.cells[self.exclusive_column].value(
                memory,
                twoda,
                None,
            )
            for row in twoda:
                if row.get_string(self.exclusive_column) != exclusive_value:
                    continue
                target_row = row

        if target_row is None:
            row_label: str = str(twoda.get_height()) if self.row_label is None else self.row_label
            index: int = twoda.add_row(row_label, {})
            self._row = target_row = twoda.get_row(index)
            target_row.update_values(self._unpack(self.cells, memory, twoda, target_row))
        else:
            cells: dict[str, str] = self._unpack(self.cells, memory, twoda, target_row)
            target_row.update_values(cells)

        for token_id, value in self.store_2da.items():
            memory.memory_2da[token_id] = value.value(memory, twoda, target_row)

        for token_id, value in self.store_tlk.items():
            memory.memory_str[token_id] = int(value.value(memory, twoda, target_row))


class CopyRow2DA(Modify2DA):
    """Copies the the row if the exclusive_column value doesn't already exist. If the row already exists, it simply modifies the existing line.

    Attributes:
    ----------
        identifier:
        target: Which row to copy.
        exclusive_column: Modify existing line if the same value already exists at this column.
        modifiers: For the row, sets a cell under column KEY to have the text VALUE.
    """

    def __init__(  # noqa: PLR0913
        self,
        identifier: str,
        target: Target,
        exclusive_column: str | None,
        row_label: str | None,
        cells: dict[str, RowValue],
        store_2da: dict[int, RowValue] | None = None,
        store_tlk: dict[int, RowValue] | None = None,
    ):
        self.identifier: str = identifier
        self.target: Target = target
        self.exclusive_column: str | None = exclusive_column or None
        self.row_label: str | None = row_label
        self.cells: dict[str, RowValue] = cells
        self.store_2da: dict[int, RowValue] = {} if store_2da is None else store_2da
        self.store_tlk: dict[int, RowValue] = {} if store_tlk is None else store_tlk

        self._row: TwoDARow | None = None

    def __repr__(self):
        return (
            f"{self.__class__.__name__}(identifier={self.identifier!r}, "
            f"target={self.target!r}, exclusive_column={self.exclusive_column!r}, "
            f"row_label={self.row_label!r}, cells={self.cells!r}, "
            f"store_2da={self.store_2da!r}, store_tlk={self.store_tlk!r})"
        )

    def apply(self, twoda: TwoDA, memory: PatcherMemory):
        """Applies a CopyRow patch to a TwoDA.

        Args:
        ----
            twoda: TwoDA - The TwoDA to apply the patch to
            memory: PatcherMemory - The memory context

        Processing Logic:
        ----------------
            1. Searches for the source row in the TwoDA
            2. Determines if an existing target row should be used or a new row added
            3. Unpacks the cell values and updates/adds the target row
            4. Stores any 2DA or TLK values in the memory context.
        """
        source_row: TwoDARow | None = self.target.search(twoda, memory)
        target_row: TwoDARow | None = None
        row_label = str(twoda.get_height()) if self.row_label is None else self.row_label

        if source_row is None:
            msg = f"Source row cannot be None. row_label was '{row_label}'"
            raise WarningError(msg)

        if self.exclusive_column is not None:
            if self.exclusive_column not in self.cells:
                msg = f"Exclusive column {self.exclusive_column} does not exists"
                raise WarningError(msg)

            exclusive_value: str = self.cells[self.exclusive_column].value(
                memory,
                twoda,
                None,
            )
            for row in twoda:
                if row.get_string(self.exclusive_column) != exclusive_value:
                    continue
                target_row = row

        if target_row is not None:
            # If the row already exists (based on exclusive_column) then we update the cells
            cells = self._unpack(self.cells, memory, twoda, target_row)
            target_row.update_values(cells)
            self._row = target_row
        else:
            # Otherwise, we add the new row instead.
            index: int = twoda.copy_row(source_row, row_label, {})
            self._row = target_row = twoda.get_row(index)
            cells = self._unpack(self.cells, memory, twoda, target_row)
            target_row.update_values(cells)

        for token_id, value in self.store_2da.items():
            memory.memory_2da[token_id] = value.value(memory, twoda, target_row)

        for token_id, value in self.store_tlk.items():
            memory.memory_str[token_id] = int(value.value(memory, twoda, target_row))


class AddColumn2DA(Modify2DA):
    """Adds a column.

    The new cells are either given a default value or can be given a
    value based on what the row index or row label is.

    Attributes:
    ----------
        identifier:
        header: Label for the name column.
        default: Default value of cells if no specific value was specified.
        index_insert: For the new column, if the row index is KEY then set cell to VALUE.
        label_insert: For the new column, if the row label is KEY then set cell to VALUE.
    """

    def __init__(  # noqa: PLR0913
        self,
        identifier: str,
        header: str,
        default: str,
        index_insert: dict[int, RowValue],
        label_insert: dict[str, RowValue],
        store_2da: dict[int, str] | None = None,
    ):
        self.identifier: str = identifier
        self.header: str = header
        self.default: str = default
        self.index_insert: dict[int, RowValue] = index_insert
        self.label_insert: dict[str, RowValue] = label_insert
        self.store_2da: dict[int, str] = {} if store_2da is None else store_2da

    def __repr__(self):
        return (
            f"{self.__class__.__name__}(identifier={self.identifier!r}, "
            f"header={self.header!r}, default={self.default!r}, "
            f"index_insert={self.index_insert}, label_insert={self.label_insert}, "
            f"store_2da={self.store_2da})"
        )

    def apply(self, twoda: TwoDA, memory: PatcherMemory):
        """Applies a AddColumn patch to a TwoDA.

        Args:
        ----
            twoda: TwoDA - The TwoDA to apply the patcher to
            memory: PatcherMemory - The memory object to store values

        Processing Logic:
        ----------------
            - Adds a column to the TwoDA with the patcher header
            - Sets the default value for all rows in the new column
            - Sets values in the new column based on index/label lookups
            - Stores values from the TwoDA in the memory based on token IDs.
        """
        twoda.add_column(self.header)
        for row in twoda:
            row.set_string(self.header, self.default)

        for row_index, row_value in self.index_insert.items():
            index_str: str = row_value.value(memory, twoda, None)
            this_row: TwoDARow | None = twoda.get_row(row_index)
            if this_row:
                this_row.set_string(self.header, index_str)
            else:
                msg = f"Could not find row {row_index} in {self.header}"
                raise WarningError(msg)

        for row_label, row_value in self.label_insert.items():
            label_str: str = row_value.value(memory, twoda, None)
            this_row = twoda.find_row(row_label)
            if this_row:
                this_row.set_string(self.header, label_str)
            else:
                msg = f"Could not find row {row_label} in {self.header}"
                raise WarningError(msg)

        for token_id, value in self.store_2da.items():
            if value.startswith("I"):
                cell: str = twoda.get_row(int(value[1:])).get_string(self.header)
                memory.memory_2da[token_id] = cell
            elif value.startswith("L"):
                row = twoda.find_row(value[1:])
                if row is None:
                    msg = f"Could not find row {value[1:]} in {self.header}"
                    raise WarningError(msg)
                cell = row.get_string(self.header)
                memory.memory_2da[token_id] = cell
            else:
                msg = f"store_2da dict has an invalid value at {token_id}: '{value}'"
                raise WarningError(msg)


# endregion


class Modifications2DA(PatcherModifications):
    def __init__(self, filename: str):
        super().__init__(filename)
        self.modifiers: list[Modify2DA] = []

    def patch_resource(
        self,
        source: SOURCE_TYPES,
        memory: PatcherMemory,
        logger: PatchLogger,
        game: Game,
    ) -> bytes | Literal[True]:
        twoda: TwoDA = read_2da(source)
        self.apply(twoda, memory, logger, game)
        return bytes_2da(twoda)

    def apply(
        self,
        mutable_data: TwoDA,
        memory: PatcherMemory,
        logger: PatchLogger,
        game: Game,
    ):
        for row in self.modifiers:
            try:
                row.apply(mutable_data, memory)
            except Exception as e:  # noqa: PERF203, BLE001
                msg = f"{universal_simplify_exception(e)} when patching the file '{self.saveas}'"
                RobustLogger().critical(str(e), exc_info=e)
                if isinstance(e, WarningError):
                    logger.add_warning(msg)
                    RobustLogger().debug(msg, exc_info=True)
                else:
                    logger.add_error(msg)
                    break<|MERGE_RESOLUTION|>--- conflicted
+++ resolved
@@ -3,11 +3,7 @@
 from abc import ABC, abstractmethod
 from enum import IntEnum
 from pathlib import PureWindowsPath
-<<<<<<< HEAD
-from typing import TYPE_CHECKING
-=======
 from typing import TYPE_CHECKING, Mapping
->>>>>>> a334711b
 
 from loggerplus import RobustLogger
 
