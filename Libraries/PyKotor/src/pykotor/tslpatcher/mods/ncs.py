from __future__ import annotations

<<<<<<< HEAD
=======
from enum import Enum
>>>>>>> a334711b
from pathlib import PureWindowsPath
from typing import TYPE_CHECKING

from pykotor.common.stream import BinaryReader, BinaryWriter
from pykotor.tslpatcher.mods.template import PatcherModifications

if TYPE_CHECKING:
    from typing_extensions import Literal  # pyright: ignore[reportMissingModuleSource]

    from pykotor.common.misc import Game
    from pykotor.resource.type import SOURCE_TYPES
    from pykotor.tslpatcher.logger import PatchLogger
    from pykotor.tslpatcher.memory import PatcherMemory
    from utility.common.more_collections import CaseInsensitiveDict


class NCSTokenType(Enum):
    """Token types for NCS bytecode modifications."""

    STRREF = "strref"  # 16-bit unsigned TLK string reference
    STRREF32 = "strref32"  # 32-bit signed TLK string reference (CONSTI instruction)
    MEMORY_2DA = "2damemory"  # 16-bit unsigned 2DA memory reference
    MEMORY_2DA32 = "2damemory32"  # 32-bit signed 2DA memory reference (CONSTI instruction)
    UINT32 = "uint32"  # 32-bit unsigned integer literal
    UINT16 = "uint16"  # 16-bit unsigned integer literal
    UINT8 = "uint8"  # 8-bit unsigned integer literal

    @classmethod
    def from_string(cls, value: str) -> NCSTokenType:
        """Convert a string to an NCSTokenType.

        Args:
        ----
            value: String representation of the token type

        Returns:
        -------
            NCSTokenType: The corresponding enum value

        Raises:
        ------
            ValueError: If the string doesn't match any token type
        """
        value_lower = value.lower()
        for token_type in cls:
            if token_type.value == value_lower:
                return token_type
        msg = f"Unknown token type '{value}' in HACKList patch"
        raise ValueError(msg)


class ModifyNCS:
    """Represents a single NCS bytecode modification operation."""

    def __init__(
        self,
        token_type: NCSTokenType,
        offset: int,
        token_id_or_value: int,
    ):
        """Initialize an NCS modification.

        Args:
        ----
            token_type: Type of modification (NCSTokenType enum)
            offset: Byte offset in the NCS file to write to
            token_id_or_value: Token ID for memory lookup or direct value to write
        """
        self.token_type: NCSTokenType = token_type
        self.offset: int = offset
        self.token_id_or_value: int = token_id_or_value

    def apply(
        self,
        writer: BinaryWriter,
        memory: PatcherMemory,
        logger: PatchLogger,
        sourcefile: str,
    ):
        """Apply the NCS modification to the bytecode.

        Args:
        ----
            writer: BinaryWriter positioned in the NCS bytearray
            memory: PatcherMemory object for token lookups
            logger: PatchLogger for logging operations
            sourcefile: Name of the source file being modified (for logging)
        """
        logger.add_verbose(f"HACKList {sourcefile}: seeking to offset {self.offset:#X}")
        writer.seek(self.offset)

        if self.token_type is NCSTokenType.STRREF:
            self._write_strref(writer, memory, logger, sourcefile)
        elif self.token_type is NCSTokenType.STRREF32:
            self._write_strref32(writer, memory, logger, sourcefile)
        elif self.token_type is NCSTokenType.MEMORY_2DA:
            self._write_2damemory(writer, memory, logger, sourcefile)
        elif self.token_type is NCSTokenType.MEMORY_2DA32:
            self._write_2damemory32(writer, memory, logger, sourcefile)
        elif self.token_type is NCSTokenType.UINT32:
            self._write_uint32(writer, logger, sourcefile)
        elif self.token_type is NCSTokenType.UINT16:
            self._write_uint16(writer, logger, sourcefile)
        elif self.token_type is NCSTokenType.UINT8:
            self._write_uint8(writer, logger, sourcefile)
        else:
            msg = f"Unknown token type '{self.token_type}' in HACKList patch"
            raise ValueError(msg)

    def _write_strref(
        self,
        writer: BinaryWriter,
        memory: PatcherMemory,
        logger: PatchLogger,
        sourcefile: str,
    ):
        """Write a 16-bit unsigned TLK string reference."""
        memory_strval: int | None = memory.memory_str.get(self.token_id_or_value, None)
        if memory_strval is None:
            msg = f"StrRef{self.token_id_or_value} was not defined before use"
            raise KeyError(msg)
        value = memory.memory_str[self.token_id_or_value]
        logger.add_verbose(f"HACKList {sourcefile}: writing unsigned WORD (16-bit) {value} at offset {self.offset:#X}")
        writer.write_uint16(value, big=True)

    def _write_strref32(
        self,
        writer: BinaryWriter,
        memory: PatcherMemory,
        logger: PatchLogger,
        sourcefile: str,
    ):
        """Write a 32-bit signed TLK string reference (CONSTI instruction)."""
        memory_strval: int | None = memory.memory_str.get(self.token_id_or_value, None)
        if memory_strval is None:
            msg = f"StrRef{self.token_id_or_value} was not defined before use"
            raise KeyError(msg)
        value = memory.memory_str[self.token_id_or_value]
        logger.add_verbose(f"HACKList {sourcefile}: writing signed DWORD (32-bit) {value} at offset {self.offset:#X}")
        writer.write_int32(value, big=True)

    def _write_2damemory(
        self,
        writer: BinaryWriter,
        memory: PatcherMemory,
        logger: PatchLogger,
        sourcefile: str,
    ):
        """Write a 16-bit unsigned 2DA memory reference."""
        memory_val: str | PureWindowsPath | None = memory.memory_2da.get(self.token_id_or_value, None)
        if memory_val is None:
            msg = f"2DAMEMORY{self.token_id_or_value} was not defined before use"
            raise KeyError(msg)
        if isinstance(memory_val, PureWindowsPath):
            msg = f"Memory value cannot be !FieldPath in [HACKList] patches, got '{memory_val!r}'"
            raise TypeError(msg)
        value = int(memory_val)
        logger.add_verbose(f"HACKList {sourcefile}: writing unsigned WORD (16-bit) {value} at offset {self.offset:#X}")
        writer.write_uint16(value, big=True)

    def _write_2damemory32(
        self,
        writer: BinaryWriter,
        memory: PatcherMemory,
        logger: PatchLogger,
        sourcefile: str,
    ):
        """Write a 32-bit signed 2DA memory reference (CONSTI instruction)."""
        memory_val: str | PureWindowsPath | None = memory.memory_2da.get(self.token_id_or_value, None)
        if memory_val is None:
            msg = f"2DAMEMORY{self.token_id_or_value} was not defined before use"
            raise KeyError(msg)
        if isinstance(memory_val, PureWindowsPath):
            msg = f"Memory value cannot be !FieldPath in [HACKList] patches, got '{memory_val!r}'"
            raise TypeError(msg)
        value = int(memory_val)
        logger.add_verbose(f"HACKList {sourcefile}: writing signed DWORD (32-bit) {value} at offset {self.offset:#X}")
        writer.write_int32(value, big=True)

    def _write_uint32(
        self,
        writer: BinaryWriter,
        logger: PatchLogger,
        sourcefile: str,
    ):
        """Write a 32-bit unsigned integer literal."""
        value = self.token_id_or_value
        logger.add_verbose(f"HACKList {sourcefile}: writing unsigned DWORD (32-bit) {value} at offset {self.offset:#X}")
        writer.write_uint32(value, big=True)

    def _write_uint16(
        self,
        writer: BinaryWriter,
        logger: PatchLogger,
        sourcefile: str,
    ):
        """Write a 16-bit unsigned integer literal."""
        value = self.token_id_or_value
        logger.add_verbose(f"HACKList {sourcefile}: writing unsigned WORD (16-bit) {value} at offset {self.offset:#X}")
        writer.write_uint16(value, big=True)

    def _write_uint8(
        self,
        writer: BinaryWriter,
        logger: PatchLogger,
        sourcefile: str,
    ):
        """Write an 8-bit unsigned integer literal."""
        value = self.token_id_or_value
        logger.add_verbose(f"HACKList {sourcefile}: writing unsigned BYTE (8-bit) {value} at offset {self.offset:#X}")
        writer.write_uint8(value)


class ModificationsNCS(PatcherModifications):
    def __init__(
        self,
        filename: str,
        replace: bool | None = None,  # noqa: FBT001
        modifiers: list[ModifyNCS] | None = None,
    ):
        super().__init__(filename, replace, modifiers)
        self.action: str = "Hack "
        self.modifiers: list[ModifyNCS] = [] if modifiers is None else modifiers

    def patch_resource(
        self,
        source: SOURCE_TYPES,
        memory: PatcherMemory,
        logger: PatchLogger,
        game: Game,
    ) -> bytes | Literal[True]:
        with BinaryReader.from_auto(source) as reader:
            ncs_bytearray: bytearray = bytearray(reader.read_all())
        self.apply(ncs_bytearray, memory, logger, game)
        return bytes(ncs_bytearray)

    def apply(
        self,
        mutable_data: bytearray,
        memory: PatcherMemory,
        logger: PatchLogger,
        game: Game,
    ):
        """Apply all NCS modifications to the bytecode.

        Args:
        ----
            mutable_data: bytearray - The NCS bytecode to modify in-place
            memory: PatcherMemory - Memory context for token lookups
            logger: PatchLogger - Logger for recording operations
            game: Game - The game being patched (unused but required by interface)
        """
        with BinaryWriter.to_bytearray(mutable_data) as writer:
            for modifier in self.modifiers:
                modifier.apply(writer, memory, logger, self.sourcefile)

    def pop_tslpatcher_vars(
        self,
        file_section_dict: CaseInsensitiveDict[str],
        default_destination: str | None = PatcherModifications.DEFAULT_DESTINATION,
        default_sourcefolder: str = ".",
    ):
        super().pop_tslpatcher_vars(file_section_dict, default_destination, default_sourcefolder)
        replace_file: bool | str = file_section_dict.pop("ReplaceFile", self.replace_file)
        self.replace_file = bool(int(replace_file))  # NOTE: tslpatcher's hacklist does NOT prefix with an exclamation point.<|MERGE_RESOLUTION|>--- conflicted
+++ resolved
@@ -1,9 +1,6 @@
 from __future__ import annotations
 
-<<<<<<< HEAD
-=======
 from enum import Enum
->>>>>>> a334711b
 from pathlib import PureWindowsPath
 from typing import TYPE_CHECKING
 
