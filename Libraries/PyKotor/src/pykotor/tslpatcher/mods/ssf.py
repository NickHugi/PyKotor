--- conflicted
+++ resolved
@@ -7,11 +7,8 @@
 from pykotor.tslpatcher.mods.template import PatcherModifications
 
 if TYPE_CHECKING:
-<<<<<<< HEAD
     from typing_extensions import Literal  # pyright: ignore[reportMissingModuleSource]
 
-=======
->>>>>>> a334711b
     from pykotor.common.misc import Game
     from pykotor.resource.formats.ssf import SSF, SSFSound
     from pykotor.resource.type import SOURCE_TYPES
