--- conflicted
+++ resolved
@@ -67,14 +67,6 @@
     DEFAULT_DESTINATION = "Override"
 
     @abstractmethod
-<<<<<<< HEAD
-    def __init__(self, sourcefile: str, replace: bool | None = None, modifiers: list | None = None):
-        self.sourcefile: str = sourcefile
-        self.sourcefolder: str = "."
-        self.saveas: str = sourcefile
-        self.replace_file: bool = bool(replace)
-        self.destination: str = self.DEFAULT_DESTINATION
-=======
     def __init__(
         self,
         sourcefile: str,
@@ -86,7 +78,6 @@
         self.saveas:        str  = sourcefile
         self.replace_file:  bool = bool(replace)
         self.destination:   str  = self.DEFAULT_DESTINATION
->>>>>>> 9e583603
 
         self.action:        str  = "Patch" + " "
         self.override_type: str  = OverrideType.WARN
@@ -113,16 +104,12 @@
     ):
         ...
 
-<<<<<<< HEAD
-    def pop_tslpatcher_vars(self, file_section_dict: CaseInsensitiveDict[str], default_destination=None):
-=======
     def pop_tslpatcher_vars(
         self,
         file_section_dict: CaseInsensitiveDict[str],
         default_destination: str | None = None,
         default_sourcefolder: str = ".",
     ):
->>>>>>> 9e583603
         """All optional TSLPatcher vars that can be parsed for a given patch list."""
         ####
         # Note: The second argument passed to the 'pop' function is the default.
