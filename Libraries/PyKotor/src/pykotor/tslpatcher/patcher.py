--- conflicted
+++ resolved
@@ -78,11 +78,8 @@
             if not self.changes_ini_path.is_file():
                 self.changes_ini_path = self.mod_path / "tslpatchdata" / self.changes_ini_path.name
             if not self.changes_ini_path.is_file():
-<<<<<<< HEAD
                 import errno
 
-=======
->>>>>>> a334711b
                 msg = "Could not find the changes ini file on disk."
                 raise FileNotFoundError(errno.ENOENT, msg, str(self.changes_ini_path))
 
@@ -204,11 +201,8 @@
                         self.log.add_error(msg)
                         raise
                 else:
-<<<<<<< HEAD
                     import errno
 
-=======
->>>>>>> a334711b
                     msg = f"The capsule '{patch.destination}' did not exist, or permission issues occurred, when attempting to {patch.action.lower().rstrip()} '{patch.sourcefile}'. Skipping file..."  # noqa: E501
                     raise FileNotFoundError(errno.ENOENT, msg, str(output_container_path))
             capsule = Capsule(output_container_path)
@@ -275,13 +269,8 @@
         # modrim_type: str = patch.modrim_type.lower().strip()
         # if not modrim_type or modrim_type == ignore
         #    return
-<<<<<<< HEAD
         erfrim_path: CaseAwarePath = self.game_path / patch.destination / patch.saveas
         mod_path: CaseAwarePath = erfrim_path.with_name(f"{Installation.get_module_root(erfrim_path.name)}.mod")
-=======
-        erfrim_path = self.game_path / patch.destination / patch.saveas
-        mod_path = erfrim_path.with_name(f"{Installation.get_module_root(erfrim_path.name)}.mod")
->>>>>>> a334711b
         if erfrim_path != mod_path and mod_path.is_file():
             self.log.add_warning(f"This mod intends to install '{patch.saveas}' into '{patch.destination}', but is overshadowed by the existing '{mod_path.name}'!")
 
@@ -501,11 +490,7 @@
         if temp_script_folder.is_dir():
             shutil.rmtree(temp_script_folder, ignore_errors=True)
         temp_script_folder.mkdir(exist_ok=True, parents=True)
-<<<<<<< HEAD
-        for file in self.mod_path.safe_iterdir():
-=======
         for file in self.mod_path.iterdir():
->>>>>>> a334711b
             if file.suffix.lower() != ".nss" or not file.is_file():
                 continue
             shutil.copy(file, temp_script_folder)
@@ -514,11 +499,7 @@
         scripts_list: list[CaseAwarePath] = [*set(temp_script_folder.iterdir())]
         log.add_verbose(f"Preprocessing #StrRef# and #2DAMEMORY# tokens for all {len(scripts_list)} scripts, before running [CompileList]")
         for script in temp_script_folder.iterdir():
-<<<<<<< HEAD
-            if script.suffix.lower() != ".nss" or not file.is_file():
-=======
             if script.suffix.lower() != ".nss" or not script.is_file():
->>>>>>> a334711b
                 continue
             log.add_verbose(f"Parsing tokens in '{script.name}'...")
             with script.open(mode="rb") as f:
