"""This module holds various unrelated classes and methods."""


from __future__ import annotations

from enum import Enum, IntEnum
<<<<<<< HEAD
from typing import TYPE_CHECKING, ClassVar, Generic, Iterable, TypeVar
=======
from typing import TYPE_CHECKING, Any, Generator, Generic, Iterable, Iterator, TypeVar
>>>>>>> 7f8a856d

from pykotor.common.geometry import Vector3
from utility.string import CaseInsensitiveMutStr

if TYPE_CHECKING:
    import os

T = TypeVar("T")
VT = TypeVar("VT")
_unique_sentinel = object()

class ResRef(CaseInsensitiveMutStr):
    """A string reference to a game resource.

    ResRefs are the names of resources without the extension (the file stem).

    Used in:
    -------
        - Encapsulated Resource Files (ERF/MOD/SAV)
        - RIM/BIF archives
        - Files in the Override folder

    Restrictions:
    ------------
        - ResRefs must be in ASCII format
        - ResRefs cannot exceed 16 characters in length.
        - Usable in case-insensitive applications. This is because KOTOR was created for Windows, which uses a case-insensitive filesystem.
        - Stored as case-sensitive text.
    """

    MAX_LENGTH: ClassVar[int] = 16

    INVALID_CHARACTERS: ClassVar[str] = '<>:"/\\|?*'

    class InvalidFormatError(ValueError):
        """ResRefs must conform to Windows filename requirements."""

    class InvalidEncodingError(ValueError):
        """ResRefs must only contain ASCII characters."""

        def __init__(self, text: str) -> None:
            message = f"'{text}' must only contain ASCII characters."
            super().__init__(message)

    class ExceedsMaxLengthError(ValueError):
        """ResRefs cannot exceed the maximum of 16 characters in length."""

        def __init__(self, text: str) -> None:
            message = f"Length of '{text}' ({len(text)} characters) exceeds the maximum allowed length ({ResRef.MAX_LENGTH})"
            super().__init__(message)


    def __init__(self, content=""):
        super().__init__(content)
        self.set_data(content)

    @classmethod
    def from_blank(cls) -> ResRef:
        """Returns a blank ResRef.

        Returns
        -------
            A new ResRef instance.
        """
        return cls("")

    @classmethod
    def from_path(
        cls,
        file_path: os.PathLike | str,
    ) -> ResRef:
        """Returns a ResRef from the filename in the specified path.

        Args:
        ----
            path: The filepath.

        Returns:
        -------
            A new ResRef instance.
        """
        from pykotor.extract.file import ResourceIdentifier  # Prevent circular imports
        return cls(ResourceIdentifier.from_path(file_path).resname)

    @classmethod
    def from_invalid(
        cls,
        resname: str,
    ):
        """Create a new ResRef from a potentially invalid string, removing any non-ascii characters."""
        return cls(resname.encode("ascii", "ignore").decode("ascii"))

    def set_data(
        self,
        text: str,
        truncate: bool = False,
    ) -> None:    # sourcery skip: remove-unnecessary-cast
        """Sets the ResRef.

        Args:
        ----
            text - str: The reference string.
            truncate - bool: Whether to truncate the text to 16 characters. Default is False.

        Raises:
        ------
            InvalidEncodingError - text was not in ascii format
            ExceedsMaxLengthError - text exceeded 16 characters
            InvalidFormatError - text starts/ends with a space or contains windows invalid filename characters.
            All of the above exceptions inherit ValueError.
        """
        text = str(text)
        parsed_text = text
        if not text.isascii():
            raise self.InvalidEncodingError(text)
        if len(parsed_text) > self.MAX_LENGTH:
            if not truncate:
                raise self.ExceedsMaxLengthError(parsed_text)
            parsed_text = parsed_text[:self.MAX_LENGTH]
        if parsed_text.startswith(" ") or parsed_text.endswith(" "):
            msg = f"ResRef '{text}' cannot start or end with a space."
            raise self.InvalidFormatError(msg)
        for i in range(len(parsed_text)):
            if parsed_text[i] in self.INVALID_CHARACTERS:
                msg = f"ResRef '{text}' cannot contain any invalid characters in [{self.INVALID_CHARACTERS}]"
                raise self.InvalidFormatError(msg)
        self.__content = parsed_text

    def get(self):
        """Returns a case-insensitive mutable string that inherits from str."""
        parent_class: type | None = self.__class__.__base__
        if parent_class is None:
            raise
        return parent_class(self.__content)

    def lower(self):
        raise NotImplementedError("ResRef's must be case-insensitive.")  # noqa: TRY003, EM101
    def upper(self):
        raise NotImplementedError("ResRef's must be case-insensitive.")  # noqa: TRY003, EM101
    def capitalize(self):
        raise NotImplementedError("ResRef's must be case-insensitive.")  # noqa: TRY003, EM101
    def swapcase(self):
        raise NotImplementedError("ResRef's must be case-insensitive.")  # noqa: TRY003, EM101
    def title(self):
        raise NotImplementedError("ResRef's must be case-insensitive.")  # noqa: TRY003, EM101


class Game(IntEnum):
    """Represents which game."""

    K1 = 1
    K2 = 2
    K1_XBOX = 3
    K2_XBOX = 4

    def is_xbox(self) -> bool:
        return self in (Game.K1_XBOX, Game.K2_XBOX)


class Color:
    # Listed here for hinting purposes
    RED: Color
    GREEN: Color
    BLUE: Color
    BLACK: Color
    WHITE: Color

    def __init__(
        self,
        r: float,
        g: float,
        b: float,
        a: float = 1.0,
    ):
        self.r: float = r
        self.g: float = g
        self.b: float = b
        self.a: float = a

    def __repr__(
        self,
    ):
        return f"Color({self.r}, {self.g}, {self.b}, {self.g})"

    def __str__(
        self,
    ) -> str:
        """Returns a string of each color component separated by whitespace."""
        return f"{self.r} {self.g} {self.b} {self.a}"

    def __eq__(
        self,
        other: Color | object,
    ):
        """Two Color instances are equal if their color components are equal."""
        if not isinstance(other, Color):
            return NotImplemented

        return (
            other.r == self.r
            and other.g == self.g
            and other.b == self.b
            and other.a == self.a
        )

    @classmethod
    def from_rgb_integer(
        cls,
        integer: int,
    ) -> Color:
        """Returns a Color by decoding the specified integer.

        Args:
        ----
            integer: RGB integer.

        Returns:
        -------
            A new Color instance.
        """
        red = (0x000000FF & integer) / 255
        green = ((0x0000FF00 & integer) >> 8) / 255
        blue = ((0x00FF0000 & integer) >> 16) / 255
        return Color(red, green, blue)

    @classmethod
    def from_rgba_integer(
        cls,
        integer: int,
    ) -> Color:
        """Returns a Color by decoding the specified integer.

        Args:
        ----
            integer: RGB integer.

        Returns:
        -------
            A new Color instance.
        """
        red = (0x000000FF & integer) / 255
        green = ((0x0000FF00 & integer) >> 8) / 255
        blue = ((0x00FF0000 & integer) >> 16) / 255
        alpha = ((0xFF000000 & integer) >> 24) / 255
        return Color(red, green, blue, alpha)

    @classmethod
    def from_bgr_integer(
        cls,
        integer: int,
    ) -> Color:
        """Returns a Color by decoding the specified integer.

        Args:
        ----
            integer: BGR integer.

        Returns:
        -------
            A new Color instance.
        """
        red = ((0x00FF0000 & integer) >> 16) / 255
        green = ((0x0000FF00 & integer) >> 8) / 255
        blue = (0x000000FF & integer) / 255
        return Color(red, green, blue)

    @classmethod
    def from_rgb_vector3(
        cls,
        vector3: Vector3,
    ) -> Color:
        """Returns a Color from the specified vector components.

        Args:
        ----
            vector3: A Vector3 instance.

        Returns:
        -------
            A new Color instance.
        """
        red = vector3.x
        green = vector3.y
        blue = vector3.z
        return Color(red, green, blue)

    @classmethod
    def from_bgr_vector3(
        cls,
        vector3: Vector3,
    ) -> Color:
        """Returns a Color from the specified vector components.

        Args:
        ----
            vector3: A Vector3 instance.

        Returns:
        -------
            A new Color instance.
        """
        red = vector3.z
        green = vector3.y
        blue = vector3.x
        return Color(red, green, blue)

    def rgb_integer(
        self,
    ) -> int:
        """Returns a RGB integer encoded from the color components.

        Returns
        -------
            A integer representing a color.
        """
        red = int(self.r * 0xFF) << 0
        green = int(self.g * 0xFF) << 8
        blue = int(self.b * 0xFF) << 16
        return red + green + blue

    def rgba_integer(
        self,
    ) -> int:
        """Returns a RGB integer encoded from the color components.

        Returns
        -------
            A integer representing a color.
        """
        red = int(self.r * 0xFF) << 0
        green = int(self.g * 0xFF) << 8
        blue = int(self.b * 0xFF) << 16
        alpha = int(self.a * 0xFF) << 24
        return red + green + blue + alpha

    def bgr_integer(
        self,
    ) -> int:
        """Returns a BGR integer encoded from the color components.

        Returns
        -------
            A integer representing a color.
        """
        red = int(self.r * 255) << 16
        green = int(self.g * 255) << 8
        blue = int(self.b * 255)
        return red + green + blue

    def rgb_vector3(
        self,
    ) -> Vector3:
        """Returns a Vector3 representing a color with its components.

        Returns
        -------
            A new Vector3 instance.
        """
        return Vector3(self.r, self.g, self.b)

    def bgr_vector3(
        self,
    ) -> Vector3:
        """Returns a Vector3 representing a color with its components.

        Returns
        -------
            A new Vector3 instance.
        """
        return Vector3(self.b, self.g, self.r)


Color.RED = Color(1.0, 0.0, 0.0)
Color.GREEN = Color(0.0, 1.0, 0.0)
Color.BLUE = Color(0.0, 0.0, 1.0)
Color.BLACK = Color(0.0, 0.0, 0.0)
Color.WHITE = Color(1.0, 1.0, 1.0)


class WrappedInt:
    def __init__(
        self,
        value: int = 0,
    ):
        self._value: int = value

    def __add__(
        self,
        other: WrappedInt | int | object,
    ):
        if isinstance(other, WrappedInt):
            self._value += other.get()
            return None
        if isinstance(other, int):
            self._value += other
            return None
        return NotImplemented

    def __eq__(
        self,
        other: WrappedInt | int | object,
    ):
        if isinstance(other, WrappedInt):
            return self.get() == other.get()
        if isinstance(other, int):
            return self.get() == other
        return NotImplemented

    def set(
        self,
        value: int,
    ) -> None:
        self._value = value

    def get(
        self,
    ) -> int:
        return self._value


class InventoryItem:
    def __init__(
        self,
        resref: ResRef,
        droppable: bool = False,
        infinite: bool = False,
    ):
        self.resref: ResRef = resref
        self.droppable: bool = droppable
        self.infinite: bool = infinite

    def __str__(
        self,
    ) -> str:
        return str(self.resref)

    def __eq__(
        self,
        other: object,
    ):
<<<<<<< HEAD
        if not isinstance(other, InventoryItem):
            return NotImplemented
        return (
            self.resref == other.resref
            and self.droppable == other.droppable
        )
=======
        if isinstance(other, InventoryItem):
            return self.resref == other.resref and self.droppable == other.droppable
        return NotImplemented
>>>>>>> 7f8a856d


class EquipmentSlot(Enum):
    INVALID = 0
    HEAD = 1**0
    ARMOR = 2**1
    GAUNTLET = 2**3
    RIGHT_HAND = 2**4
    LEFT_HAND = 2**5
    RIGHT_ARM = 2**7
    LEFT_ARM = 2**8
    IMPLANT = 2**9
    BELT = 2**10
    CLAW1 = 2**14
    CLAW2 = 2**15
    CLAW3 = 2**16
    HIDE = 2**17
    # TSL Only:
    RIGHT_HAND_2 = 2**18
    LEFT_HAND_2 = 2**19


class CaseInsensitiveHashSet(set, Generic[T]):
    def __init__(self, iterable: Iterable[T] | None = None):
        super().__init__()
        if iterable:
            for item in iterable:
                self.add(item)

    def _normalize_key(self, item: T):
        return item.lower() if isinstance(item, str) else item

    def add(self, item: T):
        """Add an element to a set.

        This has no effect if the element is already present.
        """
        key = self._normalize_key(item)
        if key not in self:
            super().add(item)

    def remove(self, item: T):
        """Remove an element from a set; it must be a member.

        If the element is not a member, raise a KeyError.
        """
        super().remove(self._normalize_key(item))

    def discard(self, item: T):
        """Remove an element from a set if it is a member.

        Unlike set.remove(), the discard() method does not raise an exception when an element is missing from the set.
        """
        super().discard(self._normalize_key(item))

    def update(self, *others):
        """Update a set with the union of itself and others."""
        for other in others:
            for item in other:
                self.add(item)

    def __contains__(self, item) -> bool:
        return super().__contains__(self._normalize_key(item))

    def __le__(self, other) -> bool:
        return super().__le__({self._normalize_key(item) for item in other})

    def __lt__(self, other) -> bool:
        return super().__lt__({self._normalize_key(item) for item in other})

    def __eq__(self, other) -> bool:
        return super().__eq__({self._normalize_key(item) for item in other})

    def __ne__(self, other) -> bool:
        return super().__ne__({self._normalize_key(item) for item in other})

    def __gt__(self, other) -> bool:
        return super().__gt__({self._normalize_key(item) for item in other})

    def __ge__(self, other) -> bool:
        return super().__ge__({self._normalize_key(item) for item in other})


class CaseInsensitiveDict(Generic[T]):
    """A class exactly like the builtin dict[str, Any], but provides case-insensitive key lookups.

    The case-sensitivity of the keys themselves are always preserved.
    """

    def __init__(
        self,
        initial: Iterable[tuple[str, T]] | None = None,
    ):
        self._dictionary: dict[str, T] = {}
        self._case_map: dict[str, str] = {}

        if initial:
            # Iterate over initial items directly, avoiding the creation of an interim dict
            for key, value in initial:
                self[key] = value  # Utilize the __setitem__ method for setting items

    @classmethod
    def from_dict(cls, initial: dict[str, T]) -> CaseInsensitiveDict[T]:
        """Class method to create a CaseInsensitiveDict instance from a dictionary.

        Args:
        ----
            initial (dict[str, T]): A dictionary from which to create the CaseInsensitiveDict.

        Returns:
        -------
            CaseInsensitiveDict[T]: A new instance of CaseInsensitiveDict.
        """
        # Create an empty instance of CaseInsensitiveDict
        case_insensitive_dict = cls()

        for key, value in initial.items():
            case_insensitive_dict[key] = value  # Utilize the __setitem__ method for setting items

        return case_insensitive_dict

#    @classmethod
#    def __class_getitem__(cls, item: Any) -> GenericAlias:
#        return GenericAlias(cls, item)

    def __eq__(self, other: object) -> bool:
        if not isinstance(other, (dict, CaseInsensitiveDict)):
            return NotImplemented

        other_dict: dict[str, T] = other._dictionary if isinstance(other, CaseInsensitiveDict) else other

        if len(self._dictionary) != len(other_dict):
            return False

        for key, value in self._dictionary.items():
            other_value: T | None = other_dict.get(key.lower())
            if other_value != value:
                return False

        return True

    def __iter__(self) -> Generator[str, Any, None]:
        yield from self._dictionary

    def __getitem__(self, key: str) -> T:
        if not isinstance(key, str):
            msg = f"Keys must be strings in CaseInsensitiveDict-inherited classes, got {key!r}"
            raise KeyError(msg)
        return self._dictionary[self._case_map[key.lower()]]

    def __setitem__(self, key: str, value: T):
        if not isinstance(key, str):
            msg = f"Keys must be strings in CaseInsensitiveDict-inherited classes, got {key!r}"
            raise KeyError(msg)
        self._case_map[key.lower()] = key
        self._dictionary[key] = value

    def __delitem__(self, key: str):
        if not isinstance(key, str):
            msg = f"Keys must be strings in CaseInsensitiveDict-inherited classes, got {key!r}"
            raise KeyError(msg)
        lower_key = key.lower()
        del self._dictionary[self._case_map[lower_key]]
        del self._case_map[lower_key]

    def __contains__(self, key: str) -> bool:
        return key.lower() in self._case_map

    def __len__(self) -> int:
        return len(self._dictionary)

    def __repr__(self) -> str:
        return f"{self.__class__.__name__}.from_dict({self._dictionary!r})"

    def __or__(self, other):
        if not isinstance(other, (dict, CaseInsensitiveDict)):
            return NotImplemented
        new_dict: CaseInsensitiveDict[T] = self.copy()
        new_dict.update(other)
        return new_dict

    def __ror__(self, other):
        if not isinstance(other, (dict, CaseInsensitiveDict)):
            return NotImplemented
        other_dict: CaseInsensitiveDict[T] = (other if isinstance(other, CaseInsensitiveDict) else CaseInsensitiveDict.from_dict(other))
        new_dict: CaseInsensitiveDict[T] = other_dict.copy()
        new_dict.update(self)
        return new_dict

    def __ior__(self, other):
        self.update(other)
        return self

    def __reversed__(self) -> Iterator[str]:
        return reversed(list(self._dictionary.keys()))

    def pop(self, __key: str, __default: VT = _unique_sentinel) -> VT | T:  # type: ignore[assignment]
        lower_key: str = __key.lower()
        try:
            # Attempt to pop the value using the case-insensitive key.
            value: T = self._dictionary.pop(self._case_map.pop(lower_key))
        except KeyError:
            if __default is _unique_sentinel:
                raise
            # Return the default value if lower_key is not found in the case map.
            return __default
        return value

<<<<<<< HEAD
    def update(self, other: Iterable[tuple[str, T]] | dict[str, T]):
=======
    def update(self, other):
>>>>>>> 7f8a856d
        """Extend the dictionary with the key/value pairs from other, overwriting existing keys.

        This method acts like the `update` method in a regular dictionary, but is case-insensitive.

        Args:
        ----
            other (Iterable[tuple[str, T]] | dict[str, T]):
                Key/value pairs to add to the dictionary. Can be another dictionary or an iterable of key/value pairs.
        """
<<<<<<< HEAD
        if isinstance(other, dict):
=======
        if isinstance(other, (dict, CaseInsensitiveDict)):
>>>>>>> 7f8a856d
            for key, value in other.items():
                if not isinstance(key, str):
                    msg = f"{key} must be a str, got type {type(key)}"
                    raise TypeError(msg)
                self[key] = value
        else:
            for key, value in other:
<<<<<<< HEAD
=======
                if not isinstance(key, str):
                    msg = f"{key} must be a str, got type {type(key)}"
                    raise TypeError(msg)
>>>>>>> 7f8a856d
                self[key] = value

    def get(self, __key: str, __default: VT = None) -> VT | T:  # type: ignore[assignment]
        key_lookup: str = self._case_map.get(__key.lower(), _unique_sentinel)  # type: ignore[arg-type]
        return (
            __default
            if key_lookup == _unique_sentinel
            else self._dictionary.get(key_lookup, __default)
        )

    def items(self):
        return self._dictionary.items()

    def values(self):
        return self._dictionary.values()

    def keys(self):
        return self._dictionary.keys()

    def copy(self) -> CaseInsensitiveDict[T]:
        return self.from_dict(self._dictionary)<|MERGE_RESOLUTION|>--- conflicted
+++ resolved
@@ -4,11 +4,7 @@
 from __future__ import annotations
 
 from enum import Enum, IntEnum
-<<<<<<< HEAD
-from typing import TYPE_CHECKING, ClassVar, Generic, Iterable, TypeVar
-=======
 from typing import TYPE_CHECKING, Any, Generator, Generic, Iterable, Iterator, TypeVar
->>>>>>> 7f8a856d
 
 from pykotor.common.geometry import Vector3
 from utility.string import CaseInsensitiveMutStr
@@ -449,18 +445,9 @@
         self,
         other: object,
     ):
-<<<<<<< HEAD
-        if not isinstance(other, InventoryItem):
-            return NotImplemented
-        return (
-            self.resref == other.resref
-            and self.droppable == other.droppable
-        )
-=======
         if isinstance(other, InventoryItem):
             return self.resref == other.resref and self.droppable == other.droppable
         return NotImplemented
->>>>>>> 7f8a856d
 
 
 class EquipmentSlot(Enum):
@@ -669,11 +656,7 @@
             return __default
         return value
 
-<<<<<<< HEAD
-    def update(self, other: Iterable[tuple[str, T]] | dict[str, T]):
-=======
     def update(self, other):
->>>>>>> 7f8a856d
         """Extend the dictionary with the key/value pairs from other, overwriting existing keys.
 
         This method acts like the `update` method in a regular dictionary, but is case-insensitive.
@@ -683,11 +666,7 @@
             other (Iterable[tuple[str, T]] | dict[str, T]):
                 Key/value pairs to add to the dictionary. Can be another dictionary or an iterable of key/value pairs.
         """
-<<<<<<< HEAD
-        if isinstance(other, dict):
-=======
         if isinstance(other, (dict, CaseInsensitiveDict)):
->>>>>>> 7f8a856d
             for key, value in other.items():
                 if not isinstance(key, str):
                     msg = f"{key} must be a str, got type {type(key)}"
@@ -695,12 +674,9 @@
                 self[key] = value
         else:
             for key, value in other:
-<<<<<<< HEAD
-=======
                 if not isinstance(key, str):
                     msg = f"{key} must be a str, got type {type(key)}"
                     raise TypeError(msg)
->>>>>>> 7f8a856d
                 self[key] = value
 
     def get(self, __key: str, __default: VT = None) -> VT | T:  # type: ignore[assignment]
