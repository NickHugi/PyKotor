--- conflicted
+++ resolved
@@ -4,14 +4,9 @@
 from __future__ import annotations
 
 from enum import Enum, IntEnum
-<<<<<<< HEAD
-from typing import TYPE_CHECKING, Any, ClassVar, Generator, Generic, ItemsView, Iterable, Iterator, Mapping, TypeVar, overload
-=======
 from typing import TYPE_CHECKING, ClassVar, Generic, ItemsView, Iterable, Iterator, Mapping, TypeVar, overload
->>>>>>> 7179f7f4
 
 from pykotor.common.geometry import Vector3
-from utility.string import CaseInsensitiveWrappedStr
 
 if TYPE_CHECKING:
     import os
@@ -20,15 +15,10 @@
 VT = TypeVar("VT")
 _unique_sentinel = object()
 
-class ResRef(CaseInsensitiveWrappedStr):
-    """A string reference to a game resource.
-
-<<<<<<< HEAD
-=======
+
 class ResRef:
     """A string reference to a game resource.
 
->>>>>>> 7179f7f4
     ResRefs are the names of resources without the extension (the file stem).
 
     Used in:
@@ -61,8 +51,6 @@
 
     class ExceedsMaxLengthError(ValueError):
         """ResRefs cannot exceed the maximum of 16 characters in length."""
-<<<<<<< HEAD
-=======
 
         def __init__(self, text: str):
             message = f"Length of '{text}' ({len(text)} characters) exceeds the maximum allowed length ({ResRef.MAX_LENGTH})"
@@ -73,25 +61,44 @@
 
         def __init__(self, resref: ResRef, func_name, *args, **kwargs):
             super().__init__(f"ResRef's must be case-insensitive, attempted {resref!r}.{func_name}({args, kwargs})")
->>>>>>> 7179f7f4
-
-        def __init__(self, text: str):
-            message = f"Length of '{text}' ({len(text)} characters) exceeds the maximum allowed length ({ResRef.MAX_LENGTH})"
-            super().__init__(message)
-
-    class CaseSensitivityError(ValueError):
-        """ResRefs cannot be converted to a different case."""
-
-        def __init__(self, resref: ResRef, func_name, *args, **kwargs):
-            super().__init__(f"ResRef's must be case-insensitive, attempted {resref!r}.{func_name}({args, kwargs})")
-
 
     def __init__(
         self,
-        name: str,
-    ):
-        super().__init__(name)
-        self.set_data(name)
+        text: str,
+    ):
+        self._value = ""
+        self.set_data(text)
+
+    def __len__(
+        self,
+    ):
+        return len(self._value)
+
+    def __bool__(self):
+        return bool(self._value)
+
+    def __eq__(
+        self,
+        other,
+    ):
+        """A ResRef can be compared to another ResRef or a str."""
+        if isinstance(other, ResRef):
+            other_value = other.get().lower()
+        elif isinstance(other, str):
+            other_value = other.lower()
+        else:
+            return NotImplemented
+        return other_value == self._value.lower()
+
+    def __repr__(
+        self,
+    ):
+        return f"ResRef({self._value})"
+
+    def __str__(
+        self,
+    ):
+        return self._value
 
     @classmethod
     def from_blank(cls) -> ResRef:
@@ -119,21 +126,11 @@
             A new ResRef instance.
         """
         from pykotor.extract.file import ResourceIdentifier  # Prevent circular imports
-        return cls(ResourceIdentifier.from_path(file_path).resname)
-
-    @classmethod
-    def from_invalid(
-        cls,
-        resname: str,
-    ):
-        """Create a new ResRef from a string, removing any non-ascii characters."""
-        return cls(resname.encode("ascii", "ignore").decode()[:cls.MAX_LENGTH])
-
-    @classmethod
-    def is_valid(cls, filestem) -> bool:
-        return filestem == cls.from_invalid(filestem)
-
-    def set_data(  # noqa: D417
+
+        resname = ResourceIdentifier.from_path(file_path).resname
+        return cls(resname)
+
+    def set_data(
         self,
         text: str,
         *,
@@ -162,38 +159,19 @@
         # Validate text length.
         if len(parsed_text) > self.MAX_LENGTH:
             if not truncate:
-<<<<<<< HEAD
-                raise self.ExceedsMaxLengthError(parsed_text)
-=======
                 ...
                 # raise self.ExceedsMaxLengthError(parsed_text)  # pykotor isn't stable enough to enforce this yet.
->>>>>>> 7179f7f4
             parsed_text = parsed_text[:self.MAX_LENGTH]
 
         # Ensure text doesn't start/end with whitespace.
         if parsed_text != parsed_text.strip():
             msg = f"ResRef '{text}' cannot start or end with a space."
-<<<<<<< HEAD
-            raise self.InvalidFormatError(msg)
-=======
             # raise self.InvalidFormatError(msg)  # pykotor isn't stable enough to enforce this yet.
->>>>>>> 7179f7f4
 
         # Ensure text doesn't contain any invalid ASCII characters.
         for i in range(len(parsed_text)):
             if parsed_text[i] in self.INVALID_CHARACTERS:
                 msg = f"ResRef '{text}' cannot contain any invalid characters in [{self.INVALID_CHARACTERS}]"
-<<<<<<< HEAD
-                raise self.InvalidFormatError(msg)
-
-        # bypass the immutability enforcers
-        object.__setattr__(self, "_content", parsed_text)
-        object.__setattr__(self, "_lowercontent", parsed_text.casefold())
-
-    def get(self) -> CaseInsensitiveWrappedStr:
-        """Returns a case-insensitive wrapped string."""
-        return CaseInsensitiveWrappedStr(self._content)
-=======
                 # raise self.InvalidFormatError(msg)  # pykotor isn't stable enough to enforce this yet.
 
         self._value = parsed_text
@@ -201,7 +179,6 @@
     def get(self) -> str:
         """Returns a case-insensitive wrapped string."""
         return str(self._value)
->>>>>>> 7179f7f4
 
 
 class Game(IntEnum):
@@ -221,7 +198,6 @@
 
     def is_pc(self) -> bool:
         return self in {Game.K1, Game.K2}
-<<<<<<< HEAD
 
     def is_mobile(self) -> bool:
         return self in {Game.K1_IOS, Game.K1_ANDROID, Game.K2_IOS, Game.K2_ANDROID}
@@ -229,15 +205,6 @@
     def is_android(self) -> bool:
         return self in {Game.K1_ANDROID, Game.K2_ANDROID}
 
-=======
-
-    def is_mobile(self) -> bool:
-        return self in {Game.K1_IOS, Game.K1_ANDROID, Game.K2_IOS, Game.K2_ANDROID}
-
-    def is_android(self) -> bool:
-        return self in {Game.K1_ANDROID, Game.K2_ANDROID}
-
->>>>>>> 7179f7f4
     def is_ios(self) -> bool:
         return self in {Game.K1_IOS, Game.K2_IOS}
 
@@ -611,8 +578,8 @@
         return super().__ne__({self._normalize_key(item) for item in other})
 
 
-class CaseInsensitiveDict(dict, Generic[T]):
-    """A class exactly like the builtin dict[str, T], but provides case-insensitive key lookups.
+class CaseInsensitiveDict(Generic[T]):
+    """A class exactly like the builtin dict[str, Any], but provides case-insensitive key lookups.
 
     The case-sensitivity of the keys themselves are always preserved.
     """
@@ -621,12 +588,8 @@
         self,
         initial: Mapping[str, T] | Iterable[tuple[str, T]] | ItemsView[str, T] | None = None,
     ):
-<<<<<<< HEAD
-        self._dictionary: dict[CaseInsensitiveWrappedStr, T] = {}
-=======
         self._dictionary: dict[str, T] = {}
         self._case_map: dict[str, T] = {}
->>>>>>> 7179f7f4
 
         if initial:
             # If initial is a mapping, use its items method.
@@ -647,7 +610,7 @@
                     self[key] = value
 
     @classmethod
-    def from_dict(cls, initial: dict[str, T] | dict[CaseInsensitiveWrappedStr, T]) -> CaseInsensitiveDict[T]:
+    def from_dict(cls, initial: dict[str, T]) -> CaseInsensitiveDict[T]:
         """Class method to create a CaseInsensitiveDict instance from a dictionary.
 
         Args:
@@ -674,13 +637,13 @@
         if not isinstance(other, (dict, CaseInsensitiveDict)):
             return NotImplemented
 
-        other_dict: dict[CaseInsensitiveWrappedStr, T] = other._dictionary if isinstance(other, CaseInsensitiveDict) else other
+        other_dict: dict[str, T] = other._dictionary if isinstance(other, CaseInsensitiveDict) else other
 
         if len(self._dictionary) != len(other_dict):
             return False
 
         for key, value in self._dictionary.items():
-            other_value: T | None = other_dict.get(key)
+            other_value: T | None = other_dict.get(key.lower())
             if other_value != value:
                 return False
 
@@ -693,26 +656,27 @@
         if not isinstance(key, str):
             msg = f"Keys must be strings in CaseInsensitiveDict-inherited classes, got {key!r}"
             raise KeyError(msg)
-        return self._dictionary[CaseInsensitiveWrappedStr.cast(key)]
+        return self._dictionary[self._case_map[key.lower()]]
 
     def __setitem__(self, key: str, value: T):
         if not isinstance(key, str):
             msg = f"Keys must be strings in CaseInsensitiveDict-inherited classes, got {key!r}"
             raise KeyError(msg)
-
-        self._dictionary[CaseInsensitiveWrappedStr.cast(key)] = value
+        if key in self:
+            self.__delitem__(key)
+        self._case_map[key.lower()] = key
+        self._dictionary[key] = value
 
     def __delitem__(self, key: str):
         if not isinstance(key, str):
             msg = f"Keys must be strings in CaseInsensitiveDict-inherited classes, got {key!r}"
             raise KeyError(msg)
-        del self._dictionary[CaseInsensitiveWrappedStr.cast(key)]
+        lower_key = key.lower()
+        del self._dictionary[self._case_map[lower_key]]
+        del self._case_map[lower_key]
 
     def __contains__(self, key: str) -> bool:
-        if not isinstance(key, str):
-            msg = f"Keys must be strings in CaseInsensitiveDict-inherited classes, got {key!r}"
-            raise KeyError(msg)
-        return CaseInsensitiveWrappedStr.cast(key) in self._dictionary
+        return key.lower() in self._case_map
 
     def __len__(self) -> int:
         return len(self._dictionary)
@@ -730,7 +694,7 @@
     def __ror__(self, other):
         if not isinstance(other, (dict, CaseInsensitiveDict)):
             return NotImplemented
-        other_dict: CaseInsensitiveDict[T] = other if isinstance(other, CaseInsensitiveDict) else CaseInsensitiveDict.from_dict(other)
+        other_dict: CaseInsensitiveDict[T] = (other if isinstance(other, CaseInsensitiveDict) else CaseInsensitiveDict.from_dict(other))
         new_dict: CaseInsensitiveDict[T] = other_dict.copy()
         new_dict.update(self)
         return new_dict
@@ -742,17 +706,11 @@
     def __reversed__(self) -> Iterator[str]:
         return reversed(list(self._dictionary.keys()))
 
-    @overload
-    def pop(self, __key: str) -> T:
-        ...
-    @overload
-    def pop(self, __key: str, __default: VT = None) -> VT | T:
-        ...
-
     def pop(self, __key: str, __default: VT = _unique_sentinel) -> VT | T:  # type: ignore[assignment]
+        lower_key: str = __key.lower()
         try:
             # Attempt to pop the value using the case-insensitive key.
-            value: T = self._dictionary.pop(CaseInsensitiveWrappedStr.cast(__key))
+            value: T = self._dictionary.pop(self._case_map.pop(lower_key))
         except KeyError:
             if __default is _unique_sentinel:
                 raise
@@ -791,15 +749,11 @@
         ...
 
     def get(self, __key: str, __default: VT = None) -> VT | T:  # type: ignore[assignment]
-        key_lookup: CaseInsensitiveWrappedStr = self._dictionary.get(CaseInsensitiveWrappedStr.cast(__key), _unique_sentinel)  # type: ignore[arg-type]
-        return (  # type: ignore[]
+        key_lookup: str = self._case_map.get(__key.lower(), _unique_sentinel)  # type: ignore[arg-type]
+        return (
             __default
             if key_lookup is _unique_sentinel
-<<<<<<< HEAD
-            else key_lookup
-=======
             else self._dictionary.get(key_lookup, __default)
->>>>>>> 7179f7f4
         )
 
     def items(self):
