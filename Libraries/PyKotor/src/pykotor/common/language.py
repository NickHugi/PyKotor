"""This module holds classes relating to string localization."""
from __future__ import annotations

from enum import IntEnum


# BCP 47 language code
class Language(IntEnum):
    """Language IDs recognized by both the games.

    Found in the TalkTable header, and CExoLocStrings (LocalizedStrings) within GFFs.
    """

    # UNSET = 0x7FFFFFFF  # noqa: ERA001
    UNKNOWN = 0x7FFFFFFE

    # The following languages have official releases
    # cp-1252
    ENGLISH = 0
    FRENCH = 1
    GERMAN = 2
    ITALIAN = 3
    SPANISH = 4
    POLISH = 5  # cp-1250, only released for K1.
    # The following custom languages have been added for additional localization support within PyKotor.
    # cp-1252
    AFRIKAANS = 6
    BASQUE = 7
    BRETON = 9
    CATALAN = 10
    CHAMORRO = 11
    CHICHEWA = 12
    CORSICAN = 13
    DANISH = 14
    DUTCH = 15
    FAROESE = 16
    FILIPINO = 18
    FINNISH = 19
    FLEMISH = 20
    FRISIAN = 21
    GALICIAN = 22
    GANDA = 23
    HAITIAN_CREOLE = 24
    HAUSA_LATIN = 25
    HAWAIIAN = 26
    ICELANDIC = 27
    IDO = 28
    INDONESIAN = 29
    IGBO = 30
    IRISH = 31
    INTERLINGUA = 32
    JAVANESE_LATIN = 33
    LATIN = 34
    LUXEMBOURGISH = 35
    MALTESE = 36
    NORWEGIAN = 37
    OCCITAN = 38
    PORTUGUESE = 39
    SCOTS = 40
    SCOTTISH_GAELIC = 41
    SHONA = 42
    SOTO = 43
    SUNDANESE_LATIN = 44
    SWAHILI = 45
    SWEDISH = 46
    TAGALOG = 47
    TAHITIAN = 48
    TONGAN = 49
    UZBEK_LATIN = 50
    WALLOON = 51
    XHOSA = 52
    YORUBA = 53
    WELSH = 54
    ZULU = 55
    # cp-1251
    BULGARIAN = 58
    BELARISIAN = 59
    MACEDONIAN = 60
    RUSSIAN = 61
    SERBIAN_CYRILLIC = 62
    TAJIK = 63
    TATAR_CYRILLIC = 64
    UKRAINIAN = 66
    UZBEK = 67
    # cp-1250
    ALBANIAN = 68
    BOSNIAN_LATIN = 69
    CZECH = 70
    SLOVAK = 71
    SLOVENE = 72
    CROATIAN = 73
    HUNGARIAN = 75
    ROMANIAN = 76  # before 1993 reform
    # cp-1253
    GREEK = 77
    # ISO-8859-3
    ESPERANTO = 78  # loss of information if encoded to cp-1253
    # cp-1254
    AZERBAIJANI_LATIN = 79
    TURKISH = 81
    TURKMEN_LATIN = 82
    # cp-1255
    HEBREW = 83
    # cp-1256
    ARABIC = 84
    # cp-1257
    ESTONIAN = 85
    LATVIAN = 86
    LITHUANIAN = 87
    # cp-1258
    VIETNAMESE = 88
    # cp-874
    THAI = 89
    # The following languages aren't fully encodeable to 8-bit without loss of information:
    # cp-1252
    AYMARA = 90
    KINYARWANDA = 91
    KURDISH_LATIN = 92
    MALAGASY = 93
    MALAY_LATIN = 94
    MAORI = 95
    MOLDOVAN_LATIN = 96
    SAMOAN = 97
    SOMALI = 98

    # The following languages are supported in the GFF/TLK file formats, but are probably not encodable to 8-bit without significant loss of information
    # therefore are probably incompatible with KOTOR.
    KOREAN = 128
    CHINESE_TRADITIONAL = 129
    CHINESE_SIMPLIFIED = 130
    JAPANESE = 131

    @staticmethod
    def _missing_(value) -> IntEnum:
        if not isinstance(value, int):
            return NotImplemented

        if value != 0x7FFFFFFF:  # 0x7FFFFFFF is unset/disabled/unused
            print(f"Language integer not known: {value}")
        return Language.ENGLISH

    def is_8bit_encoding(self) -> bool:
        return self not in {
            Language.UNKNOWN,
            Language.KOREAN,
            Language.JAPANESE,
            Language.CHINESE_SIMPLIFIED,
            Language.CHINESE_TRADITIONAL,
            Language.THAI,
        }

    def get_encoding(self):
        """Gets the encoding for a given language.

        Args:
        ----
            self: {Language}: The language to get the encoding for

        Returns:
        -------
            encoding (str): The encoding for the given language

        Processing Logic:
        ----------------
            - Check if language is in list of Latin-based languages and return "cp1252" encoding
            - Check if language is in list of Cyrillic-based languages and return "cp1251" encoding
            - Check if language is in list of Central European languages and return "cp1250" encoding
            - Check individual languages and return their specific encodings.
        """
        if self in (
            Language.ALBANIAN,
            Language.BOSNIAN_LATIN,
            Language.CROATIAN,
            Language.CZECH,
            Language.HUNGARIAN,
            Language.MOLDOVAN_LATIN,
            Language.POLISH,
            Language.ROMANIAN,  # before 1993 reform
            Language.SLOVAK,
            Language.SLOVENE,
        ):
            return "cp1250"
        if self in (
            Language.BULGARIAN,
            Language.BELARISIAN,
            Language.MACEDONIAN,
            Language.RUSSIAN,
            Language.SERBIAN_CYRILLIC,
            Language.TAJIK,
            Language.TATAR_CYRILLIC,
            Language.UKRAINIAN,
            Language.UZBEK,
        ):
            return "cp1251"
        if self in (
            Language.ENGLISH,
            Language.FRENCH,
            Language.GERMAN,
            Language.ITALIAN,
            Language.SPANISH,
            Language.AFRIKAANS,
            Language.BASQUE,
            Language.BRETON,
            Language.CATALAN,
            Language.CHAMORRO,
            Language.CHICHEWA,
            Language.CORSICAN,
            Language.DANISH,
            Language.DUTCH,
            Language.FAROESE,
            Language.FILIPINO,
            Language.FINNISH,
            Language.FLEMISH,
            Language.FRISIAN,
            Language.GALICIAN,
            Language.GANDA,
            Language.HAITIAN_CREOLE,
            Language.HAUSA_LATIN,
            Language.HAWAIIAN,
            Language.ICELANDIC,
            Language.IDO,
            Language.INDONESIAN,
            Language.IGBO,
            Language.IRISH,
            Language.INTERLINGUA,
            Language.JAVANESE_LATIN,
            Language.LATIN,
            Language.LUXEMBOURGISH,
            Language.MALTESE,
            Language.MAORI,
            Language.NORWEGIAN,
            Language.OCCITAN,
            Language.PORTUGUESE,
            Language.SCOTS,
            Language.SCOTTISH_GAELIC,
            Language.SHONA,
            Language.SOTO,
            Language.SUNDANESE_LATIN,
            Language.SWAHILI,
            Language.SWEDISH,
            Language.TAGALOG,
            Language.TAHITIAN,
            Language.TONGAN,
            Language.UZBEK_LATIN,
            Language.WALLOON,
            Language.XHOSA,
            Language.YORUBA,
            Language.WELSH,
            Language.ZULU,
        ):
            return "cp1252"
        if self == Language.GREEK:
            return "cp1253"
        if self in (
            Language.AZERBAIJANI_LATIN,
            Language.TURKISH,
            Language.TURKMEN_LATIN,
        ):
            return "cp1254"
        if self == Language.HEBREW:
            return "cp1255"
        if self == Language.ARABIC:
            return "cp1256"
        if self in (
            Language.ESTONIAN,
            Language.LATVIAN,
            Language.LITHUANIAN,
        ):
            return "cp1257"
        if self == Language.VIETNAMESE:
            return "cp1258"
        if self == Language.THAI:
            return "cp874"
        if self in [
            Language.MALAY_LATIN,
            Language.SAMOAN,
            Language.SOMALI,
        ]:
            return "ISO-8859-1"
        if self in [
            Language.AYMARA,
            Language.ESPERANTO,
            Language.MALAGASY,
        ]:
            return "ISO-8859-3"
        if self in [
            Language.KURDISH_LATIN,
        ]:
            return "ISO-8859-9"
        if self in [
            Language.KINYARWANDA,
        ]:
            return "ISO-8859-10"

        # The following languages/encodings may not be 8-bit and need additional information in order to be supported.
        if self == Language.KOREAN:
            return "cp949"
        if self == Language.CHINESE_TRADITIONAL:
            return "cp950"
        if self == Language.CHINESE_SIMPLIFIED:
            return "cp936"
        if self == Language.JAPANESE:
            return "cp932"
        if self == Language.UNKNOWN:
            return None
        msg = f"No encoding defined for language: {self.name}"
        raise ValueError(msg)

    def get_bcp47_code(self):
        lang_map = {
            Language.ENGLISH: "en",
            Language.FRENCH: "fr",
            Language.GERMAN: "de",
            Language.ITALIAN: "it",
            Language.SPANISH: "es",
            Language.POLISH: "pl",
            Language.AFRIKAANS: "af",
            Language.BASQUE: "eu",
            Language.BRETON: "br",
            Language.CATALAN: "ca",
            Language.CHAMORRO: "ch",
            Language.CHICHEWA: "ny",
            Language.CORSICAN: "co",
            Language.DANISH: "da",
            Language.DUTCH: "nl",
            Language.FAROESE: "fo",
            Language.FILIPINO: "filipino",
            Language.FINNISH: "fi",
            Language.FLEMISH: "nl-BE",
            Language.FRISIAN: "fy",
            Language.GALICIAN: "gl",
            Language.GANDA: "lg",
            Language.HAITIAN_CREOLE: "ht",
            Language.HAUSA_LATIN: "ha",
            Language.HAWAIIAN: "haw",
            Language.ICELANDIC: "is",
            Language.IDO: "io",
            Language.INDONESIAN: "id",
            Language.IGBO: "ig",
            Language.IRISH: "ga",
            Language.INTERLINGUA: "ia",
            Language.JAVANESE_LATIN: "jv",  # jv-Latn
            Language.LATIN: "la",
            Language.LUXEMBOURGISH: "lb",
            Language.MALTESE: "mt",
            Language.NORWEGIAN: "no",
            Language.OCCITAN: "oc",
            Language.PORTUGUESE: "pt",
            Language.SCOTS: "sco",
            Language.SCOTTISH_GAELIC: "gd",
            Language.SHONA: "sn",
            Language.SOTO: "st",
            Language.SUNDANESE_LATIN: "su",  # su-Latn
            Language.SWAHILI: "sw",
            Language.SWEDISH: "sv",
            Language.TAGALOG: "tl",
            Language.TAHITIAN: "ty",
            Language.TONGAN: "to",
            Language.UZBEK_LATIN: "uz",  # uz-Latn
            Language.WALLOON: "wa",
            Language.XHOSA: "xh",
            Language.YORUBA: "yo",
            Language.WELSH: "cy",
            Language.ZULU: "zu",
            Language.BULGARIAN: "bg",
            Language.BELARISIAN: "be",
            Language.MACEDONIAN: "mk",
            Language.RUSSIAN: "ru",
            Language.SERBIAN_CYRILLIC: "sr",  # sr-Cyrl
            Language.TAJIK: "tg",
            Language.TATAR_CYRILLIC: "tt",  # tt-Cyrl
            Language.UKRAINIAN: "uk",
            Language.UZBEK: "uz",  # uz-Cyrl
            Language.ALBANIAN: "sq",
            Language.BOSNIAN_LATIN: "bs",
            Language.CZECH: "cs",
            Language.SLOVAK: "sk",
            Language.SLOVENE: "sl",
            Language.CROATIAN: "hr",
            Language.HUNGARIAN: "hu",
            Language.ROMANIAN: "ro",
            Language.GREEK: "el",
            Language.ESPERANTO: "eo",
            Language.AZERBAIJANI_LATIN: "az",  # az-Latn
            Language.TURKISH: "tr",
            Language.TURKMEN_LATIN: "tk",  # tk-Latn
            Language.HEBREW: "he",
            Language.ARABIC: "ar",
            Language.ESTONIAN: "et",
            Language.LATVIAN: "lv",
            Language.LITHUANIAN: "lt",
            Language.VIETNAMESE: "vi",
            Language.THAI: "th",
            Language.AYMARA: "ay",
            Language.KINYARWANDA: "rw",
            Language.KURDISH_LATIN: "ku",  # ku-Latn
            Language.MALAGASY: "mg",
            Language.MALAY_LATIN: "ms",  # ms-Latn
            Language.MAORI: "mi",
            Language.MOLDOVAN_LATIN: "mo",  # mo-Latn
            Language.SAMOAN: "sm",
            Language.SOMALI: "so",
            Language.KOREAN: "ko",
            Language.CHINESE_TRADITIONAL: "zh-TW",  # zh-Hant
            Language.CHINESE_SIMPLIFIED: "zh-CN",  # zh-Hans
            Language.JAPANESE: "ja",
            # Add any additional languages if necessary
        }
        return lang_map.get(self)


class Gender(IntEnum):
    """Gender IDs recognized by both the games in regards to string localization."""

    MALE = 0  # or neutral
    FEMALE = 1


class LocalizedString:
    """Localized strings are a way of the game handling strings that need to be catered to a specific language or gender.

    This is achieved through either referencing a entry in the 'dialog.tlk' or by directly providing strings for each
    language.

    Attributes
    ----------
        stringref: An index into the 'dialog.tlk' file. If this value is -1 the game will use the stored substrings.
    """

    def __init__(self, stringref: int):
        self.stringref: int = stringref
        self._substrings: dict[int, str] = {}

    def __iter__(self):
        """Iterates through the list of substrings. Yields a tuple containing (language, gender, text)."""
        for substring_id, text in self._substrings.items():
            language, gender = LocalizedString.substring_pair(substring_id)
            yield language, gender, text

    def __len__(self):
        """Returns the number of substrings."""
        return len(self._substrings)

<<<<<<< HEAD
    def __hash__(self):  # FIXME: LocalizedString is currently partially mutable and partially immutable. Need to either remove __hash__ and don't use it in lists/sets/keys, or fully make it immutable (don't allow stringref to change after initialization, and remove set_data method)
=======
    def __hash__(self):
>>>>>>> 9e583603
        return hash(self.stringref)

    def __str__(self):
        """If the stringref is valid, it will return it as a string. Otherwise it will return one of the substrings,
        prioritizing the english substring if it exists. If no substring exists and the stringref is invalid, "-1" is
        returned.
        """
        if self.stringref >= 0:
            return str(self.stringref)
        # TODO: There's no reason we should default to english here, perhaps remove the __str__ overload and ensure relevant references call .get() with language information.
        if self.exists(Language.ENGLISH, Gender.MALE):
            return str(self.get(Language.ENGLISH, Gender.MALE))
        # language either unset or not english.
        for _language, _gender, text in self:
            return text
        return "-1"

    def __eq__(self, other) -> bool:
        if not isinstance(other, LocalizedString):
            return False
        if other.stringref != self.stringref:
            return False
        return other._substrings == self._substrings

    @classmethod
    def from_invalid(cls):
        return cls(-1)

    @classmethod
    def from_english(cls, text: str):
        """Returns a new localizedstring object with a english substring.

        Args:
        ----
            text: the text for the english substring.

        Returns:
        -------
            a new localizedstring object.
        """
        locstring = cls(-1)
        locstring.set_data(Language.ENGLISH, Gender.MALE, text)
        return locstring

    @staticmethod
    def substring_id(language: Language, gender: Gender) -> int:
        """Returns the ID for the language gender pair.

        Args:
        ----
            language: The language.
            gender: The gender.

        Returns:
        -------
            The substring ID.
        """
        return (language * 2) + gender

    @staticmethod
    def substring_pair(substring_id: int) -> tuple[Language, Gender]:
        """Returns a tuple containing the Language and Gender for a given substring ID.

        Args:
        ----
            substring_id: The ID of the substring

        Returns:
        -------
            tuple: A tuple containing (Language, Gender)

        Processing Logic:
        ----------------
            - Divide the substring_id by 2 to get the Language id
            - Take the remainder of substring_id % 2 to get the Gender id
            - Return a tuple with the Language and Gender enum instances.
        """
        language = Language(substring_id // 2)
        gender = Gender(substring_id % 2)
        return language, gender

    def set_data(
        self,
        language: Language,
        gender: Gender,
        string: str,
    ):
        """Sets the text of the substring with the corresponding language/gender pair.

        Note: The substring is created if it does not exist.

        Args:
        ----
            language: The language.
            gender: The gender.
            string: The new text for the new substring.
        """
        substring_id: int = LocalizedString.substring_id(language, gender)
        self._substrings[substring_id] = string

    def get(
        self,
        language: Language,
        gender: Gender,
    ) -> str | None:
        """Gets the substring text with the corresponding language/gender pair.

        Args:
        ----
            language: The language.
            gender: The gender.

        Returns:
        -------
            The text of the substring if a matching pair is found, otherwise returns None.
        """
        substring_id: int = LocalizedString.substring_id(language, gender)
        return self._substrings[substring_id] if substring_id in self._substrings else None

    def remove(
        self,
        language: Language,
        gender: Gender,
    ):
        """Removes the existing substring with the respective language/gender pair if it exists.

        Note: No error is thrown if it does not find a corresponding pair.

        Args:
        ----
            language: The language.
            gender: The gender.
        """
        substring_id: int = LocalizedString.substring_id(language, gender)
        self._substrings.pop(substring_id)

    def exists(
        self,
        language: Language,
        gender: Gender,
    ) -> bool:
        """Returns whether or not a substring exists with the respective language/gender pair.

        Args:
        ----
            language: The language.
            gender: The gender.

        Returns:
        -------
            True if the corresponding substring exists.
        """
        substring_id: int = LocalizedString.substring_id(language, gender)
        return substring_id in self._substrings<|MERGE_RESOLUTION|>--- conflicted
+++ resolved
@@ -441,11 +441,7 @@
         """Returns the number of substrings."""
         return len(self._substrings)
 
-<<<<<<< HEAD
     def __hash__(self):  # FIXME: LocalizedString is currently partially mutable and partially immutable. Need to either remove __hash__ and don't use it in lists/sets/keys, or fully make it immutable (don't allow stringref to change after initialization, and remove set_data method)
-=======
-    def __hash__(self):
->>>>>>> 9e583603
         return hash(self.stringref)
 
     def __str__(self):
