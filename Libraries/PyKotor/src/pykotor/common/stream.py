--- conflicted
+++ resolved
@@ -16,11 +16,8 @@
 if TYPE_CHECKING:
     from types import TracebackType
 
-<<<<<<< HEAD
-=======
     from typing_extensions import Literal
 
->>>>>>> 7179f7f4
     from pykotor.resource.type import SOURCE_TYPES, TARGET_TYPES
 
 
@@ -61,6 +58,7 @@
     ):
         self._stream: BinaryIO = stream
         self._offset: int = offset
+        self.auto_close: bool = True
         self._stream.seek(offset)
 
         true_size = self.true_size()
@@ -81,7 +79,8 @@
         exc_val: BaseException | None,
         exc_tb: TracebackType | None,
     ):
-        self.close()
+        if self.auto_close:
+            self.close()
 
     @classmethod
     def from_file(
@@ -621,13 +620,9 @@
         """
         string: str = ""
         char: str = ""
-<<<<<<< HEAD
-        while char != terminator:
-=======
         bytes_read: int = 0
 
         while char != terminator and (length == -1 or bytes_read < length):
->>>>>>> 7179f7f4
             string += char
             self.exceed_check(1)
             char = self.read_bytes(1).decode(encoding=encoding, errors="ignore")
