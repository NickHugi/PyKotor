--- conflicted
+++ resolved
@@ -33,11 +33,7 @@
 from pykotor.tools.misc import is_any_erf_type_file, is_bif_file, is_capsule_file, is_rim_file
 from pykotor.tools.model import list_lightmaps, list_textures
 from utility.error_handling import format_exception_with_variables
-<<<<<<< HEAD
-from utility.path import Path, PurePath
-=======
 from utility.system.path import Path, PurePath
->>>>>>> 9e583603
 
 if TYPE_CHECKING:
     import os
@@ -72,11 +68,7 @@
         self._capsules: list[Capsule] = [
             Capsule(installation.module_path() / module)
             for module in installation.module_names()
-<<<<<<< HEAD
-            if root in module.lower()
-=======
             if root in module
->>>>>>> 9e583603
         ]
         # Append the custom capsule if provided
         if custom_capsule is not None:
@@ -116,15 +108,9 @@
             The string for the root name of a module.
         """
         root: str = PurePath.pathify(filepath).stem
-<<<<<<< HEAD
-        lower_root: str = root.lower()
-        root = root[:-2] if lower_root.endswith("_s") else root
-        root = root[:-4] if lower_root.endswith("_dlg") else root
-=======
         case_root: str = root.casefold()
         root = root[:-2] if case_root.endswith("_s") else root
         root = root[:-4] if case_root.endswith("_dlg") else root
->>>>>>> 9e583603
         return root  # noqa: RET504
 
     def capsules(self) -> list[Capsule]:
@@ -236,13 +222,8 @@
                     textures.add(texture)
                 for lightmap in list_lightmaps(data):
                     textures.add(lightmap)
-<<<<<<< HEAD
-            except Exception as e:  # noqa: PERF203
-                print(format_exception_with_variables(e, ___message___=f"Exception occurred when executing {self!r}.reload_resources()"))
-=======
             except Exception as e:
                 print(format_exception_with_variables(e, message=f"Exception occurred when executing {self!r}.reload_resources() with model '{model.resname()}.{model.restype()}'"))
->>>>>>> 9e583603
 
         for texture in textures:
             look_for.extend(
@@ -271,14 +252,9 @@
                 [location.filepath for location in locations],
             )
 
-<<<<<<< HEAD
-        for resource in self.resources.values():
-            resource.activate()
-=======
         for module_resource in self.resources.values():
             module_resource.activate()
 
->>>>>>> 9e583603
 
 
     def add_locations(
@@ -1143,15 +1119,11 @@
 
 
     def __eq__(self, other):
-<<<<<<< HEAD
         if isinstance(other, ResourceIdentifier):
             return self._identifier == other
         if isinstance(other, ModuleResource):
             return self._identifier == other._identifier
         return NotImplemented
-=======
-        return hash(self) == hash(other)
->>>>>>> 9e583603
 
 
     def __hash__(self):
@@ -1219,10 +1191,6 @@
         print(f"Could not find res of type {type(res)}")
         return None
 
-<<<<<<< HEAD
-
-=======
->>>>>>> 9e583603
     def data(self) -> bytes:
         """Opens the file at the active location and returns the data.
 
@@ -1255,10 +1223,6 @@
             if resource is None:
                 msg = f"Resource '{file_name}' not found in '{self._active}'"
                 raise ValueError(msg)
-<<<<<<< HEAD
-=======
-            return resource.data
->>>>>>> 9e583603
 
         return BinaryReader.load_file(self._active)
 
@@ -1299,11 +1263,7 @@
                 self._resource_obj = None
 
             elif is_capsule_file(self._active.name):
-<<<<<<< HEAD
-                data = Capsule(self._active).resource(self._resname, self._restype)
-=======
                 data: bytes | None = Capsule(self._active).resource(self._resname, self._restype)
->>>>>>> 9e583603
                 if data is None:
                     msg = f"Resource '{file_name}' not found in '{self._active}'"
                     raise ValueError(msg)
@@ -1448,10 +1408,6 @@
 
         if is_any_erf_type_file(self._active.name):
             erf: ERF = read_erf(self._active)
-<<<<<<< HEAD
-            erf.erf_type = ERFType.from_extension(self._active.name)  # TODO: Is this needed? I believe the file header is more trustworthy than the extension.
-=======
->>>>>>> 9e583603
             erf.set_data(
                 self._resname,
                 self._restype,
