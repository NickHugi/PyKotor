from __future__ import annotations

from copy import copy
from dataclasses import dataclass
from enum import Enum
from functools import lru_cache
from typing import TYPE_CHECKING, Any, Generic, TypeVar, TypedDict

from pykotor.common.misc import CaseInsensitiveDict
from pykotor.common.stream import BinaryReader, BinaryWriter
from pykotor.extract.capsule import Capsule
from pykotor.extract.file import ResourceIdentifier
from pykotor.extract.installation import SearchLocation
from pykotor.resource.formats.bwm import bytes_bwm, read_bwm
from pykotor.resource.formats.erf import read_erf, write_erf
from pykotor.resource.formats.gff import read_gff
from pykotor.resource.formats.gff.gff_data import GFFFieldType
from pykotor.resource.formats.lyt import bytes_lyt, read_lyt
from pykotor.resource.formats.rim import read_rim, write_rim
from pykotor.resource.formats.tpc import bytes_tpc, read_tpc
from pykotor.resource.formats.vis import bytes_vis, read_vis
from pykotor.resource.generics.are import bytes_are, read_are
from pykotor.resource.generics.dlg import bytes_dlg, read_dlg
from pykotor.resource.generics.git import bytes_git, read_git
from pykotor.resource.generics.ifo import bytes_ifo, read_ifo
from pykotor.resource.generics.pth import bytes_pth, read_pth
from pykotor.resource.generics.utc import UTC, bytes_utc, read_utc
from pykotor.resource.generics.utd import UTD, bytes_utd, read_utd
from pykotor.resource.generics.ute import UTE, bytes_ute, read_ute
from pykotor.resource.generics.uti import bytes_uti, read_uti
from pykotor.resource.generics.utm import UTM, bytes_utm, read_utm
from pykotor.resource.generics.utp import UTP, bytes_utp, read_utp
from pykotor.resource.generics.uts import UTS, bytes_uts, read_uts
from pykotor.resource.generics.utt import UTT, bytes_utt, read_utt
from pykotor.resource.generics.utw import UTW, bytes_utw, read_utw
from pykotor.resource.type import ResourceType
from pykotor.tools.misc import is_any_erf_type_file, is_bif_file, is_capsule_file, is_rim_file
from pykotor.tools.model import list_lightmaps, list_textures
<<<<<<< HEAD
from pykotor.tools.path import CaseAwarePath
=======
>>>>>>> 2595e8c6
from utility.logger_util import get_root_logger
from utility.system.path import Path, PurePath

if TYPE_CHECKING:
    import os

    from collections.abc import Callable

    from typing_extensions import Self

    from pykotor.common.language import LocalizedString
    from pykotor.common.misc import Game, ResRef
    from pykotor.extract.file import LocationResult, ResourceResult
    from pykotor.extract.installation import Installation
    from pykotor.resource.formats.erf.erf_data import ERF
    from pykotor.resource.formats.gff.gff_data import GFF
    from pykotor.resource.formats.lyt import LYT
    from pykotor.resource.formats.mdl import MDL
    from pykotor.resource.formats.rim.rim_data import RIM
    from pykotor.resource.formats.tpc import TPC
    from pykotor.resource.formats.vis import VIS
    from pykotor.resource.generics.are import ARE
    from pykotor.resource.generics.git import GIT
    from pykotor.resource.generics.ifo import IFO
    from pykotor.resource.generics.pth import PTH
    from pykotor.resource.generics.uti import UTI
    from pykotor.resource.type import SOURCE_TYPES

T = TypeVar("T")
SEARCH_ORDER: list[SearchLocation] = [
    SearchLocation.OVERRIDE,
    SearchLocation.CUSTOM_MODULES,
    SearchLocation.CHITIN,
]

class ModuleType(Enum):
    MAIN = ".rim"  # Contains the IFO/ARE/GIT
    DATA = "_s.rim"  # Contains everything else
    K2_DLG = "_dlg.erf"  # In TSL, DLGs are here instead of _s.rim.
    MOD = ".mod"  # Community-standard override, takes priority over the above.

    def contains(
        self,
        restype: ResourceType,
        *,
        game: Game | None = None,
        strict: bool = False,
    ) -> bool:
        """Whether this ModuleType, if not modified, would contain the specified ResourceType or not.

        Args:
        ----
            restype (ResourceType): The type of resource to check.
            game (Game | None = None): Optional game to determine whether to invalidate _s.rim if they contain DLGs.
            strict (bool = False): Whether to be strict about the resources in the _s.rim data rim. Default is False.

        Returns:
        -------
            bool: Whether this ModuleType should contain the ResourceType or not.
        """
        if restype.target_type() is not restype:
            return False
        if self is self.MAIN:
            return restype in {
                ResourceType.IFO,
                ResourceType.GIT,
                ResourceType.ARE
            }
        DATA_SET: set[ResourceType] = {
            ResourceType.FAC,
            ResourceType.LYT,
            ResourceType.NCS,
            ResourceType.PTH,
            ResourceType.UTC,
            ResourceType.UTD,
            ResourceType.UTE,
            ResourceType.UTI,
            ResourceType.UTM,
            ResourceType.UTP,
            ResourceType.UTS,
            ResourceType.UTT,
            ResourceType.UTW,
        }
        if self is self.K2_DLG:
            return restype is ResourceType.DLG
        if game is not None and game.is_k2():
            DATA_SET.remove(ResourceType.DLG)
        if self is self.DATA:
            return not strict or restype in DATA_SET
        raise RuntimeError(f"Invalid ModuleType enum: {self!r}")


@dataclass(frozen=True)
class ModulePieceInfo:
    root: str
    modtype: ModuleType

    @classmethod
    def from_filename(
        cls,
        filename: str | ResourceIdentifier,
    ) -> Self:
        if isinstance(filename, ResourceIdentifier):
            filename = str(filename)
        root = Module.find_root(filename)
        return cls(
            root,
            ModuleType(filename[len(root):])
        )

    def filename(self) -> str:
        return self.root + self.modtype.value

    def res_ident(self) -> ResourceIdentifier:
        return ResourceIdentifier.from_path(self.filename())

    def resname(self) -> str:
        filename = self.filename()
        return filename[:filename.index(".")]

    def restype(self) -> ResourceType:
        return ResourceType.from_extension(self.modtype.value)


class ModulePieceResource(Capsule):
    REQUIRED=True
    def __new__(cls, path: os.PathLike | str, *args, **kwargs):
        path_obj: CaseAwarePath | None = None
        if cls is ModulePieceResource:
            path_obj = CaseAwarePath.pathify(path)
            piece_info = ModulePieceInfo.from_filename(path_obj.name)
            if piece_info.modtype is ModuleType.DATA:
                cls = ModuleDataPiece
            elif piece_info.modtype is ModuleType.MAIN:
                cls = ModuleLinkPiece
            elif piece_info.modtype is ModuleType.K2_DLG:
                cls = ModuleDLGPiece
            elif piece_info.modtype is ModuleType.MOD:
                cls = ModuleFullOverridePiece
            kwargs["piece_info"] = piece_info
        instance = super().__new__(cls)  # type: ignore[reportArgumentType]
        instance.__init__(path if path_obj is None else path_obj, *args, **kwargs)

    def __init__(
        self,
        path: os.PathLike | str,
        *args,
        piece_info: ModulePieceInfo,
        **kwargs,
    ):
        self.piece_info: ModulePieceInfo = piece_info
        self.activated: bool = False

        path_obj: CaseAwarePath = CaseAwarePath.pathify(path)
        if not self.REQUIRED and not path_obj.safe_isfile():
            return  # Keep deactivated if not required.

        self.activated = True
        super().__init__(*args, **kwargs)



class ModuleLinkPiece(ModulePieceResource):
    def ifo(self):
        lookup = self.resource("module", ResourceType.IFO)
        if lookup is None:
            raise FileNotFoundError(self.filepath().joinpath("module.ifo"))
        return read_gff(lookup)

    def id(self) -> str:
        # Only ever seen this wrong for custom modules.
        return next(
            (resource.resname() for resource in self._resources if resource.restype() is ResourceType.GIT),
            next(
                (resource.resname() for resource in self._resources if resource.restype() is ResourceType.ARE),
                self.quick_id(self.filename())
            )
        )

    @staticmethod
    def quick_id(filename: str) -> str:
        base_name: str = filename.rsplit(".")[0]  # Strip extension
        parts: list[str] = base_name.split("_")

        if len(parts) == 1:  # noqa: PLR2004
            # If there are no underscores, return the base name itself
            return base_name
        if len(parts) == 2:  # noqa: PLR2004
            # If there's exactly one underscore, return the part after the underscore
            return parts[1]
        if len(parts) >= 3:  # noqa: PLR2004
            # If there are three or more underscores, return what's between the first two underscores
            return (
                "_".join(parts[1:-1])
                if parts[-1].lower() in ("s", "dlg")
                else "_".join(parts[1:2])
            )

        return base_name

    def area_name(self) -> LocalizedString | ResRef:
        # Check 1: See if the ARE is already cached.
        area_resource = next(
            (resource for resource in self._resources if resource.restype() is ResourceType.ARE),
            None
        )
        if area_resource is not None:
            are = read_gff(area_resource.data())
            if are.root.exists("Name"):
                actual_ftype = are.root.what_type("Name")
                if actual_ftype is not GFFFieldType.LocalizedString:
                    get_root_logger().warning(f"{self.filename()} has IFO with incorrect field 'Mod_Area_List' type '{actual_ftype.name}', expected 'List'")
                return are.root.get_locstring("Name")

        # Check 2: Attempt to use the Mod_Area_List
        ifo = self.ifo()
        if ifo.root.exists("Mod_Area_List"):
            actual_ftype = ifo.root.what_type("Mod_Area_List")
            if actual_ftype is not GFFFieldType.List:
                get_root_logger().warning(f"{self.filename()} has IFO with incorrect field 'Mod_Area_List' type '{actual_ftype.name}', expected 'List'")
            else:
                area_list = ifo.root.get_list("Mod_Area_List")
                area_localized_name = next(
                    (
                        gff_struct.get_resref("Area_Name")
                        for gff_struct in area_list
                        if gff_struct.exists("Area_Name")
                    ),
                    None
                )
                if area_localized_name is not None and str(area_localized_name).strip():
                    return area_localized_name
            get_root_logger().error(f"{self.filename()}: Module.IFO does not contain a valid Mod_Area_List. Could not get the area name.")
        else:
            get_root_logger().error(f"{self.filename()}: Module.IFO does not have an existing Mod_Area_List.")
        raise ValueError(f"Failed to get the area name from module filename '{self.filename()}'")


class ModuleDataPiece(ModulePieceResource): ...


class ModuleDLGPiece(ModulePieceResource):
    REQUIRED=False


class ModuleFullOverridePiece(ModuleDLGPiece, ModuleDataPiece, ModuleLinkPiece):
    REQUIRED=False


class Module:  # noqa: PLR0904
    def __init__(
        self,
        root: str,
        installation: Installation,
<<<<<<< HEAD
=======
        custom_capsule: Capsule | None = None,
        *,
        use_dot_mod: bool = True
>>>>>>> 2595e8c6
    ):
        self.resources: CaseInsensitiveDict[ModuleResource] = CaseInsensitiveDict()
        self._installation: Installation = installation
        self._root: str = self.get_root(root.lower())
        self._dot_mod: bool = use_dot_mod and installation.module_path().joinpath(f"{self._root}.mod").is_file()

        # Build all capsules relevant to this root in the provided installation
<<<<<<< HEAD
        self._link_capsule = ModuleLinkPiece(installation.path().joinpath("Modules", self._root + ModuleType.MAIN.value))
        self._data_capsule = ModuleDataPiece(installation.path().joinpath("Modules", self._root + ModuleType.DATA.value))
        self._k2_capsule = ModuleDLGPiece(installation.path().joinpath("Modules", self._root + ModuleType.K2_DLG.value))
        self._override_piece = ModuleFullOverridePiece(installation.path().joinpath("Modules", self._root + ModuleType.MOD.value))
=======
        self._capsules: list[Capsule] = self.get_capsules(installation, self._root, use_dot_mod=use_dot_mod)
        # Append the custom capsule if provided
        if custom_capsule is not None:
            self._capsules.append(custom_capsule)
>>>>>>> 2595e8c6

        # Fast-fail if capsules list is empty.
        num_expected_capsules = 3 if installation.game().is_k2() else 2
        if num_expected_capsules != len(self._capsules):
            msg = f"Your installation is missing some vanilla ERFs/RIMs in the Modules folder for module '{self._root}'"
            raise FileNotFoundError(msg)

        self.reload_resources()

<<<<<<< HEAD
    def get_capsules(self) -> tuple[ModuleLinkPiece, ModuleDataPiece, ModuleDLGPiece]:
        """Returns all relevant ERFs/RIMs for this module."""
        return self._capsules

    def root_name(self) -> str:
=======
    @classmethod
    def get_capsules(
        cls,
        installation: Installation,
        root: str,
        *,
        use_dot_mod: bool = True,
    ) -> list[Capsule]:
        """Takes the root of the module filename and returns all relevant capsules."""
        base_path = installation.module_path()
        if use_dot_mod:
            mod_filepath = base_path / f"{root}.mod"
            if mod_filepath.safe_isfile():
                get_root_logger().info("%s exists, using instead of rim/erfs.", mod_filepath.name)
                return [Capsule(mod_filepath)]

        _s_rim_path = base_path / f"{root}_s.rim"
        rim_path = base_path / f"{root}.rim"
        if installation.game().is_k1():
            capsules = [
                Capsule(rim_path),
                Capsule(_s_rim_path)
            ]
        else:
            _dlg_erf_path = base_path / f"{root}_dlg.erf"
            capsules = [
                Capsule(rim_path),
                Capsule(_s_rim_path),
                Capsule(_dlg_erf_path)
            ]
        get_root_logger().info(f"Using Module instance with the following paths: [{tuple(capsule._path for capsule in capsules)}]")
        return capsules

    def get_id(self) -> str:
>>>>>>> 2595e8c6
        return self._root

    def area_name(self) -> ResRef:
        if self._area_name is not None:
            return self._area_name

        self._area_name = self._capsules[0].area_name()
        return self._area_name

    def sortable_id(self) -> str:
        if self._alternate_id is not None:
            return self._alternate_id

        self._alternate_id = self._capsules[0].quick_id(self._root)
        return self._alternate_id

    @staticmethod
    @lru_cache(maxsize=1000)
    def find_root(
        filepath: os.PathLike | str,
    ) -> str:  # sourcery skip: inline-immediately-returned-variable
        """Returns the root name for a module from the given filepath (or filename). For example "danm13_s.rim" would become "danm13".

        Args:
        ----
            filepath: The filename or filepath of one of the module encapsulated file.

        Returns:
        -------
            The string for the root name of a module.
        """
        root: str = PurePath.pathify(filepath).stem
        case_root: str = root.casefold()
        root = root[:-2] if case_root.endswith("_s") else root
        root = root[:-4] if case_root.endswith("_dlg") else root
        return root  # noqa: RET504

    def capsules(self) -> tuple[Capsule]:
        """Returns a copy of the capsules used by the module.

        Returns:
        -------
            A tuple of linked capsules.
        """
        return copy(self._capsules)

    def reload_resources(self):
        """Reload resources from modules, LYT/VIS and overrides.

        Processing Logic:
        ----------------
            - Look in module files for resources
            - Look for LYT/VIS resources
            - Look in override directories
            - Look for resources linked in the GIT not present in module files
            - Look for texture paths for models
            - Add found locations to the resource registry.
        """
        # Look in module files
        for capsule in self._capsules.values():
            for resource in capsule:
                self.add_locations(
                    resource.resname(),
                    resource.restype(),
                    [capsule.path()],
                )

        # Look for LYT/VIS
        for resource in self._installation.chitin_resources():
            if resource.resname() == self._area_name:
                self.add_locations(
                    resource.resname(),
                    resource.restype(),
                    [resource.filepath()],
                )
        for directory in self._installation.override_list():
            for resource in self._installation.override_resources(directory):
                if resource.resname() == self._area_name:
                    self.add_locations(
                        resource.resname(),
                        resource.restype(),
                        [resource.filepath()],
                    )

        # Any resource linked in the GIT not present in the module files
        original_git: ModuleResource[GIT] | None = self.git()
        assert original_git is not None, "self.git() cannot be None here"

        original: Path = original_git.active()
        look_for: list[ResourceIdentifier] = []
        for location in original_git.locations():
            original_git.activate(location)
            git: GIT | None = original_git.resource()
            assert git is not None, "self.git().resource() cannot be None here"
            look_for.extend(
                [ResourceIdentifier(str(creature.resref), ResourceType.UTC) for creature in git.creatures]
                + [ResourceIdentifier(str(placeable.resref), ResourceType.UTP) for placeable in git.placeables]
                + [ResourceIdentifier(str(door.resref), ResourceType.UTD) for door in git.doors]
                + [ResourceIdentifier(str(sound.resref), ResourceType.UTS) for sound in git.sounds]
                + [ResourceIdentifier(str(waypoint.resref), ResourceType.UTW) for waypoint in git.waypoints]
                + [ResourceIdentifier(str(encounter.resref), ResourceType.UTE) for encounter in git.encounters]
                + [ResourceIdentifier(str(trigger.resref), ResourceType.UTT) for trigger in git.triggers]
                + [ResourceIdentifier(str(store.resref), ResourceType.UTM) for store in git.stores],
            )
        original_git.activate(original)

        # Models referenced in LYTs
        original_layout: ModuleResource[LYT] | None = self.layout()
        assert original_layout is not None, "self.layout() cannot be None here"

        original = original_layout.active()
        for location in original_layout.locations():
            original_layout.activate(location)
            layout: LYT | None = original_layout.resource()
            assert layout is not None, "self.layout().resource() cannot be None here"
            for room in layout.rooms:
                look_for.extend(
                    (
                        ResourceIdentifier(room.model, ResourceType.MDL),
                        ResourceIdentifier(room.model, ResourceType.MDX),
                        ResourceIdentifier(room.model, ResourceType.WOK),
                    ),
                )
        original_layout.activate(original)

        search: dict[ResourceIdentifier, list[LocationResult]] = self._installation.locations(
            look_for,
            [SearchLocation.OVERRIDE, SearchLocation.CHITIN],
        )
        for identifier, locations in search.items():
            self.add_locations(
                identifier.resname,
                identifier.restype,
                [location.filepath for location in locations],
            )

        # Also try get paths for textures in models
        look_for = []
        textures: set[str] = set()
        for model in self.models():
            get_root_logger().debug("Finding textures/lightmaps for model '%s'...", model.identifier())
            try:
                data: bytes = model.data()
                for texture in list_textures(data):
                    textures.add(texture)
                for lightmap in list_lightmaps(data):
                    textures.add(lightmap)
            except OSError:  # noqa: PERF203
                get_root_logger().debug("Suppressed exception when executing %s.reload_resources() with model '%s'", repr(self), model.identifier(), exc_info=True)
            except Exception:  # noqa: BLE001
                get_root_logger().exception("Unexpected exception when executing %s.reload_resources() with model '%s'", repr(self), model.identifier(), exc_info=True)

        for texture in textures:
            look_for.extend(
                (
                    ResourceIdentifier(texture, ResourceType.TPC),
                    ResourceIdentifier(texture, ResourceType.TGA),
                ),
            )

        search2: dict[ResourceIdentifier, list[LocationResult]] = self._installation.locations(
            look_for,
            [
                SearchLocation.OVERRIDE,
                SearchLocation.CHITIN,
                SearchLocation.TEXTURES_TPA,
                SearchLocation.TEXTURES_TPB,
                SearchLocation.TEXTURES_TPC,
            ],
        )
        for identifier, locations in search2.items():
            get_root_logger().info("Adding %s locations for resource '%s'...", len(locations), identifier)
            if not locations:
                continue
            self.add_locations(
                identifier.resname,
                identifier.restype,
                [location.filepath for location in locations],
            )

        for module_resource in self.resources.values():
            get_root_logger().info("Activating module resource '%s'...", module_resource.identifier())
            module_resource.activate()

    def add_locations(
        self,
        resname: str,
        restype: ResourceType,
        locations: list[Path],
    ):
        """Adds resource locations to a ModuleResource.

        Args:
        ----
            resname: The resource name.
            restype: The resource type.
            locations: The locations of the resource files.

        Processing Logic:
        ----------------
            - Checks if the resource already exists in the dictionary
            - If it doesn't exist, creates a new ModuleResource object
            - Adds the locations to the existing or newly created ModuleResource
            - Does not return anything, modifies the dictionary in-place.
        """
        # In order to store TGA resources in the same ModuleResource as their TPC counterpart, we use the .TPC extension
        # instead of the .TGA for the dictionary key.
        filename_ext = (ResourceType.TPC if restype is ResourceType.TGA else restype).extension
        filename: str = f"{resname}.{filename_ext}"
        module_resource: ModuleResource = self.resources.get(filename)
        if module_resource is None:
            module_resource = ModuleResource(resname, restype, self._installation)
            self.resources[filename] = module_resource

        self.resources[filename].add_locations(locations)

    def installation(self) -> Installation:
        return self._installation

    def resource(
        self,
        resname: str,
        restype: ResourceType,
    ) -> ModuleResource | None:
        """Returns the resource with the given name and type from the module.

        Args:
        ----
            resname (str): The name of the resource.
            restype (ResourceType): The type of the resource.

        Returns:
        -------
            ModuleResource | None: The resource with the given name and type, or None if it does not exist.
        """
        return self.resources.get(f"{resname}.{restype.extension}", None)

    def layout(self) -> ModuleResource[LYT] | None:
        """Returns the LYT layout resource with a matching ID if it exists.

        Args:
        ----
            self: The Module instance

        Returns:
        -------
            ModuleResource[LYT] | None: The layout resource or None if not found

        Processing Logic:
        ----------------
            - Iterates through all resources in self.resources
            - Checks if resource name matches self._id and type is LYT
            - Returns first matching resource or None if not found.
        """
        return next(
            (
                resource
                for resource in self.resources.values()
<<<<<<< HEAD
                if (resource.resname() == self._area_name and resource.restype() == ResourceType.LYT)
=======
                if (resource.resname() == self._id and resource.restype() is ResourceType.LYT)
>>>>>>> 2595e8c6
            ),
            None,
        )

    def vis(self) -> ModuleResource[VIS] | None:
        """Finds the VIS resource with matching ID.

        Args:
        ----
            self: The Module object.

        Returns:
        -------
            ModuleResource[VIS] | None: The VIS resource object or None.

        Finds the VIS resource object from the Module's resources:
            - Iterates through the resources dictionary values
            - Checks if the resource name matches self._id in lowercase and type is VIS
            - Returns the first matching resource or None.
        """
        return next(
            (
                resource
                for resource in self.resources.values()
<<<<<<< HEAD
                if (resource.resname() == self._area_name and resource.restype() == ResourceType.VIS)
=======
                if (resource.resname() == self._id and resource.restype() is ResourceType.VIS)
>>>>>>> 2595e8c6
            ),
            None,
        )

    def are(
        self,
    ) -> ModuleResource[ARE] | None:
        """Returns the ARE resource with the given ID if it exists.

        Args:
        ----
            self: The Module object

        Returns:
        -------
            ModuleResource[ARE] | None: The ARE resource or None if not found

        Processing Logic:
        ----------------
            - Iterate through all resources in self.resources
            - Check if resource name matches self._id in lowercase and resource type is ARE
            - Return first matching resource or None if no match.
        """
        return next(
            (
                resource
                for resource in self.resources.values()
<<<<<<< HEAD
                if resource.resname() == self._area_name and resource.restype() == ResourceType.ARE
=======
                if resource.resname() == self._id and resource.restype() is ResourceType.ARE
>>>>>>> 2595e8c6
            ),
            None,
        )

    def git(
        self,
    ) -> ModuleResource[GIT] | None:
        """Returns the git resource with matching id if found.

        Args:
        ----
            self: The module object

        Returns:
        -------
            ModuleResource[GIT] | None: The git resource or None

        Processing Logic:
        ----------------
            - Iterate through all resources in module
            - Check if resource name matches id in lowercase and type is GIT
            - Return matching resource or None if not found.
        """
        return next(
            (
                resource
                for resource in self.resources.values()
<<<<<<< HEAD
                if resource.resname() == self._area_name and resource.restype() == ResourceType.GIT
=======
                if resource.resname() == self._id and resource.restype() is ResourceType.GIT
>>>>>>> 2595e8c6
            ),
            None,
        )

    def pth(
        self,
    ) -> ModuleResource[PTH] | None:
        """Finds the PTH resource with matching ID.

        Args:
        ----
            self: The Module object.

        Returns:
        -------
            ModuleResource[PTH] | None: The PTH resource or None if not found.

        Finds the PTH resource:
            - Iterates through all resources
            - Checks if resource name matches self._id and type is PTH
            - Returns first matching resource or None.
        """
        return next(
            (
                resource
                for resource in self.resources.values()
<<<<<<< HEAD
                if resource.resname() == self._area_name and resource.restype() == ResourceType.PTH
=======
                if resource.resname() == self._id and resource.restype() is ResourceType.PTH
>>>>>>> 2595e8c6
            ),
            None,
        )

    def info(
        self,
    ) -> ModuleResource[IFO] | None:
        """Returns the ModuleResource with type IFO if it exists.

        Args:
        ----
            self: The object instance

        Returns:
        -------
            ModuleResource[IFO] | None: The ModuleResource with type IFO or None

        Processing Logic:
        ----------------
            - Iterate through self.resources values
            - Check if resource name is 'module' and type is IFO
            - Return first matching resource
            - Return None if no match found.
        """
        return next(
            (
                resource
                for resource in self.resources.values()
                if resource.resname().lower() == "module" and resource.restype() is ResourceType.IFO
            ),
            None,
        )

    def creature(
        self,
        resname: str,
    ) -> ModuleResource[UTC] | None:
        """Returns a UTC resource by name if it exists.

        Args:
        ----
            resname: Name of the resource to search for

        Returns:
        -------
            ModuleResource[UTC]: The UTC resource or None if not found

        Processing Logic:
        ----------------
            - Iterate through self.resources dictionary values
            - Check if resname matches resource name and type is UTC
            - Return matching resource or None if not found.
        """
        lower_resname: str = resname.lower()
        return next(
            (
                resource
                for resource in self.resources.values()
                if lower_resname == resource.resname().lower() and resource.restype() is ResourceType.UTC
            ),
            None,
        )

    def creatures(
        self,
    ) -> list[ModuleResource[UTC]]:
        """Returns a list of UTC resources.

        Args:
        ----
            self: The class instance

        Returns:
        -------
            list[ModuleResource[UTC]]: A list of UTC resources

        Processing Logic:
        ----------------
            - Iterate through all resources in self.resources
            - Check if each resource's type is UTC
            - Add matching resources to the return list.
        """
        return [resource for resource in self.resources.values() if resource.restype() is ResourceType.UTC]

    def placeable(
        self,
        resname: str,
    ) -> ModuleResource[UTP] | None:
        """Check if a placeable UTP resource with the given resname exists.

        Args:
        ----
            resname (str): Name of the resource to check

        Returns:
        -------
            resource: Found resource or None

        Processing Logic:
        ----------------
            - Iterate through self.resources dictionary
            - Check if resource name matches given name and type is UTP
            - Return matching resource if found, else return None.
        """
        lower_resname: str = resname.lower()
        return next(
            (
                resource
                for resource in self.resources.values()
                if lower_resname == resource.resname().lower() and resource.restype() is ResourceType.UTP
            ),
            None,
        )

    def placeables(
        self,
    ) -> list[ModuleResource[UTP]]:
        """Returns a list of UTP resources for this module.

        Args:
        ----
            self: The class instance

        Returns:
        -------
            list[ModuleResource[UTP]]: List of UTP resources

        Processing Logic:
        ----------------
            - Iterate through self.resources dictionary
            - Check if resource type is UTP
            - Add matching resources to the return list.
        """
        return [resource for resource in self.resources.values() if resource.restype() is ResourceType.UTP]

    def door(
        self,
        resname: str,
    ) -> ModuleResource[UTD] | None:
        """Returns a UTD resource matching the provided resname from this module.

        Args:
        ----
            resname (str): The name of the resource

        Returns:
        -------
            ModuleResource[UTD] | None: The UTD resource or None if not found

        Processing Logic:
        ----------------
            - Iterate through self.resources values
            - Check if resname matches resource name and type is UTD
            - Return matching resource or None if not found.
        """
        lower_resname: str = resname.lower()
        return next(
            (
                resource
                for resource in self.resources.values()
                if lower_resname == resource.resname().lower() and resource.restype() is ResourceType.UTD
            ),
            None,
        )

    def doors(
        self,
    ) -> list[ModuleResource[UTD]]:
        """Returns a list of all UTD resources for this module.

        Args:
        ----
            self: The class instance

        Returns:
        -------
            list[ModuleResource[UTD]]: List of UTD resources

        Processing Logic:
        ----------------
            - Iterate through all resources stored in self.resources
            - Check if each resource's type is UTD
            - Add matching resources to the return list.
        """
        return [resource for resource in self.resources.values() if resource.restype() is ResourceType.UTD]

    def item(
        self,
        resname: str,
    ) -> ModuleResource[UTI] | None:
        """Returns a UTI resource matching the provided resname from this module if it exists.

        Args:
        ----
            resname (str): Name of the resource to lookup

        Returns:
        -------
            ModuleResource[UTI] | None: The matching UTI resource or None

        Processing Logic:
        ----------------
            - Iterates through self.resources dictionary values
            - Returns the first resource where resname matches resource.resname() and resource type is UTI
            - Returns None if no matching resource found.
        """
        lower_resname: str = resname.lower()
        return next(
            (
                resource
                for resource in self.resources.values()
                if lower_resname == resource.resname().lower() and resource.restype() is ResourceType.UTI
            ),
            None,
        )

    def items(
        self,
    ) -> list[ModuleResource[UTI]]:
        """Returns a list of UTI resources for this module.

        Args:
        ----
            self: The class instance

        Returns:
        -------
            list[ModuleResource[UTI]]: A list of UTI resources

        Processing Logic:
        ----------------
            - Iterate through self.resources which is a dictionary of all resources
            - Check if each resource's restype is equal to ResourceType.UTD
            - If equal, add it to the return list
            - Return the list of UTI resources.
        """
        return [resource for resource in self.resources.values() if resource.restype() is ResourceType.UTD]

    def encounter(
        self,
        resname: str,
    ) -> ModuleResource[UTE] | None:
        """Find UTE resource by the specified resname.

        Args:
        ----
            resname: Resource name to search for

        Returns:
        -------
            resource: Found UTE resource or None

        Processing Logic:
        ----------------
            - Iterate through self.resources values
            - Check if resname matches resource name and type is UTE
            - Return first matching resource or None.
        """
        lower_resname: str = resname.lower()
        return next(
            (
                resource
                for resource in self.resources.values()
                if lower_resname == resource.resname().lower() and resource.restype() is ResourceType.UTE
            ),
            None,
        )

    def encounters(
        self,
    ) -> list[ModuleResource[UTE]]:
        """Returns a list of UTE resources for this module.

        Args:
        ----
            self: The class instance

        Returns:
        -------
            list[ModuleResource[UTE]]: A list of UTE resources

        Processing Logic:
        ----------------
            - Iterate through all resources stored in self.resources
            - Check if each resource's type is UTE
            - If type matches, add it to the return list
            - Return the list of UTE resources.
        """
        return [resource for resource in self.resources.values() if resource.restype() is ResourceType.UTE]

    def store(self, resname: str | ResRef) -> ModuleResource[UTM] | None:
        """Looks up a material (UTM) resource by the specified resname from this module and returns the resource data.

        Args:
        ----
            resname(str | ResRef): Name of the resource to look up

        Returns:
        -------
            resource: The looked up resource or None if not found

        Processing Logic:
        ----------------
            - Loops through all resources stored in self.resources
            - Checks if the resource name matches the given name and type is UTM
            - Returns the first matching resource
            - Returns None if no match found.
        """
        lower_resname: str = str(resname).lower()
        return next(
            (
                resource
                for resource in self.resources.values()
                if lower_resname == resource.resname().lower() and resource.restype() is ResourceType.UTM
            ),
            None,
        )

    def stores(
        self,
    ) -> list[ModuleResource[UTM]]:
        """Returns a list of material (UTM) resources for this module."""
        return [resource for resource in self.resources.values() if resource.restype() is ResourceType.UTM]

    def trigger(
        self,
        resname: str,
    ) -> ModuleResource[UTT] | None:
        """Returns a trigger (UTT) resource by the specified resname if it exists.

        Args:
        ----
            resname: Name of the resource to retrieve

        Returns:
        -------
            resource: The requested UTT resource or None

        Processing Logic:
        ----------------
            - Iterate through self.resources dictionary values
            - Check if resname matches resource name and type is UTT
            - Return first matching resource
            - Return None if no match found.
        """
        lower_resname: str = resname.lower()
        return next(
            (
                resource
                for resource in self.resources.values()
                if lower_resname == resource.resname().lower() and resource.restype() is ResourceType.UTT
            ),
            None,
        )

    def triggers(
        self,
    ) -> list[ModuleResource[UTT]]:
        """Returns a list of UTT resources for this module.

        Args:
        ----
            self: The class instance

        Returns:
        -------
            list[ModuleResource[UTT]]: A list of UTT resources

        Processing Logic:
        ----------------
            - Iterate through self.resources dictionary
            - Check if each resource's restype is UTT
            - Add matching resources to a list
            - Return the list of UTT resources.
        """
        return [resource for resource in self.resources.values() if resource.restype() is ResourceType.UTT]

    def waypoint(
        self,
        resname: str,
    ) -> ModuleResource[UTW] | None:
        """Returns the UTW resource with the given name if it exists.

        Args:
        ----
            resname: The name of the UTW resource

        Returns:
        -------
            resource: The UTW resource or None if not found

        Processing Logic:
        ----------------
            - Iterate through self.resources dictionary values
            - Check if resname matches resource name and type is UTW
            - Return first matching resource
            - Return None if no match found.
        """
        lower_resname: str = resname.lower()
        return next(
            (
                resource
                for resource in self.resources.values()
                if lower_resname == resource.resname().lower() and resource.restype() is ResourceType.UTW
            ),
            None,
        )

    def waypoints(
        self,
    ) -> list[ModuleResource[UTW]]:
        """Returns list of UTW resources from resources dict.

        Returns:
        -------
            list[ModuleResource[UTW]]: List of UTW resources

        Processing Logic:
        ----------------
            - Iterate through self.resources dict values
            - Check if resource type is UTW
            - Add matching resources to return list
            - Return list of UTW resources.
        """
        return [resource for resource in self.resources.values() if resource.restype() is ResourceType.UTW]

    def model(
        self,
        resname: str,
    ) -> ModuleResource[MDL] | None:
        """Returns a ModuleResource object for the given resource name if it exists in this module.

        Args:
        ----
            resname: The name of the resource to lookup.

        Returns:
        -------
            resource: The ModuleResource object if found, None otherwise.

        Processing Logic:
        ----------------
            - Loops through all resources stored in self.resources
            - Checks if the resource name matches the given name and the resource type is MDL
            - Returns the matching resource if found, None otherwise.
        """
        lower_resname = resname.lower()
        return next(
            (
                resource
                for resource in self.resources.values()
                if lower_resname == resource.resname().lower() and resource.restype() is ResourceType.MDL
            ),
            None,
        )

    def model_ext(
        self,
        resname: str,
    ) -> ModuleResource | None:
        """Finds a MDX module resource by name from this module.

        Args:
        ----
            resname: The name of the resource to find.

        Returns:
        -------
            ModuleResource|None: The matching resource or None if not found.

        Processes the resources dictionary:
            - Iterates through resources.values()
            - Checks if resname matches resource.resname() and resource type is MDX
            - Returns first matching resource or None.
        """
        lower_resname: str = resname.lower()
        return next(
            (
                resource
                for resource in self.resources.values()
                if lower_resname == resource.resname().lower() and resource.restype() is ResourceType.MDX
            ),
            None,
        )

    def models(
        self,
    ) -> list[ModuleResource[MDL]]:
        """Returns a list of MDL model resources.

        Args:
        ----
            self: The class instance

        Returns:
        -------
            list[ModuleResource[MDL]]: A list of MDL model resources

        Processes the resources dictionary:
            - Loops through each value in the resources dictionary
            - Checks if the resource type is MDL
            - Adds matching resources to the return list.
        """
        return [resource for resource in self.resources.values() if resource.restype() is ResourceType.MDL]

    def model_exts(
        self,
    ) -> list[ModuleResource]:
        """Returns a list of MDX model resources.

        Args:
        ----
            self: The class instance

        Returns:
        -------
            list[ModuleResource]: A list of MDX model resources

        Processes the resources dictionary:
            - Loops through each value in the resources dictionary
            - Checks if the resource type is MDX
            - Adds matching resources to the return list.
        """
        return [resource for resource in self.resources.values() if resource.restype() is ResourceType.MDX]

    def texture(
        self,
        resname: str,
    ) -> ModuleResource[TPC] | None:
        """Looks up a texture resource by resname from this module.

        Args:
        ----
            resname: Name of the texture resource to look up.

        Returns:
        -------
            resource: Found texture resource or None.

        Processing Logic:
        ----------------
            - Loops through all resources stored in self.resources
            - Checks if resname matches the resource name in any case-insensitive way
            - Checks if the resource type is a texture format like TPC or TGA
            - Returns the first matching resource or None if not found.
        """
        lower_resname: str = resname.lower()
        texture_types: list[ResourceType] = [ResourceType.TPC, ResourceType.TGA]
        return next(
            (
                resource
                for resource in self.resources.values()
                if lower_resname == resource.resname().lower() and resource.restype() in texture_types
            ),
            None,
        )

    def textures(
        self,
    ) -> list[ModuleResource[MDL]]:
        """Generates a list of texture resources from this module.

        Args:
        ----
            self: The class instance

        Returns:
        -------
            list[ModuleResource[MDL]]: List of texture resources

        Processing Logic:
        ----------------
            - Iterate through self.resources dictionary
            - Check if resource type is TPC or TGA texture format
            - Include the resource in return list if type matches.
        """
        texture_types: list[ResourceType] = [ResourceType.TPC, ResourceType.TGA]
        return [resource for resource in self.resources.values() if resource.restype() in texture_types]

    def sound(
        self,
        resname: str,
    ) -> ModuleResource[UTS] | None:
        """Returns the UTS resource with the given name if it exists.

        Args:
        ----
            resname: The name of the UTS resource

        Returns:
        -------
            resource: The UTS resource or None if not found

        Processing Logic:
        ----------------
            - Iterate through self.resources dictionary values
            - Check if resname matches resource name and type is UTS
            - Return matching resource or None if not found.
        """
        lower_resname: str = resname.lower()
        return next(
            (
                resource
                for resource in self.resources.values()
                if lower_resname == resource.resname().lower() and resource.restype() is ResourceType.UTS
            ),
            None,
        )

    def sounds(
        self,
    ) -> list[ModuleResource[UTS]]:
        """Returns a list of UTS resources.

        Args:
        ----
            self: The class instance

        Returns:
        -------
            list[ModuleResource[UTS]]: A list of UTS resources

        Processing Logic:
        ----------------
            - Iterate through self.resources dictionary
            - Check if each resource's type is UTS
            - Add matching resources to a list
            - Return the list of UTS resources.
        """
        return [resource for resource in self.resources.values() if resource.restype() is ResourceType.UTS]


class ModuleResource(Generic[T]):
    def __init__(
        self,
        resname: str,
        restype: ResourceType,
        installation: Installation,
    ):
        self._resname: str = resname
        self._installation: Installation = installation
        self._restype: ResourceType = restype
        self._active: Path | None = None
        self._resource_obj: Any = None
        self._locations: list[Path] = []
        self._identifier = ResourceIdentifier(resname, restype)

    def __repr__(self):
        return f"ModuleResource(resname={self._resname} restype={self._restype!r} installation={self._installation!r})"

    def __eq__(self, other):
        if isinstance(other, ResourceIdentifier):
            return self._identifier == other
        if isinstance(other, ModuleResource):
            return self._identifier == other._identifier
        return NotImplemented

    def __hash__(self):
        return hash(self._identifier)

    def resname(self) -> str:
        """Returns the resource name.

        Returns:
        -------
            The resource name.
        """
        return self._resname

    def restype(self) -> ResourceType:
        """Returns the type of resource stored.

        Returns:
        -------
            The resource type.
        """
        return self._restype

    def identifier(self) -> ResourceIdentifier:
        return self._identifier

    def localized_name(self) -> str | None:
        # sourcery skip: assign-if-exp, reintroduce-else
        """Returns a localized name for the resource.

        Args:
        ----
            self: The object instance

        Returns:
        -------
            str | None: Localized name or None if not found

        Processing Logic:
        ----------------
            - Get the resource from self.resource()
            - Check if resource is None and return None
            - Check type of resource and return localized name by calling installation string method
            - Return None if type is not matched.
        """
        res: T | None = self.resource()
        if res is None:
            return None
        if isinstance(res, UTC):
            return f"{self._installation.string(res.first_name)} {self._installation.string(res.last_name)}"
        if isinstance(res, (UTP, UTD, UTW, UTT, UTE, UTM, UTS)):
            return self._installation.string(res.name)
        print(f"Could not find a localized name for a ModuleResource typed {type(res).__name__}")
        return None

    def data(self) -> bytes:
        """Opens the file at the active location and returns the data.

        Raises:
        ------
            ValueError: If no file is active.

        Returns:
        -------
            The bytes data of the active file.
        """
        file_name: str = f"{self._resname}.{self._restype.extension}"

        if is_capsule_file(self.active()):
            data: bytes | None = Capsule(self.active()).resource(self._resname, self._restype)
            if data is None:
                msg = f"Resource '{file_name}' not found in '{self.active()}'"
                raise ValueError(msg)
            return data

        if is_bif_file(self.active()):
            resource: ResourceResult | None = self._installation.resource(
                self._resname,
                self._restype,
                [SearchLocation.CHITIN],
            )
            if resource is None:
<<<<<<< HEAD
                msg = f"Resource '{file_name}' not found in '{self.active()}'"
=======
                msg = f"Resource '{file_name}' not found in BIF '{self._active}' somehow?"
>>>>>>> 2595e8c6
                raise ValueError(msg)
            return resource.data

        return BinaryReader.load_file(self.active())

    def resource(self) -> T:
        """Returns the cached resource object. If no object has been cached, then it will load the object.

        Returns:
        -------
            The resource object.

        Raises:
            ValueError - resource not found somewhere
        """
        if self._resource_obj is None:
            conversions: dict[ResourceType, Callable[[SOURCE_TYPES], Any]] = {
                ResourceType.ARE: read_are,
                ResourceType.DLG: read_dlg,
                ResourceType.GIT: read_git,
                ResourceType.IFO: read_ifo,
                ResourceType.LYT: read_lyt,
                ResourceType.NCS: lambda data: data,
                ResourceType.PTH: read_pth,
                ResourceType.TPC: read_tpc,
                ResourceType.TGA: read_tpc,
                ResourceType.UTD: read_utd,
                ResourceType.UTE: read_ute,
                ResourceType.UTI: read_uti,
                ResourceType.UTM: read_utm,
                ResourceType.UTP: read_utp,
                ResourceType.UTS: read_uts,
                ResourceType.UTT: read_utt,
                ResourceType.UTW: read_utw,
                ResourceType.UTC: read_utc,
                ResourceType.VIS: read_vis,
                ResourceType.WOK: read_bwm,
            }

<<<<<<< HEAD
            if is_capsule_file(self.active().name):
                data: bytes | None = Capsule(self.active()).resource(self._resname, self._restype)
=======
            file_name: str = f"{self._resname}.{self._restype.extension}"
            if self._active is None:
                return None
            elif is_capsule_file(self._active.name):
                data: bytes | None = Capsule(self._active).resource(self._resname, self._restype)
>>>>>>> 2595e8c6
                if data is None:
                    msg = f"Resource '{self._identifier}' not found in '{self.active()}'"
                    raise ValueError(msg)
                self._resource_obj = conversions[self._restype](data)

            elif is_bif_file(self.active().name):
                resource: ResourceResult | None = self._installation.resource(
                    self._resname,
                    self._restype,
                    [SearchLocation.CHITIN],
                )
                if resource is None:
<<<<<<< HEAD
                    msg = f"Resource '{self._identifier}' not found in '{self.active()}'"
=======
                    msg = f"Resource '{file_name}' not found in BIF '{self._active}' somehow?"
>>>>>>> 2595e8c6
                    raise ValueError(msg)
                self._resource_obj = conversions[self._restype](resource.data)

            else:
                data = BinaryReader.load_file(self.active())
                self._resource_obj = conversions[self._restype](data)

        return self._resource_obj

    def add_locations(self, filepaths: list[Path]):
        """Adds a list of filepaths to the list of locations stored for the resource.

        If a filepath already exists, it is ignored.
        If the ModuleResource has not yet been activated, will activate it with the first filepath.

        Args:
        ----
            filepaths: A list of filepaths pointing to a location for the resource.
        """
        self._locations.extend(
            [
                filepath
                for filepath in filepaths
                if filepath not in self._locations
            ]
        )
        if self._active is None and self._locations:
            self.activate(self._locations[0])

    def locations(self) -> list[Path]:
        return self._locations

    def activate(
        self,
        filepath: os.PathLike | str | None = None,
    ):
        """Sets the active file to the specified path. Calling this method will reset the loaded resource.

        Raises:
        ------
            ValueError: If the filepath is not stored in the resource list of locations.

        Args:
        ----
            filepath: The new active file.
        """
        self._resource_obj = None
        if filepath is None:
            self._active = self._locations[0] if self._locations else None

        else:
            r_filepath = Path.pathify(filepath)
            if r_filepath in self._locations:
                self._active = r_filepath
            else:
                msg = f"The filepath '{self._active}' is not being tracked as a location for the resource."
                raise ValueError(msg)

    def unload(self):
        """Clears the cached resource object from memory."""
        self._resource_obj = None

    def reload(self):
        """Reloads the resource object from the active location."""
        self._resource_obj = None
        self.resource()

    def active(self) -> Path:
        """Returns the filepath of the currently active file for the resource.

        Returns:
        -------
            Filepath to the active resource.
        """
        if self._active is None:
            raise RuntimeError(f"{self!r}.activate(filepath) must be called before use.")
        return self._active

    def save(
        self,
    ):
        """Saves the resource to the active file.

        Args:
        ----
            self: The resource object

        Returns:
        -------
            None: This function does not return anything

        Processing Logic:
        ----------------
            - Checks if an active file is selected
            - Checks file type and writes resource data accordingly
            - Writes resource data to ERF, RIM or binary file using appropriate conversion and writer.
        """
        conversions: dict[ResourceType, Callable[[Any], bytes]] = {
            ResourceType.ARE: bytes_are,
            ResourceType.DLG: bytes_dlg,
            ResourceType.GIT: bytes_git,
            ResourceType.IFO: bytes_ifo,
            ResourceType.LYT: bytes_lyt,
            ResourceType.NCS: lambda data: data,
            ResourceType.PTH: bytes_pth,
            ResourceType.TPC: bytes_tpc,
            ResourceType.TGA: bytes_tpc,
            ResourceType.UTD: bytes_utd,
            ResourceType.UTE: bytes_ute,
            ResourceType.UTI: bytes_uti,
            ResourceType.UTM: bytes_utm,
            ResourceType.UTP: bytes_utp,
            ResourceType.UTS: bytes_uts,
            ResourceType.UTT: bytes_utt,
            ResourceType.UTW: bytes_utw,
            ResourceType.UTC: bytes_utc,
            ResourceType.VIS: bytes_vis,
            ResourceType.WOK: bytes_bwm,
        }

        if is_bif_file(self.active().name):
            msg = "Cannot save file to BIF."
            raise ValueError(msg)

        if is_any_erf_type_file(self.active().name):
            erf: ERF = read_erf(self.active())
            erf.set_data(
                self._resname,
                self._restype,
                conversions[self._restype](self.resource()),
            )
            write_erf(erf, self.active())

        elif is_rim_file(self.active().name):
            rim: RIM = read_rim(self.active())
            rim.set_data(
                self._resname,
                self._restype,
                conversions[self._restype](self.resource()),
            )
            write_rim(rim, self.active())

        else:
            BinaryWriter.dump(self.active(), conversions[self._restype](self.resource()))<|MERGE_RESOLUTION|>--- conflicted
+++ resolved
@@ -36,10 +36,7 @@
 from pykotor.resource.type import ResourceType
 from pykotor.tools.misc import is_any_erf_type_file, is_bif_file, is_capsule_file, is_rim_file
 from pykotor.tools.model import list_lightmaps, list_textures
-<<<<<<< HEAD
 from pykotor.tools.path import CaseAwarePath
-=======
->>>>>>> 2595e8c6
 from utility.logger_util import get_root_logger
 from utility.system.path import Path, PurePath
 
@@ -294,12 +291,8 @@
         self,
         root: str,
         installation: Installation,
-<<<<<<< HEAD
-=======
-        custom_capsule: Capsule | None = None,
         *,
         use_dot_mod: bool = True
->>>>>>> 2595e8c6
     ):
         self.resources: CaseInsensitiveDict[ModuleResource] = CaseInsensitiveDict()
         self._installation: Installation = installation
@@ -307,17 +300,10 @@
         self._dot_mod: bool = use_dot_mod and installation.module_path().joinpath(f"{self._root}.mod").is_file()
 
         # Build all capsules relevant to this root in the provided installation
-<<<<<<< HEAD
         self._link_capsule = ModuleLinkPiece(installation.path().joinpath("Modules", self._root + ModuleType.MAIN.value))
         self._data_capsule = ModuleDataPiece(installation.path().joinpath("Modules", self._root + ModuleType.DATA.value))
         self._k2_capsule = ModuleDLGPiece(installation.path().joinpath("Modules", self._root + ModuleType.K2_DLG.value))
         self._override_piece = ModuleFullOverridePiece(installation.path().joinpath("Modules", self._root + ModuleType.MOD.value))
-=======
-        self._capsules: list[Capsule] = self.get_capsules(installation, self._root, use_dot_mod=use_dot_mod)
-        # Append the custom capsule if provided
-        if custom_capsule is not None:
-            self._capsules.append(custom_capsule)
->>>>>>> 2595e8c6
 
         # Fast-fail if capsules list is empty.
         num_expected_capsules = 3 if installation.game().is_k2() else 2
@@ -327,48 +313,11 @@
 
         self.reload_resources()
 
-<<<<<<< HEAD
     def get_capsules(self) -> tuple[ModuleLinkPiece, ModuleDataPiece, ModuleDLGPiece]:
         """Returns all relevant ERFs/RIMs for this module."""
         return self._capsules
 
     def root_name(self) -> str:
-=======
-    @classmethod
-    def get_capsules(
-        cls,
-        installation: Installation,
-        root: str,
-        *,
-        use_dot_mod: bool = True,
-    ) -> list[Capsule]:
-        """Takes the root of the module filename and returns all relevant capsules."""
-        base_path = installation.module_path()
-        if use_dot_mod:
-            mod_filepath = base_path / f"{root}.mod"
-            if mod_filepath.safe_isfile():
-                get_root_logger().info("%s exists, using instead of rim/erfs.", mod_filepath.name)
-                return [Capsule(mod_filepath)]
-
-        _s_rim_path = base_path / f"{root}_s.rim"
-        rim_path = base_path / f"{root}.rim"
-        if installation.game().is_k1():
-            capsules = [
-                Capsule(rim_path),
-                Capsule(_s_rim_path)
-            ]
-        else:
-            _dlg_erf_path = base_path / f"{root}_dlg.erf"
-            capsules = [
-                Capsule(rim_path),
-                Capsule(_s_rim_path),
-                Capsule(_dlg_erf_path)
-            ]
-        get_root_logger().info(f"Using Module instance with the following paths: [{tuple(capsule._path for capsule in capsules)}]")
-        return capsules
-
-    def get_id(self) -> str:
->>>>>>> 2595e8c6
         return self._root
 
     def area_name(self) -> ResRef:
@@ -627,11 +576,7 @@
             (
                 resource
                 for resource in self.resources.values()
-<<<<<<< HEAD
                 if (resource.resname() == self._area_name and resource.restype() == ResourceType.LYT)
-=======
-                if (resource.resname() == self._id and resource.restype() is ResourceType.LYT)
->>>>>>> 2595e8c6
             ),
             None,
         )
@@ -656,11 +601,7 @@
             (
                 resource
                 for resource in self.resources.values()
-<<<<<<< HEAD
                 if (resource.resname() == self._area_name and resource.restype() == ResourceType.VIS)
-=======
-                if (resource.resname() == self._id and resource.restype() is ResourceType.VIS)
->>>>>>> 2595e8c6
             ),
             None,
         )
@@ -688,11 +629,7 @@
             (
                 resource
                 for resource in self.resources.values()
-<<<<<<< HEAD
                 if resource.resname() == self._area_name and resource.restype() == ResourceType.ARE
-=======
-                if resource.resname() == self._id and resource.restype() is ResourceType.ARE
->>>>>>> 2595e8c6
             ),
             None,
         )
@@ -720,11 +657,7 @@
             (
                 resource
                 for resource in self.resources.values()
-<<<<<<< HEAD
                 if resource.resname() == self._area_name and resource.restype() == ResourceType.GIT
-=======
-                if resource.resname() == self._id and resource.restype() is ResourceType.GIT
->>>>>>> 2595e8c6
             ),
             None,
         )
@@ -751,11 +684,7 @@
             (
                 resource
                 for resource in self.resources.values()
-<<<<<<< HEAD
                 if resource.resname() == self._area_name and resource.restype() == ResourceType.PTH
-=======
-                if resource.resname() == self._id and resource.restype() is ResourceType.PTH
->>>>>>> 2595e8c6
             ),
             None,
         )
@@ -1493,11 +1422,7 @@
                 [SearchLocation.CHITIN],
             )
             if resource is None:
-<<<<<<< HEAD
-                msg = f"Resource '{file_name}' not found in '{self.active()}'"
-=======
                 msg = f"Resource '{file_name}' not found in BIF '{self._active}' somehow?"
->>>>>>> 2595e8c6
                 raise ValueError(msg)
             return resource.data
 
@@ -1537,16 +1462,8 @@
                 ResourceType.WOK: read_bwm,
             }
 
-<<<<<<< HEAD
             if is_capsule_file(self.active().name):
                 data: bytes | None = Capsule(self.active()).resource(self._resname, self._restype)
-=======
-            file_name: str = f"{self._resname}.{self._restype.extension}"
-            if self._active is None:
-                return None
-            elif is_capsule_file(self._active.name):
-                data: bytes | None = Capsule(self._active).resource(self._resname, self._restype)
->>>>>>> 2595e8c6
                 if data is None:
                     msg = f"Resource '{self._identifier}' not found in '{self.active()}'"
                     raise ValueError(msg)
@@ -1559,11 +1476,7 @@
                     [SearchLocation.CHITIN],
                 )
                 if resource is None:
-<<<<<<< HEAD
                     msg = f"Resource '{self._identifier}' not found in '{self.active()}'"
-=======
-                    msg = f"Resource '{file_name}' not found in BIF '{self._active}' somehow?"
->>>>>>> 2595e8c6
                     raise ValueError(msg)
                 self._resource_obj = conversions[self._restype](resource.data)
 
