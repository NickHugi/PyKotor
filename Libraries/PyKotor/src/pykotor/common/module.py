--- conflicted
+++ resolved
@@ -3,16 +3,11 @@
 from copy import copy
 from typing import TYPE_CHECKING, Any, Generic, TypeVar
 
-from pykotor.common.misc import CaseInsensitiveDict, ResRef
+from pykotor.common.misc import CaseInsensitiveDict
 from pykotor.common.stream import BinaryReader, BinaryWriter
 from pykotor.extract.capsule import Capsule
-<<<<<<< HEAD
-from pykotor.extract.file import LocationResult, ResourceIdentifier, ResourceResult
-from pykotor.extract.installation import Installation, SearchLocation
-=======
 from pykotor.extract.file import ResourceIdentifier
 from pykotor.extract.installation import SearchLocation
->>>>>>> 7179f7f4
 from pykotor.resource.formats.bwm import bytes_bwm, read_bwm
 from pykotor.resource.formats.erf import read_erf, write_erf
 from pykotor.resource.formats.gff import read_gff
@@ -37,32 +32,22 @@
 from pykotor.resource.type import ResourceType
 from pykotor.tools.misc import is_any_erf_type_file, is_bif_file, is_capsule_file, is_rim_file
 from pykotor.tools.model import list_lightmaps, list_textures
-<<<<<<< HEAD
-from utility.error_handling import format_exception_with_variables
-from utility.string import CaseInsensitiveWrappedStr
-=======
 from utility.error_handling import assert_with_variable_trace, format_exception_with_variables
->>>>>>> 7179f7f4
 from utility.system.path import Path, PurePath
 
 if TYPE_CHECKING:
     import os
 
-<<<<<<< HEAD
-=======
     from collections.abc import Callable
 
     from pykotor.common.misc import ResRef
     from pykotor.extract.file import LocationResult, ResourceResult
     from pykotor.extract.installation import Installation
->>>>>>> 7179f7f4
     from pykotor.resource.formats.erf.erf_data import ERF
     from pykotor.resource.formats.gff.gff_data import GFF
     from pykotor.resource.formats.lyt import LYT
     from pykotor.resource.formats.mdl import MDL
     from pykotor.resource.formats.rim.rim_data import RIM
-<<<<<<< HEAD
-=======
     from pykotor.resource.formats.tpc import TPC
     from pykotor.resource.formats.vis import VIS
     from pykotor.resource.generics.are import ARE
@@ -70,7 +55,6 @@
     from pykotor.resource.generics.ifo import IFO
     from pykotor.resource.generics.pth import PTH
     from pykotor.resource.generics.uti import UTI
->>>>>>> 7179f7f4
     from pykotor.resource.type import SOURCE_TYPES
 
 T = TypeVar("T")
@@ -90,11 +74,7 @@
     ):
         self.resources: CaseInsensitiveDict[ModuleResource] = CaseInsensitiveDict()
         self._installation: Installation = installation
-<<<<<<< HEAD
-        self._root: CaseInsensitiveWrappedStr = CaseInsensitiveWrappedStr.cast(root)
-=======
         self._root: str = root.lower()
->>>>>>> 7179f7f4
 
         # Build list of capsules from all .mods' in the provided installation
         self._capsules: list[Capsule] = [
@@ -286,10 +266,6 @@
 
         for module_resource in self.resources.values():
             module_resource.activate()
-<<<<<<< HEAD
-
-=======
->>>>>>> 7179f7f4
 
     def add_locations(
         self,
@@ -314,11 +290,7 @@
         """
         # In order to store TGA resources in the same ModuleResource as their TPC counterpart, we use the .TPC extension
         # instead of the .TGA for the dictionary key.
-<<<<<<< HEAD
-        filename_ext: CaseInsensitiveWrappedStr = (ResourceType.TPC if restype == ResourceType.TGA else restype).extension
-=======
         filename_ext = (ResourceType.TPC if restype == ResourceType.TGA else restype).extension
->>>>>>> 7179f7f4
         filename: str = f"{resname}.{filename_ext}"
         module_resource: ModuleResource = self.resources.get(filename)
         if module_resource is None:
@@ -327,10 +299,8 @@
 
         self.resources[filename].add_locations(locations)
 
-
     def installation(self) -> Installation:
         return self._installation
-
 
     def resource(
         self,
@@ -350,7 +320,6 @@
         """
         return self.resources.get(f"{resname}.{restype.extension}", None)
 
-
     def layout(self) -> ModuleResource[LYT] | None:
         """Returns the LYT layout resource with a matching ID if it exists.
 
@@ -377,7 +346,6 @@
             ),
             None,
         )
-
 
     def vis(self) -> ModuleResource[VIS] | None:
         """Finds the VIS resource with matching ID.
@@ -404,7 +372,6 @@
             None,
         )
 
-
     def are(
         self,
     ) -> ModuleResource[ARE] | None:
@@ -433,7 +400,6 @@
             None,
         )
 
-
     def git(
         self,
     ) -> ModuleResource[GIT] | None:
@@ -461,7 +427,6 @@
             ),
             None,
         )
-
 
     def pth(
         self,
@@ -490,7 +455,6 @@
             None,
         )
 
-
     def info(
         self,
     ) -> ModuleResource[IFO] | None:
@@ -520,7 +484,6 @@
             None,
         )
 
-
     def creature(
         self,
         resname: str,
@@ -551,7 +514,6 @@
             None,
         )
 
-
     def creatures(
         self,
     ) -> list[ModuleResource[UTC]]:
@@ -573,7 +535,6 @@
         """
         return [resource for resource in self.resources.values() if resource.restype() == ResourceType.UTC]
 
-
     def placeable(
         self,
         resname: str,
@@ -604,7 +565,6 @@
             None,
         )
 
-
     def placeables(
         self,
     ) -> list[ModuleResource[UTP]]:
@@ -626,7 +586,6 @@
         """
         return [resource for resource in self.resources.values() if resource.restype() == ResourceType.UTP]
 
-
     def door(
         self,
         resname: str,
@@ -657,7 +616,6 @@
             None,
         )
 
-
     def doors(
         self,
     ) -> list[ModuleResource[UTD]]:
@@ -679,7 +637,6 @@
         """
         return [resource for resource in self.resources.values() if resource.restype() == ResourceType.UTD]
 
-
     def item(
         self,
         resname: str,
@@ -709,7 +666,6 @@
             ),
             None,
         )
-
 
     def items(
         self,
@@ -733,7 +689,6 @@
         """
         return [resource for resource in self.resources.values() if resource.restype() == ResourceType.UTD]
 
-
     def encounter(
         self,
         resname: str,
@@ -763,7 +718,6 @@
             ),
             None,
         )
-
 
     def encounters(
         self,
@@ -787,7 +741,6 @@
         """
         return [resource for resource in self.resources.values() if resource.restype() == ResourceType.UTE]
 
-
     def store(self, resname: str) -> ModuleResource[UTM] | None:
         """Looks up a material (UTM) resource by the specified resname from this module and returns the resource data.
 
@@ -816,13 +769,11 @@
             None,
         )
 
-
     def stores(
         self,
     ) -> list[ModuleResource[UTM]]:
         """Returns a list of material (UTM) resources for this module."""
         return [resource for resource in self.resources.values() if resource.restype() == ResourceType.UTM]
-
 
     def trigger(
         self,
@@ -855,7 +806,6 @@
             None,
         )
 
-
     def triggers(
         self,
     ) -> list[ModuleResource[UTT]]:
@@ -878,7 +828,6 @@
         """
         return [resource for resource in self.resources.values() if resource.restype() == ResourceType.UTT]
 
-
     def waypoint(
         self,
         resname: str,
@@ -910,7 +859,6 @@
             None,
         )
 
-
     def waypoints(
         self,
     ) -> list[ModuleResource[UTW]]:
@@ -929,7 +877,6 @@
         """
         return [resource for resource in self.resources.values() if resource.restype() == ResourceType.UTW]
 
-
     def model(
         self,
         resname: str,
@@ -959,7 +906,6 @@
             ),
             None,
         )
-
 
     def model_ext(
         self,
@@ -990,7 +936,6 @@
             None,
         )
 
-
     def models(
         self,
     ) -> list[ModuleResource[MDL]]:
@@ -1011,10 +956,6 @@
         """
         return [resource for resource in self.resources.values() if resource.restype() == ResourceType.MDL]
 
-<<<<<<< HEAD
-
-=======
->>>>>>> 7179f7f4
     def model_exts(
         self,
     ) -> list[ModuleResource]:
@@ -1035,10 +976,6 @@
         """
         return [resource for resource in self.resources.values() if resource.restype() == ResourceType.MDX]
 
-<<<<<<< HEAD
-
-=======
->>>>>>> 7179f7f4
     def texture(
         self,
         resname: str,
@@ -1071,7 +1008,6 @@
             None,
         )
 
-
     def textures(
         self,
     ) -> list[ModuleResource[MDL]]:
@@ -1093,10 +1029,6 @@
         """
         texture_types: list[ResourceType] = [ResourceType.TPC, ResourceType.TGA]
         return [resource for resource in self.resources.values() if resource.restype() in texture_types]
-<<<<<<< HEAD
-
-=======
->>>>>>> 7179f7f4
 
     def sound(
         self,
@@ -1127,7 +1059,6 @@
             ),
             None,
         )
-
 
     def sounds(
         self,
@@ -1150,7 +1081,6 @@
             - Return the list of UTS resources.
         """
         return [resource for resource in self.resources.values() if resource.restype() == ResourceType.UTS]
-
 
 
 class ModuleResource(Generic[T]):
@@ -1163,23 +1093,12 @@
         self._locations: list[Path] = []
         self._identifier = ResourceIdentifier(resname, restype)
 
-<<<<<<< HEAD
-
     def __eq__(self, other):
         return hash(self) == hash(other)
 
-
     def __hash__(self):
         return hash(self._identifier)
 
-=======
-    def __eq__(self, other):
-        return hash(self) == hash(other)
-
-    def __hash__(self):
-        return hash(self._identifier)
->>>>>>> 7179f7f4
-
     def resname(self) -> str:
         """Returns the resource name.
 
@@ -1189,7 +1108,6 @@
         """
         return self._resname
 
-
     def restype(self) -> ResourceType:
         """Returns the type of resource stored.
 
@@ -1198,7 +1116,6 @@
             The resource type.
         """
         return self._restype
-
 
     def localized_name(self) -> str | None:
         # sourcery skip: assign-if-exp, reintroduce-else
@@ -1276,7 +1193,6 @@
             return resource.data
 
         return BinaryReader.load_file(self._active)
-
 
     def resource(self) -> T | None:
         """Returns the cached resource object. If no object has been cached, then it will load the object.
@@ -1311,8 +1227,6 @@
 
             file_name: str = f"{self._resname}.{self._restype.extension}"
             if self._active is None:
-<<<<<<< HEAD
-=======
                 try:
                     assert_with_variable_trace(self._resource_obj is not None)
                 except Exception as e:
@@ -1320,7 +1234,6 @@
                         lines = format_exception_with_variables(e)
                         file.writelines(lines)
                         file.write("\n----------------------\n")
->>>>>>> 7179f7f4
                 self._resource_obj = None
 
             elif is_capsule_file(self._active.name):
@@ -1347,10 +1260,6 @@
 
         return self._resource_obj
 
-<<<<<<< HEAD
-
-=======
->>>>>>> 7179f7f4
     def add_locations(self, filepaths: list[Path]):
         """Adds a list of filepaths to the list of locations stored for the resource.
 
@@ -1364,16 +1273,11 @@
         if self._active is None and self._locations:
             self.activate(self._locations[0])
 
-
     def locations(
         self,
     ) -> list[Path]:
         return self._locations
 
-<<<<<<< HEAD
-
-=======
->>>>>>> 7179f7f4
     def activate(self, filepath: os.PathLike | str | None = None):
         """Sets the active file to the specified path. Calling this method will reset the loaded resource.
 
@@ -1397,24 +1301,15 @@
                 msg = f"The filepath '{self._active}' is not being tracked as a location for the resource."
                 raise ValueError(msg)
 
-<<<<<<< HEAD
-
-=======
->>>>>>> 7179f7f4
     def unload(self):
         """Clears the cached resource object from memory."""
         self._resource_obj = None
 
-<<<<<<< HEAD
-
-=======
->>>>>>> 7179f7f4
     def reload(self):
         """Reloads the resource object from the active location."""
         self._resource_obj = None
         self.resource()
 
-
     def active(self) -> Path:
         """Returns the filepath of the currently active file for the resource.
 
@@ -1427,7 +1322,6 @@
             raise ValueError(msg)
 
         return self._active
-
 
     def save(
         self,
