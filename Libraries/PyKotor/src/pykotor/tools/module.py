--- conflicted
+++ resolved
@@ -27,6 +27,7 @@
 from pykotor.tools import model
 from pykotor.tools.misc import is_mod_file
 from utility.common.misc_string.util import ireplace
+from utility.system.path import CaseAwarePath
 
 if TYPE_CHECKING:
     import os
@@ -303,21 +304,13 @@
         rim_folderpath: Folderpath where the rims can be found for this module.
             The filestem of the filepath will be used to determine which rim to load.
     """
-<<<<<<< HEAD
-    r_outpath: Path = Path(filepath)
-=======
-    r_outpath: CaseAwarePath = CaseAwarePath(filepath)
->>>>>>> a334711b
+    r_outpath = CaseAwarePath(filepath)
     if not is_mod_file(r_outpath):
         msg = "Specified file must end with the .mod extension"
         raise ValueError(msg)
 
     module_root = Installation.get_module_root(module_root or filepath)
-<<<<<<< HEAD
-    r_rim_folderpath: Path = Path(rim_folderpath) if rim_folderpath else r_outpath.parent
-=======
     r_rim_folderpath = CaseAwarePath(rim_folderpath) if rim_folderpath else r_outpath.parent
->>>>>>> a334711b
 
     filepath_rim: Path = r_rim_folderpath / f"{module_root}.rim"
     filepath_rim_s: Path = r_rim_folderpath / f"{module_root}_s.rim"
