from __future__ import annotations

import os

from contextlib import suppress
from pathlib import Path
<<<<<<< HEAD
from typing import TYPE_CHECKING, Any
=======
from typing import TYPE_CHECKING
>>>>>>> a334711b

from loggerplus import RobustLogger

from pykotor.common.misc import Game
from utility.misc import ProcessorArchitecture

if TYPE_CHECKING:
    import types

    from winreg import HKEYType

    from typing_extensions import Literal, Self  # pyright: ignore[reportMissingModuleSource]


KOTOR_REG_PATHS: dict[Game, dict[ProcessorArchitecture, list[tuple[str, str]]]] = {
    Game.K1: {
        ProcessorArchitecture.BIT_32: [
            (r"HKEY_LOCAL_MACHINE\SOFTWARE\Microsoft\Windows\CurrentVersion\Uninstall\Steam App 32370", "InstallLocation"),
            (r"HKEY_LOCAL_MACHINE\SOFTWARE\GOG.com\Games\1207666283", "PATH"),
            (r"HKEY_LOCAL_MACHINE\SOFTWARE\BioWare\SW\KOTOR", "InternalPath"),
            (r"HKEY_LOCAL_MACHINE\SOFTWARE\BioWare\SW\KOTOR", "Path"),
            #            (r"HKEY_USERS\S-1-5-21-3288518552-3737095363-3281442775-1001\SOFTWARE\Microsoft\Windows\CurrentVersion\Uninstall\AmazonGames/Star Wars - Knights of the Old", "InstallLocation"),
        ],
        ProcessorArchitecture.BIT_64: [
            (r"HKEY_LOCAL_MACHINE\SOFTWARE\Microsoft\Windows\CurrentVersion\Uninstall\Steam App 32370", "InstallLocation"),
            (r"HKEY_LOCAL_MACHINE\SOFTWARE\WOW6432Node\GOG.com\Games\1207666283", "PATH"),
            (r"HKEY_LOCAL_MACHINE\SOFTWARE\WOW6432Node\BioWare\SW\KOTOR", "InternalPath"),
            (r"HKEY_LOCAL_MACHINE\SOFTWARE\WOW6432Node\BioWare\SW\KOTOR", "Path"),
        ],
    },
    Game.K2: {
        ProcessorArchitecture.BIT_32: [
            (r"HKEY_LOCAL_MACHINE\SOFTWARE\Microsoft\Windows\CurrentVersion\Uninstall\Steam App 208580", "InstallLocation"),
            (r"HKEY_LOCAL_MACHINE\SOFTWARE\GOG.com\Games\1421404581", "PATH"),
            (r"HKEY_LOCAL_MACHINE\SOFTWARE\LucasArts\KotOR2", "InternalPath"),
            (r"HKEY_LOCAL_MACHINE\SOFTWARE\LucasArts\KotOR2", "Path"),
        ],
        ProcessorArchitecture.BIT_64: [
            (r"HKEY_LOCAL_MACHINE\SOFTWARE\Microsoft\Windows\CurrentVersion\Uninstall\Steam App 208580", "InstallLocation"),
            (r"HKEY_LOCAL_MACHINE\SOFTWARE\WOW6432Node\GOG.com\Games\1421404581", "PATH"),
            (r"HKEY_LOCAL_MACHINE\SOFTWARE\WOW6432Node\LucasArts\KotOR2", "InternalPath"),
            (r"HKEY_LOCAL_MACHINE\SOFTWARE\WOW6432Node\LucasArts\KotOR2", "Path"),
        ],
    },
}


# amazon's k1 reg key can be found using the below code. Doesn't store it in HKLM for some reason.
def find_software_key(software_name: str) -> str | None:
    import winreg

    with winreg.ConnectRegistry(None, winreg.HKEY_USERS) as hkey_users:
        i = 0
        while True:
            try:
                # Enumerate through the SIDs
                sid: str = winreg.EnumKey(hkey_users, i)
                software_path: str = f"{sid}\\SOFTWARE\\Microsoft\\Windows\\CurrentVersion\\Uninstall\\{software_name}"
                with suppress(FileNotFoundError), winreg.OpenKey(hkey_users, software_path) as software_key:
                    # If this point is reached, the software is installed under this SID
                    return winreg.QueryValue(software_key, "InstallLocation")
                i += 1
            except OSError:  # noqa: PERF203
                break  # No more left to iterate through.

    return None


def resolve_reg_key_to_path(
    reg_key: str,
    keystr: str,
) -> str | None:
    r"""Resolves a registry key to a file system path.

    Args:
    ----
        reg_key: Registry key to resolve in format "HKEY_CURRENT_USER\\Software\\Company\\Product".
        keystr: Name of value containing path under the key.

    Returns:
    -------
        resolved_path: File system path resolved from registry key/value or None.

    Processing Logic:
    ----------------
        - Opens the registry key using the root and subkey
        - Queries the key for the value specified by keystr
        - Returns the path if found, otherwise returns None.
    """
    import winreg

    try:
        root, subkey = reg_key.split("\\", 1)
        root_key = getattr(winreg, root)
        with winreg.OpenKey(root_key, subkey) as key:
            resolved_path, _ = winreg.QueryValueEx(key, keystr)
            return resolved_path
    except (FileNotFoundError, PermissionError):
        return None


<<<<<<< HEAD
=======
def check_reg_keys_existence_and_validity() -> tuple[list[tuple[str, str]], list[tuple[str, str]]]:
    """Check registry keys for their existence and validity against default paths."""
    import winreg

    from pathlib import WindowsPath

    from pykotor.tools.path import find_kotor_paths_from_default

    non_existent_keys = []
    invalid_path_keys = []

    default_paths = find_kotor_paths_from_default()

    # Determine the system's architecture
    arch = ProcessorArchitecture.from_os()
    for game, arch_paths in KOTOR_REG_PATHS.items():
        game_defaults = default_paths[game]

        for path, name in arch_paths[arch]:
            reg_path = resolve_reg_key_to_path(winreg.HKEY_LOCAL_MACHINE, path, name)
            if reg_path is None:
                non_existent_keys.append((path, name))
            else:
                # Convert registry path to a proper WindowsPath and check existence and if it's a default path
                reg_path_obj = WindowsPath(reg_path)
                if not reg_path_obj.exists() or all(reg_path_obj != WindowsPath(default_path) for default_path in game_defaults):
                    invalid_path_keys.append((path, name))

    return non_existent_keys, invalid_path_keys


>>>>>>> a334711b
def winreg_key(game: Game) -> list[tuple[str, str]]:
    """Returns a list of registry keys that are utilized by KOTOR.

    Attributes:
    ----------
        game: Game IntEnum - The game to lookup
        access: Access permissions for the key (see winreg module).

    Raises:
    ------
        ValueError: Not on a Windows OS.
        WinError: Most likely do not have sufficient permissions.

    Returns:
    -------
        Key object or None if no key exists.
    """
    if os.name != "nt":
        msg = "Cannot get or set registry keys on a non-Windows OS."
        raise ValueError(msg)

    return KOTOR_REG_PATHS[game][ProcessorArchitecture.from_os()]


def get_winreg_path(game: Game) -> tuple[Any, int] | None | Literal[""]:
    """(untested) Returns the specified path value in the windows registry for the given game.

    Attributes:
    ----------
        game: The game to lookup in the registry

    Raises:
    ------
        ValueError: Not on a Windows OS.
        WinError: Most likely do not have sufficient permissions.
    """
    possible_kotor_reg_paths: list[tuple[str, str]] = winreg_key(game)

    try:
        import winreg

        for key_path, subkey in possible_kotor_reg_paths:
            key: HKEYType = winreg.OpenKeyEx(winreg.HKEY_LOCAL_MACHINE, key_path, 0, winreg.KEY_READ)
            return winreg.QueryValueEx(key, subkey)
    except (FileNotFoundError, PermissionError):
        return ""


def set_winreg_path(
    game: Game,
    path: str,
) -> None:
    """(untested) Sets the kotor install folder path value in the windows registry for the given game.

    Attributes:
    ----------
        game: The game to set in the registry
        path: New path value for the game.

    Raises:
    ------
        ValueError: Not on a Windows OS.
        WinError: Most likely do not have sufficient permissions.
    """
    possible_kotor_reg_paths: list[tuple[str, str]] = winreg_key(game)

    import winreg

    for key_path, subkey in possible_kotor_reg_paths:
        key: HKEYType = winreg.CreateKeyEx(
            winreg.HKEY_LOCAL_MACHINE,
            key_path,
            0,
            winreg.KEY_SET_VALUE,
        )
        winreg.SetValueEx(key, subkey, 1, winreg.REG_SZ, path)


def create_registry_path(
    hive: HKEYType | int,
    path: str,
) -> None:  # sourcery skip: raise-from-previous-error
    """Recursively creates the registry path if it doesn't exist."""
    log = RobustLogger()
    try:
        import winreg

        current_path: str = ""
        for part in path.split("\\"):
            current_path = f"{current_path}\\{part}" if current_path else part
            try:
                winreg.CreateKey(hive, current_path)
            except PermissionError as e:
                raise PermissionError("Permission denied. Administrator privileges required.") from e  # noqa: B904, TRY003, EM101
            except Exception as e:  # pylint: disable=W0718  # noqa: BLE001
                # sourcery skip: raise-specific-error
                raise Exception(f"Failed to create registry key: {current_path}") from e  # noqa: TRY002, TRY003, EM102, B904
    except Exception:  # pylint: disable=W0718  # noqa: BLE001
        log.exception("An unexpected error occurred while creating a registry path.")


def get_retail_key(game: Game) -> str:
    if ProcessorArchitecture.from_os() == ProcessorArchitecture.BIT_64:
        return r"HKEY_LOCAL_MACHINE\SOFTWARE\WOW6432Node\LucasArts\KotOR2" if game.is_k2() else r"HKEY_LOCAL_MACHINE\SOFTWARE\WOW6432Node\BioWare\SW\KOTOR"
    return r"HKEY_LOCAL_MACHINE\SOFTWARE\LucasArts\KotOR2" if game.is_k2() else r"HKEY_LOCAL_MACHINE\SOFTWARE\BioWare\SW\KOTOR"


class SpoofKotorRegistry:
    """A context manager used to safely spoof the KOTOR 1/2 disk retail registry path temporarily."""

    def __init__(
        self,
        installation_path: os.PathLike | str,
        game: Game | None = None,
    ):
        from pykotor.extract.installation import Installation

        # Key name at the path containing the value.
        self.key: str = "Path"
        self.spoofed_path: Path = Path(installation_path).resolve()

        if game is not None:
            determined_game = game
        else:
            determined_game = Installation.determine_game(installation_path)
            if determined_game is None:
                raise ValueError(f"Could not auto-determine the game k1 or k2 from '{installation_path}'. Try sending 'game' enum to prevent auto-detections like this.")

        # Path to the key.
        self.registry_path: str = get_retail_key(determined_game)

        # The original contents of the key. None if not existing.
        self.original_value: str | None = resolve_reg_key_to_path(self.registry_path, self.key)

    def __enter__(self) -> Self:
        if self.spoofed_path != self.original_value:
            set_registry_key_value(self.registry_path, self.key, str(self.spoofed_path))
        return self

    def __exit__(
        self,
        exc_type: type[BaseException] | None,
        exc_val: BaseException | None,
        exc_tb: types.TracebackType | None,
    ):
        # Revert the registry key to its original value if it was altered
        if self.original_value is not None and self.spoofed_path != self.original_value:
            set_registry_key_value(self.registry_path, self.key, self.original_value)
        # TODO(th3w1zard1): Determine what to do if the regpath never existed, as deleting it isn't easy. Set it to ""?


def set_registry_key_value(
    full_key_path: str,
    value_name: str,
    value_data: str,
) -> None:
    """Sets a registry key value, creating the key (and its parents, if necessary).

    Args:
    ----
        - full_key_path: The full registry key path, including the hive.
        - value_name: The name of the value to set.
        - value_data: The data to set for the value.

    Raises:
    ------
        - PermissionError: PyKotor doesn't have permission to change the registry (usually fixed by running as admin).
    """
    log = RobustLogger()
    try:
        import winreg

        # Parse the hive from the full key path
        hive_name, sub_key = full_key_path.split("\\", 1)
        hive: int | None = {
            "HKEY_CLASSES_ROOT": winreg.HKEY_CLASSES_ROOT,
            "HKEY_CURRENT_USER": winreg.HKEY_CURRENT_USER,
            "HKEY_LOCAL_MACHINE": winreg.HKEY_LOCAL_MACHINE,
            "HKEY_USERS": winreg.HKEY_USERS,
            "HKEY_CURRENT_CONFIG": winreg.HKEY_CURRENT_CONFIG,
        }.get(hive_name)
        if hive is None:
            log.error("Invalid registry hive '%s'.", hive_name)
            return

        # Create the registry path
        try:
            create_registry_path(hive, sub_key)
        except PermissionError:
            raise
        except Exception:  # pylint: disable=W0718  # noqa: BLE001
            log.exception("set_registry_key_value raised an error other than the expected PermissionError")
            return
        # Open or create the key at the specified path
        with winreg.CreateKeyEx(hive, sub_key, 0, winreg.KEY_WRITE | winreg.KEY_WOW64_32KEY) as key:
            # Set the value
            winreg.SetValueEx(key, value_name, 0, winreg.REG_SZ, value_data)
            log.debug("Successfully set %s to %s at %s\\%s", value_name, value_data, hive, sub_key)
    except PermissionError:
        raise
    except Exception:  # pylint: disable=W0718  # noqa: BLE001
        log.exception("An unexpected error occured while setting the registry.")


def remove_winreg_path(game: Game):
    """(untested)."""
    possible_kotor_reg_paths: list[tuple[str, str]] = winreg_key(game)

    try:
        import winreg

        for key_path, subkey in possible_kotor_reg_paths:
            key: HKEYType = winreg.OpenKeyEx(
                winreg.HKEY_LOCAL_MACHINE,
                key_path,
                0,
                winreg.KEY_SET_VALUE,
            )
            winreg.DeleteValue(key, subkey)
    except FileNotFoundError:
        ...<|MERGE_RESOLUTION|>--- conflicted
+++ resolved
@@ -4,11 +4,7 @@
 
 from contextlib import suppress
 from pathlib import Path
-<<<<<<< HEAD
 from typing import TYPE_CHECKING, Any
-=======
-from typing import TYPE_CHECKING
->>>>>>> a334711b
 
 from loggerplus import RobustLogger
 
@@ -78,40 +74,33 @@
 
 
 def resolve_reg_key_to_path(
-    reg_key: str,
-    keystr: str,
+    registry: str | HKEYType,
+    subkey: str,
+    value_name: str | None = None,
 ) -> str | None:
-    r"""Resolves a registry key to a file system path.
-
-    Args:
-    ----
-        reg_key: Registry key to resolve in format "HKEY_CURRENT_USER\\Software\\Company\\Product".
-        keystr: Name of value containing path under the key.
-
-    Returns:
-    -------
-        resolved_path: File system path resolved from registry key/value or None.
-
-    Processing Logic:
-    ----------------
-        - Opens the registry key using the root and subkey
-        - Queries the key for the value specified by keystr
-        - Returns the path if found, otherwise returns None.
-    """
+    r"""Resolve a registry key to a file system path."""
     import winreg
 
     try:
-        root, subkey = reg_key.split("\\", 1)
-        root_key = getattr(winreg, root)
-        with winreg.OpenKey(root_key, subkey) as key:
-            resolved_path, _ = winreg.QueryValueEx(key, keystr)
+        if isinstance(registry, str):
+            root_name, key_path = registry.split("\\", 1)
+            root_key = getattr(winreg, root_name)
+            value_to_lookup = subkey
+        else:
+            root_key = registry
+            if value_name is None:
+                msg = "value_name must be provided when a registry handle is supplied."
+                raise ValueError(msg)
+            key_path = subkey
+            value_to_lookup = value_name
+
+        with winreg.OpenKey(root_key, key_path) as key:
+            resolved_path, _ = winreg.QueryValueEx(key, value_to_lookup)
             return resolved_path
-    except (FileNotFoundError, PermissionError):
+    except (AttributeError, FileNotFoundError, PermissionError):
         return None
 
 
-<<<<<<< HEAD
-=======
 def check_reg_keys_existence_and_validity() -> tuple[list[tuple[str, str]], list[tuple[str, str]]]:
     """Check registry keys for their existence and validity against default paths."""
     import winreg
@@ -143,7 +132,6 @@
     return non_existent_keys, invalid_path_keys
 
 
->>>>>>> a334711b
 def winreg_key(game: Game) -> list[tuple[str, str]]:
     """Returns a list of registry keys that are utilized by KOTOR.
 
