# Rigorously test the string result of each pathlib module.
# The goal isn't really to test pathlib.Path or utility.system.path, the goal is to determine if there was a breaking change in a python patch release.
from __future__ import annotations

import ctypes
import os
import pathlib
import platform
import subprocess
import sys
import unittest
from ctypes.wintypes import DWORD
from pathlib import Path, PosixPath, PurePath, PurePosixPath, PureWindowsPath, WindowsPath
from tempfile import TemporaryDirectory
from unittest import mock

THIS_SCRIPT_PATH = pathlib.Path(__file__)
PYKOTOR_PATH = THIS_SCRIPT_PATH.parents[2]
UTILITY_PATH = THIS_SCRIPT_PATH.parents[4].joinpath("Utility", "src")
def add_sys_path(p: pathlib.Path):
    working_dir = str(p)
    if working_dir not in sys.path:
        sys.path.append(working_dir)
if PYKOTOR_PATH.joinpath("pykotor").exists():
    add_sys_path(PYKOTOR_PATH)
    os.chdir(PYKOTOR_PATH.parent)
if UTILITY_PATH.joinpath("utility").exists():
    add_sys_path(UTILITY_PATH)

from pykotor.tools.path import CaseAwarePath
from utility.system.path import Path as CustomPath
from utility.system.path import PosixPath as CustomPosixPath
from utility.system.path import PurePath as CustomPurePath
from utility.system.path import PurePosixPath as CustomPurePosixPath
from utility.system.path import PureWindowsPath as CustomPureWindowsPath
from utility.system.path import WindowsPath as CustomWindowsPath


def check_path_win_api(path) -> tuple[bool, bool, bool]:
    GetFileAttributes = ctypes.windll.kernel32.GetFileAttributesW
    INVALID_FILE_ATTRIBUTES: int = DWORD(-1).value

<<<<<<< HEAD
    def test_nt_case_hashing(self):
        test_classes: list[type] = (
            [CustomPureWindowsPath]
            if os.name == "posix"
            else [CustomWindowsPath, CustomPureWindowsPath, CustomPath]
=======
    attrs = GetFileAttributes(path)
    if attrs == INVALID_FILE_ATTRIBUTES:
        return False, False, False  # Path does not exist or cannot be accessed

    FILE_ATTRIBUTE_DIRECTORY = 0x10
    is_dir = bool(attrs & FILE_ATTRIBUTE_DIRECTORY)
    is_file: bool = not is_dir  # Simplistic check; may need refinement for special files
    return True, is_file, is_dir

class TestPathlibMixedSlashes(unittest.TestCase):

    def create_and_run_batch_script(self, cmd: list[str], pause_after_command: bool = True):
        with TemporaryDirectory() as tempdir:
            # Ensure the script path is absolute
            script_path = str(Path(tempdir, "temp_script.bat").absolute())

            # Write the commands to a batch file
            with open(script_path, 'w') as file:
                for command in cmd:
                    file.write(command + '\n')
                if pause_after_command:
                    file.write('pause\nexit\n')

            # Determine the CMD switch to use
            cmd_switch = '/K' if pause_after_command else '/C'

            # Construct the command to run the batch script with elevated privileges
            run_script_cmd: list[str] = [
                "Powershell",
                "-Command",
                f"Start-Process cmd.exe -ArgumentList '{cmd_switch} \"{script_path}\"' -Verb RunAs -Wait"
            ]

            # Execute the batch script
            subprocess.run(run_script_cmd, check=False)

            # Optionally, delete the batch script after execution
            try:
                os.remove(script_path)
            except Exception:
                ...

    def remove_permissions(self, path_str: str):
        is_file = os.path.isfile(path_str)

        # Define the commands
        combined_commands: list[str] = [
            f"icacls \"{path_str}\" /reset",
            f"attrib +S \"{path_str}\"",
            f"icacls \"{path_str}\" /inheritance:r",
            f"icacls \"{path_str}\" /deny Everyone:(F)"
        ]

        # Create and run the batch script
        self.create_and_run_batch_script(combined_commands)

        #self.run_command(isfile_or_dir_args(["icacls", path_str, "/setowner", "dummy_user"]))
        #self.run_command(isfile_or_dir_args(["icacls", path_str, "/deny", "dummy_user:(D,WDAC,WO)"]))
        #self.run_command(["cipher", "/e", path_str])

    def run_command(self, cmd):
        cmd_with_admin: list[str] = self.get_admin_command(cmd)
        result: subprocess.CompletedProcess[str] = subprocess.run(cmd_with_admin, check=False, capture_output=True, text=True)
        assert not result.stderr.strip(), result.stderr
        print(f"stdout: {result.stdout} stderr: {result.stderr}")


    def test_gain_file_access(self):  # sourcery skip: extract-method
        test_file = Path("this file has no permissions.txt").absolute()
        try:
            with test_file.open("w") as f:
                f.write("test")
        except PermissionError as e:
            ...
            # raise e
        self.remove_permissions(str(test_file))
        try:

            # Remove all permissions from the file

            test_filepath = CustomPath(test_file)
            #self.assertFalse(os.access(test_file, os.W_OK), "Write access should be denied")  # this only checks attrs on windows
            #self.assertFalse(os.access(test_file, os.R_OK), "Read access should be denied")   # this only checks attrs on windows

            self.assertEqual(test_filepath.has_access(mode=0o1), True)  # this is a bug with os.access
            self.assertEqual(test_filepath.has_access(mode=0o7), False)

            self.assertEqual(test_filepath.gain_access(mode=0o6), True)
            self.assertEqual(test_filepath.has_access(mode=0o6), True)

            #self.assertFalse(os.access(test_file, os.R_OK), "Read access should be denied")   # this only checks attrs on windows
            #self.assertFalse(os.access(test_file, os.W_OK), "Write access should be denied")  # this only checks attrs on windows
        finally:
            # Clean up: Delete the temporary file
            #test_file.unlink()
            ...

    def test_nt_case_hashing(self):
        test_classes: tuple[type, ...] = (
            (CustomPureWindowsPath,)
            if os.name == "posix"
            else (CustomWindowsPath, CustomPureWindowsPath, CustomPath)
>>>>>>> 9e583603
        )
        for PathType in test_classes:
            with self.subTest(PathType=PathType):
                path1 = PathType("test\\path\\to\\nothing")
                path2 = PathType("tesT\\PATH\\\\to\\noTHinG\\")

            with mock.patch("os.name", "nt"):
                test_set = {path1, path2}
                self.assertEqual(path1, path2)
                self.assertEqual(hash(path1), hash(path2))
                self.assertSetEqual(test_set, {PathType("TEST\\path\\to\\\\nothing")})

<<<<<<< HEAD
=======
    @unittest.skipIf(os.name != "posix", "Test only supported on POSIX systems.")
    def test_posix_exists_alternatives(self):
        test_classes: tuple[type, ...] = (CustomPath, CaseAwarePath)
        test_path = "/dev/vcsa6"
        self.assertFalse(os.access("C:\\nonexistent\\path", os.F_OK))
        test_access: bool = os.access(test_path, os.F_OK)
        self.assertEqual(test_access, True)

        test_os_exists: bool = os.path.exists(test_path)
        self.assertEqual(test_os_exists, True)
        test_os_isfile: bool = os.path.isfile(test_path)
        self.assertEqual(test_os_isfile, False)  # This is the bug
        test_os_isdir: bool = os.path.isdir(test_path)
        self.assertEqual(test_os_isfile, False)  # This is the bug

        self.assertEqual(True, Path(test_path).exists())
        self.assertEqual(False, Path(test_path).is_file())  # This is the bug
        self.assertEqual(False, Path(test_path).is_dir())  # This is the bug
        for PathType in test_classes:

            test_pathtype_exists: bool | None = PathType(test_path).safe_exists()
            self.assertEqual(test_pathtype_exists, True, repr(PathType))
            self.assertEqual(True, PathType(test_path).exists(), repr(PathType))
            test_pathtype_isfile: bool | None = PathType(test_path).safe_isfile()
            self.assertEqual(test_pathtype_isfile, False, repr(PathType))
            self.assertEqual(False, PathType(test_path).is_file(), repr(PathType))  # This is the bug
            test_pathtype_isdir: bool | None = PathType(test_path).safe_isdir()
            self.assertEqual(test_pathtype_isdir, False, repr(PathType))
            self.assertEqual(False, PathType(test_path).is_dir(), repr(PathType))  # This is the bug

    @unittest.skipIf(os.name != "nt", "Test only supported on Windows.")
    def test_windows_exists_alternatives_dir(self):
        test_classes: tuple[type, ...] = (CustomPath, CaseAwarePath)
        test_path = "C:\\WINDOWS"
        self.assertFalse(os.access("C:\\nonexistent\\path", os.F_OK))
        test_access: bool = os.access(test_path, os.F_OK)
        self.assertEqual(test_access, True)

        exists, is_file, is_dir = check_path_win_api(test_path)
        self.assertEqual(exists, True)
        self.assertEqual(is_file, False)
        self.assertEqual(is_dir, True)

        test_os_exists: bool = os.path.exists(test_path)
        self.assertEqual(test_os_exists, True)
        test_os_isfile: bool = os.path.isfile(test_path)
        self.assertEqual(test_os_isfile, False)

        for PathType in test_classes:

            test_pathtype_exists: bool | None = PathType(test_path).safe_exists()
            self.assertEqual(test_pathtype_exists, True)
            test_pathtype_isfile: bool | None = PathType(test_path).safe_isfile()
            self.assertEqual(test_pathtype_isfile, False)
            test_pathtype_isdir: bool | None = PathType(test_path).safe_isdir()
            self.assertEqual(test_pathtype_isdir, True)

    @unittest.skipIf(os.name != "nt", "Test only supported on Windows.")
    def test_windows_exists_alternatives(self):
        test_classes: tuple[type, ...] = (CustomPath, CaseAwarePath)
        test_path = "C:\\GitHub\\PyKotor\\.venv_wsl\\bin"
        self.assertFalse(os.access("C:\\nonexistent\\path", os.F_OK))
        test_access: bool = os.access(test_path, os.F_OK)
        self.assertEqual(test_access, True)

        exists, is_file, is_dir = check_path_win_api(test_path)
        self.assertEqual(exists, True)
        self.assertEqual(is_file, False)
        self.assertEqual(is_dir, True)

        # These are the bugs
        test_os_exists: bool = os.path.exists(test_path)
        self.assertEqual(test_os_exists, True)
        test_os_isfile: bool = os.path.isfile(test_path)
        self.assertEqual(test_os_isfile, False)

        # These are the bugs too.
        #self.assertRaises(OSError, Path(test_path).exists)
        #self.assertRaises(OSError, Path(test_path).is_file)
        #self.assertRaises(OSError, Path(test_path).is_dir)
        for PathType in test_classes:

            test_pathtype_exists: bool | None = PathType(test_path).safe_exists()
            self.assertEqual(test_pathtype_exists, True)
            #self.assertRaises(OSError, PathType(test_path).exists)
            test_pathtype_isfile: bool | None = PathType(test_path).safe_isfile()
            self.assertEqual(test_pathtype_isfile, False)
            #self.assertRaises(OSError, PathType(test_path).is_file)
            test_pathtype_isdir: bool | None = PathType(test_path).safe_isdir()
            self.assertEqual(test_pathtype_isdir, True)
            #self.assertRaises(OSError, PathType(test_path).is_dir)

    def test_find_exists_problems(self):
        test_classes: tuple[type, ...] = (Path, CustomPath, CaseAwarePath)
        test_path = "/" if platform.system() != "Windows" else "C:\\"
        for PathType in test_classes:
            self.assertTrue(self.list_files_recursive_scandir(test_path, set(), PathType))

    def list_files_recursive_scandir(self, path: str, seen: set, PathType: type[pathlib.Path] | type[CustomPath] | type[CaseAwarePath]):
        if "/mnt/c" in path.lower():
            print("Skipping /mnt/c (wsl)")
            return True
        try:
            it = os.scandir(path)
        except Exception:
            return
        
        known_issue_paths: set[str] = {
            "C:\\GitHub\\PyKotor\\.venv_wsl\\bin\\python",
            "C:\\GitHub\\PyKotor\\.venv_wsl\\bin\\python3",
            "C:\\GitHub\\PyKotor\\.venv_wsl\\bin\\python3.10",
        }
        try:
            for entry in it:
                path_entry: str = entry.path
                if path_entry in known_issue_paths:
                    continue
                if path_entry.replace("\\", "/").count("/") > 5 or path_entry in seen:  # Handle links
                    continue
                else:
                    seen.add(path_entry)
                try:
                    is_dir_check = PathType(path_entry).is_dir()
                    assert is_dir_check is True or is_dir_check is False, f"is_file_check returned nonbool '{is_dir_check}' at '{path_entry}'"
                    if is_dir_check:
                        print(f"Directory: {path_entry}")
                        self.list_files_recursive_scandir(path_entry, seen, PathType)  # Recursively list subdirectories
                    is_file_check = PathType(path_entry).is_file()
                    assert is_file_check is True or is_file_check is False, f"is_file_check returned nonbool '{is_file_check}' at '{path_entry}'"
                    if is_file_check:
                        ...
                        #print(f"File: {path_entry}")
                    if is_file_check or is_dir_check:
                        continue

                    exist_check = PathType(path_entry).exists()
                    if exist_check is True:
                        print(f"exists: True but no permissions to {path_entry}")
                        raise RuntimeError(f"exists: True but no permissions to {path_entry}")
                    elif exist_check is False:
                        print(f"exists: False but no permissions to {path_entry}")
                    else:
                        raise ValueError(f"Unexpected ret value of exist_check at {path_entry}: {exist_check}")
                except Exception as e:
                    print(f"Exception encountered during is_dir() call on {path_entry}: {e}")
                    raise
        except Exception as e:
            print(f"Exception encountered while scanning {path}: {e}")
            raise
        return True

>>>>>>> 9e583603
    def test_posix_case_hashing(self):
        test_classes: list[type] = (
            [CustomPosixPath, CustomPurePosixPath, CustomPath]
            if os.name == "posix"
            else [CustomPurePosixPath]
        )
        for PathType in test_classes:
            with self.subTest(PathType=PathType):
                path1 = PathType("test\\\\path\\to\\nothing\\")
                path2 = PathType("tesT\\PATH\\to\\\\noTHinG")

            with mock.patch("os.name", "posix"):
                test_set = {path1, path2}
                self.assertNotEqual(path1, path2)
                self.assertNotEqual(hash(path1), hash(path2))
                self.assertNotEqual(test_set, {PathType("TEST\\path\\\\to\\nothing")})

    def test_pathlib_path_edge_cases_posix(self):
        test_classes = (PosixPath, PurePosixPath) if os.name == "posix" else (PurePosixPath,)
        for PathType in test_classes:
            with self.subTest(PathType=PathType):
                # Absolute vs Relative Paths
                self.assertEqual(str(PathType("C:/")), "C:")
                self.assertEqual(str(PathType("C:/Users/test/")), "C:/Users/test")
                self.assertEqual(str(PathType("C:/Users/test\\")), "C:/Users/test\\")
                self.assertEqual(str(PathType("C://Users///test")), "C:/Users/test")
                self.assertEqual(str(PathType("C:/Users/TEST/")), "C:/Users/TEST")

                # Network Paths
                self.assertEqual(str(PathType("\\\\server\\folder")), "\\\\server\\folder")
                self.assertEqual(str(PathType("\\\\\\\\server\\folder/")), "\\\\\\\\server\\folder")
                self.assertEqual(str(PathType("\\\\\\server\\\\folder")), "\\\\\\server\\\\folder")
                self.assertEqual(str(PathType("\\\\wsl.localhost\\path\\to\\file")), "\\\\wsl.localhost\\path\\to\\file")
                self.assertEqual(
                    str(PathType("\\\\wsl.localhost\\path\\to\\file with space ")),
                    "\\\\wsl.localhost\\path\\to\\file with space ",
                )

                # Special Characters
                self.assertEqual(str(PathType("C:/Users/test folder/")), "C:/Users/test folder")
                self.assertEqual(str(PathType("C:/Users/üser/")), "C:/Users/üser")
                self.assertEqual(str(PathType("C:/Users/test\\nfolder/")), "C:/Users/test\\nfolder")

                # Joinpath, rtruediv, truediv
                self.assertEqual(str(PathType("C:/Users").joinpath("test/")), "C:/Users/test")
                self.assertEqual(str(PathType("C:/Users") / "test/"), "C:/Users/test")
                self.assertEqual(str(PathType("C:/Users").__truediv__("test/")), "C:/Users/test")

                # Bizarre Scenarios
                self.assertEqual(str(PathType("")), ".")
                self.assertEqual(str(PathType("//")), "//")
                self.assertEqual(str(PathType("C:")), "C:")
                self.assertEqual(str(PathType("///")), "/")
                self.assertEqual(str(PathType("C:/./Users/../test/")), "C:/Users/../test")
                self.assertEqual(str(PathType("~/folder/")), "~/folder")

    def test_pathlib_path_edge_cases_windows(self):
        test_classes = (WindowsPath, PureWindowsPath) if os.name == "nt" else (PureWindowsPath,)
        for PathType in test_classes:
            with self.subTest(PathType=PathType):
                # Absolute vs Relative Paths
                self.assertEqual(str(PathType("C:/")), "C:\\")
                self.assertEqual(str(PathType("C:\\")), "C:\\")
                self.assertEqual(str(PathType("C:/Users/test/")), "C:\\Users\\test")
                self.assertEqual(str(PathType("C:/Users/test\\")), "C:\\Users\\test")
                self.assertEqual(str(PathType("C://Users///test")), "C:\\Users\\test")
                self.assertEqual(str(PathType("C:/Users/TEST/")), "C:\\Users\\TEST")

                # Network Paths
                self.assertEqual(str(PathType("\\\\server\\folder")), "\\\\server\\folder\\")
                if sys.version_info < (3, 12):
                    self.assertEqual(str(PathType("\\\\\\\\server\\folder/")), "\\server\\folder")
                    self.assertEqual(str(PathType("\\\\\\server\\\\folder")), "\\server\\folder")
                else:
                    self.assertEqual(str(PathType("\\\\\\\\server\\folder/")), "\\\\\\\\server\\folder")
                    self.assertEqual(str(PathType("\\\\\\server\\\\folder")), "\\\\\\server\\folder")
                self.assertEqual(str(PathType("\\\\wsl.localhost\\path\\to\\file")), "\\\\wsl.localhost\\path\\to\\file")
                self.assertEqual(
                    str(PathType("\\\\wsl.localhost\\path\\to\\file with space ")),
                    "\\\\wsl.localhost\\path\\to\\file with space ",
                )

                # Special Characters
                self.assertEqual(str(PathType("C:/Users/test folder/")), "C:\\Users\\test folder")
                self.assertEqual(str(PathType("C:/Users/üser/")), "C:\\Users\\üser")
                self.assertEqual(str(PathType("C:/Users/test\\nfolder/")), "C:\\Users\\test\\nfolder")

                # Joinpath, rtruediv, truediv
                self.assertEqual(str(PathType("C:/Users").joinpath("test/")), "C:\\Users\\test")
                self.assertEqual(str(PathType("C:/Users") / "test/"), "C:\\Users\\test")
                self.assertEqual(str(PathType("C:/Users").__truediv__("test/")), "C:\\Users\\test")

                # Bizarre Scenarios
                self.assertEqual(str(PathType("")), ".")
                if sys.version_info < (3, 12):
                    self.assertEqual(str(PathType("//")), "\\")
                    self.assertEqual(str(PathType("///")), "\\")
                else:
                    self.assertEqual(str(PathType("//")), "\\\\")
                    self.assertEqual(str(PathType("///")), "\\\\\\")
                self.assertEqual(str(PathType("C:")), "C:")
                self.assertEqual(str(PathType("C:/./Users/../test/")), "C:\\Users\\..\\test")
                self.assertEqual(str(PathType("~/folder/")), "~\\folder")

    def test_pathlib_path_edge_cases_os_specific(self):
        for PathType in (Path, PurePath):
            with self.subTest(PathType=PathType):
                # Absolute vs Relative Paths
                self.assertEqual(str(PathType("C:\\")), "C:\\")
                self.assertEqual(str(PathType("C:/Users/test/")), "C:/Users/test".replace("/", os.sep))
                self.assertEqual(str(PathType("C://Users///test")), "C:/Users/test".replace("/", os.sep))
                self.assertEqual(str(PathType("C:/Users/TEST/")), "C:/Users/TEST".replace("/", os.sep))
                if os.name == "posix":
                    self.assertEqual(str(PathType("C:/Users/test\\")), "C:/Users/test\\")
                    self.assertEqual(str(PathType("C:/")), "C:")
                elif os.name == "nt":
                    self.assertEqual(str(PathType("C:/Users/test")), "C:\\Users\\test")
                    self.assertEqual(str(PathType("C:/")), "C:\\")

                # Network Paths
                self.assertEqual(str(PathType("\\\\wsl.localhost\\path\\to\\file")), "\\\\wsl.localhost\\path\\to\\file")
                self.assertEqual(
                    str(PathType("\\\\wsl.localhost\\path\\to\\file with space ")),
                    "\\\\wsl.localhost\\path\\to\\file with space ",
                )
                if os.name == "posix":
                    self.assertEqual(str(PathType("\\\\server\\folder")), "\\\\server\\folder")
                    self.assertEqual(str(PathType("\\\\\\\\server\\folder/")), "\\\\\\\\server\\folder")
                    self.assertEqual(str(PathType("\\\\\\server\\\\folder")), "\\\\\\server\\\\folder")
                elif os.name == "nt":
                    self.assertEqual(str(PathType("\\\\server\\folder")), "\\\\server\\folder\\")
                    if sys.version_info < (3, 12):
                        self.assertEqual(str(PathType("\\\\\\\\server\\folder/")), "\\server\\folder")
                        self.assertEqual(str(PathType("\\\\\\server\\\\folder")), "\\server\\folder")
                    else:
                        self.assertEqual(str(PathType("\\\\\\\\server\\folder/")), "\\\\\\\\server\\folder")
                        self.assertEqual(str(PathType("\\\\\\server\\\\folder")), "\\\\\\server\\folder")

                # Special Characters
                self.assertEqual(str(PathType("C:/Users/test folder/")), "C:/Users/test folder".replace("/", os.sep))
                self.assertEqual(str(PathType("C:/Users/üser/")), "C:/Users/üser".replace("/", os.sep))
                self.assertEqual(str(PathType("C:/Users/test\\nfolder/")), "C:/Users/test\\nfolder".replace("/", os.sep))

                # Joinpath, rtruediv, truediv
                self.assertEqual(str(PathType("C:/Users").joinpath("test/")), "C:/Users/test".replace("/", os.sep))
                self.assertEqual(str(PathType("C:/Users") / "test/"), "C:/Users/test".replace("/", os.sep))
                self.assertEqual(str(PathType("C:/Users").__truediv__("test/")), "C:/Users/test".replace("/", os.sep))

                # Bizarre Scenarios
                self.assertEqual(str(PathType("")), ".")
                if os.name == "posix":
                    self.assertEqual(str(PathType("//")), "//".replace("/", os.sep))
                elif sys.version_info < (3, 12):
                    self.assertEqual(str(PathType("//")), "\\")
                else:
                    self.assertEqual(str(PathType("//")), "\\\\")
                self.assertEqual(str(PathType("C:")), "C:")
                if sys.version_info < (3, 12) or os.name != "nt":
                    self.assertEqual(str(PathType("///")), "/".replace("/", os.sep))
                else:
                    self.assertEqual(str(PathType("///")), "///".replace("/", os.sep))
                self.assertEqual(str(PathType("C:/./Users/../test/")), "C:/Users/../test".replace("/", os.sep))
                self.assertEqual(str(PathType("~/folder/")), "~/folder".replace("/", os.sep))

    def test_custom_path_edge_cases_posix(self):
        test_classes = [CustomPosixPath, CustomPurePosixPath] if os.name == "posix" else [CustomPurePosixPath]
        for PathType in test_classes:
            with self.subTest(PathType=PathType):
                # Absolute vs Relative Paths
                self.assertEqual(str(PathType("C:/")), "C:")
                self.assertEqual(str(PathType("C:/Users/test/")), "C:/Users/test")
                self.assertEqual(str(PathType("C:/Users/test\\")), "C:/Users/test")
                self.assertEqual(str(PathType("C://Users///test")), "C:/Users/test")
                self.assertEqual(str(PathType("C:/Users/TEST/")), "C:/Users/TEST")

                # Network Paths
                self.assertEqual(str(PathType("\\\\server\\folder")), "/server/folder")
                self.assertEqual(str(PathType("\\\\\\\\server\\folder/")), "/server/folder")
                self.assertEqual(str(PathType("\\\\\\server\\\\folder")), "/server/folder")
                self.assertEqual(str(PathType("\\\\wsl.localhost\\path\\to\\file")), "/wsl.localhost/path/to/file")
                self.assertEqual(
                    str(PathType("\\\\wsl.localhost\\path\\to\\file with space ")),
                    "/wsl.localhost/path/to/file with space ",
                )

                # Special Characters
                self.assertEqual(str(PathType("C:/Users/test folder/")), "C:/Users/test folder")
                self.assertEqual(str(PathType("C:/Users/üser/")), "C:/Users/üser")
                self.assertEqual(str(PathType("C:/Users/test\\nfolder/")), "C:/Users/test/nfolder")

                # Joinpath, rtruediv, truediv
                self.assertEqual(str(PathType("C:/Users").joinpath("test/")), "C:/Users/test")
                self.assertEqual(str(PathType("C:/Users") / "test/"), "C:/Users/test")
                self.assertEqual(str(PathType("C:/Users").__truediv__("test/")), "C:/Users/test")

                # Bizarre Scenarios
                self.assertEqual(str(PathType("")), ".")
                self.assertEqual(str(PathType("//")), "/")
                self.assertEqual(str(PathType("///")), "/")
                self.assertEqual(str(PathType("C:/./Users/../test/")), "C:/Users/../test")
                self.assertEqual(str(PathType("C:")), "C:")
                self.assertEqual(str(PathType("~/folder/")), "~/folder")

    def test_custom_path_edge_cases_windows(self):
        test_classes = [CustomWindowsPath, CustomPureWindowsPath] if os.name == "nt" else [CustomPureWindowsPath]
        for PathType in test_classes:
            with self.subTest(PathType=PathType):
                # Absolute vs Relative Paths
                self.assertEqual(str(PathType("C:/")), "C:")
                self.assertEqual(str(PathType("C:/Users/test/")), "C:\\Users\\test")
                self.assertEqual(str(PathType("C:/Users/test\\")), "C:\\Users\\test")
                self.assertEqual(str(PathType("C://Users///test")), "C:\\Users\\test")
                self.assertEqual(str(PathType("C:/Users/TEST/")), "C:\\Users\\TEST")

                # Network Paths
                self.assertEqual(str(PathType("\\\\server\\folder")), "\\\\server\\folder")
                self.assertEqual(str(PathType("\\\\\\\\server\\folder/")), "\\\\server\\folder")
                self.assertEqual(str(PathType("\\\\\\server\\\\folder")), "\\\\server\\folder")
                self.assertEqual(str(PathType("\\\\wsl.localhost\\path\\to\\file")), "\\\\wsl.localhost\\path\\to\\file")
                self.assertEqual(
                    str(PathType("\\\\wsl.localhost\\path\\to\\file with space ")),
                    "\\\\wsl.localhost\\path\\to\\file with space ",
                )

                # Special Characters
                self.assertEqual(str(PathType("C:/Users/test folder/")), "C:\\Users\\test folder")
                self.assertEqual(str(PathType("C:/Users/üser/")), "C:\\Users\\üser")
                self.assertEqual(str(PathType("C:/Users/test\\nfolder/")), "C:\\Users\\test\\nfolder")

                # Joinpath, rtruediv, truediv
                self.assertEqual(str(PathType("C:/Users").joinpath("test/")), "C:\\Users\\test")
                self.assertEqual(str(PathType("C:/Users") / "test/"), "C:\\Users\\test")
                self.assertEqual(str(PathType("C:/Users").__truediv__("test/")), "C:\\Users\\test")

                # Bizarre Scenarios
                self.assertEqual(str(PathType("")), ".")
                self.assertEqual(str(PathType("//")), ".")
                self.assertEqual(str(PathType("///")), ".")
                self.assertEqual(str(PathType("C:")), "C:")
                self.assertEqual(str(PathType("C:/./Users/../test/")), "C:\\Users\\..\\test")
                self.assertEqual(str(PathType("~/folder/")), "~\\folder")

    def test_custom_path_edge_cases_os_specific(self):
        # sourcery skip: extract-duplicate-method
        for PathType in {CaseAwarePath, CustomPath, CustomPurePath}:
            with self.subTest(PathType=PathType):
                # Absolute vs Relative Paths
                self.assertEqual(str(PathType("C:/")), "C:")
                self.assertEqual(str(PathType("C:\\")), "C:")
                self.assertEqual(str(PathType("C:/Users/test/")), "C:/Users/test".replace("/", os.sep))
                self.assertEqual(str(PathType("C:/Users/test\\")), "C:/Users/test".replace("/", os.sep))
                self.assertEqual(str(PathType("C://Users///test")), "C:/Users/test".replace("/", os.sep))
                self.assertEqual(str(PathType("C:/Users/TEST/")), "C:/Users/TEST".replace("/", os.sep))

                # Network Paths
                if os.name == "posix":
                    self.assertEqual(str(PathType("\\\\server\\folder")), "/server/folder")
                    self.assertEqual(str(PathType("\\\\\\\\server\\folder/")), "/server/folder")
                    self.assertEqual(str(PathType("\\\\\\server\\\\folder")), "/server/folder")
                    self.assertEqual(str(PathType("\\\\wsl.localhost\\path\\to\\file")), "/wsl.localhost/path/to/file")
                    self.assertEqual(
                        str(PathType("\\\\wsl.localhost\\path\\to\\file with space ")),
                        "/wsl.localhost/path/to/file with space ",
                    )
                elif os.name == "nt":
                    self.assertEqual(str(PathType("\\\\server\\folder")), "\\\\server\\folder")
                    self.assertEqual(str(PathType("\\\\\\\\server\\folder/")), "\\\\server\\folder")
                    self.assertEqual(str(PathType("\\\\\\server\\\\folder")), "\\\\server\\folder")
                    self.assertEqual(str(PathType("\\\\wsl.localhost\\path\\to\\file")), "\\\\wsl.localhost\\path\\to\\file")
                    self.assertEqual(
                        str(PathType("\\\\wsl.localhost\\path\\to\\file with space ")),
                        "\\\\wsl.localhost\\path\\to\\file with space ",
                    )

                # Special Characters
                self.assertEqual(str(PathType("C:/Users/test folder/")), "C:/Users/test folder".replace("/", os.sep))
                self.assertEqual(str(PathType("C:/Users/üser/")), "C:/Users/üser".replace("/", os.sep))
                self.assertEqual(str(PathType("C:/Users/test\\nfolder/")), "C:/Users/test/nfolder".replace("/", os.sep))

                # Joinpath, rtruediv, truediv
                self.assertEqual(str(PathType("C:/Users").joinpath("test/")), "C:/Users/test".replace("/", os.sep))
                self.assertEqual(str(PathType("C:/Users") / "test/"), "C:/Users/test".replace("/", os.sep))
                self.assertEqual(str(PathType("C:/Users").__truediv__("test/")), "C:/Users/test".replace("/", os.sep))

                # Bizarre Scenarios
                self.assertEqual(str(PathType("")), ".")
                self.assertEqual(str(PathType("C:/./Users/../test/")), "C:/Users/../test".replace("/", os.sep))
                self.assertEqual(str(PathType("C:\\.\\Users\\..\\test\\")), "C:/Users/../test".replace("/", os.sep))
                self.assertEqual(str(PathType("~/folder/")), "~/folder".replace("/", os.sep))
                self.assertEqual(str(PathType("C:")), "C:".replace("/", os.sep))
                if os.name == "posix":
                    self.assertEqual(str(PathType("//")), "/")
                    self.assertEqual(str(PathType("///")), "/")
                elif os.name == "nt":
                    self.assertEqual(str(PathType("//")), ".")
                    self.assertEqual(str(PathType("///")), ".")


if __name__ == "__main__":
    unittest.main()<|MERGE_RESOLUTION|>--- conflicted
+++ resolved
@@ -40,13 +40,6 @@
     GetFileAttributes = ctypes.windll.kernel32.GetFileAttributesW
     INVALID_FILE_ATTRIBUTES: int = DWORD(-1).value
 
-<<<<<<< HEAD
-    def test_nt_case_hashing(self):
-        test_classes: list[type] = (
-            [CustomPureWindowsPath]
-            if os.name == "posix"
-            else [CustomWindowsPath, CustomPureWindowsPath, CustomPath]
-=======
     attrs = GetFileAttributes(path)
     if attrs == INVALID_FILE_ATTRIBUTES:
         return False, False, False  # Path does not exist or cannot be accessed
@@ -149,7 +142,6 @@
             (CustomPureWindowsPath,)
             if os.name == "posix"
             else (CustomWindowsPath, CustomPureWindowsPath, CustomPath)
->>>>>>> 9e583603
         )
         for PathType in test_classes:
             with self.subTest(PathType=PathType):
@@ -162,8 +154,6 @@
                 self.assertEqual(hash(path1), hash(path2))
                 self.assertSetEqual(test_set, {PathType("TEST\\path\\to\\\\nothing")})
 
-<<<<<<< HEAD
-=======
     @unittest.skipIf(os.name != "posix", "Test only supported on POSIX systems.")
     def test_posix_exists_alternatives(self):
         test_classes: tuple[type, ...] = (CustomPath, CaseAwarePath)
@@ -315,7 +305,6 @@
             raise
         return True
 
->>>>>>> 9e583603
     def test_posix_case_hashing(self):
         test_classes: list[type] = (
             [CustomPosixPath, CustomPurePosixPath, CustomPath]
