[build-system]
requires = ["setuptools>=67.8.0,<70", "wheel"]
build-backend = "setuptools.build_meta"

[project]
<<<<<<< HEAD
name = "pykotor"
version = "1.7"
description = "Read, modify and write files used by KotOR's game engine."
authors = [
    { name = "NickHugi" },
    { name = "Benjamin Auquite", email = "halomastar@gmail.com" },
]
maintainers = [{ name = "Benjamin Auquite", email = "halomastar@gmail.com" }]
requires-python = ">=3.8"
readme = "README.md"
license = { text = "LGPL-3.0-or-later" }
keywords = [
    "kotor",
    "library",
    "holocron",
    "toolset",
    "pykotor",
    "editor",
    "holopatcher",
    "tslpatcher",
]
dependencies = [
    "ply>=3.11,<4",
    "loggerplus>=0.1.3",
    "utility>=0.0.1",
]


[project.optional-dependencies]
update = ["requests", "pycryptodome"]
font = ["Pillow>=9.5", "pykotorfont>=1.0"]
secure_xml = ["defusedxml>=0.7"]
encodings = ["charset-normalizer>=2.0,<3.4"]

=======
name="PyKotor"
version="1.7"
description="Read, modify and write files used by KotOR's game engine."
authors = [{name = "NickHugi"}]
maintainers = [{name = "th3w1zard1", email = "halomastar@gmail.com"}]
readme = {file = "README.md", content-type = "text/markdown"}
license = {text = "LGPL-3.0-or-later License"}
keywords = ["kotor", "library", "holocron", "toolset", "pykotor", "editor", "holopatcher", "tslpatcher"]
requires-python = ">= 3.7"
dependencies = [
    "ply>=3.11,<4",  # required for the nss compiler lexer
]

[project.optional-dependencies]
font = [
  "pillow>=9.5; python_implementation == 'CPython'",       # required for TXI/TGA fonts (CPython)
  "pillow>10,<11.1.0; python_implementation == 'PyPy'",    # required for TXI/TGA fonts (PyPy)
]
secure_xml           = ["defusedxml~=0.7"]    # secure XML parsing
encodings = ["charset-normalizer>=2.0,<3.4"]  # used for localized string decodings
>>>>>>> a334711b

[project.urls]
Homepage = "https://github.com/NickHugi/PyKotor"
Documentation = "https://github.com/NickHugi/PyKotor/blob/master/README.md"
Repository = "https://github.com/NickHugi/PyKotor.git"
Issues = "https://github.com/NickHugi/PyKotor/issues"


########################################################
## define only linter configurations below this point ##
########################################################

[tool.ruff]
extend = "../../pyproject.toml"

[tool.ruff.lint]
ignore = [
    "N", # disable snake_case vs PascalCase/camelCase checks
]

[tool.ruff.lint.per-file-ignores]
"tests/*.py" = ["ALL"]
"__init__.py" = ["I001", "F401"]

[tool.ruff.lint.isort]
required-imports = ["from __future__ import annotations"]

[tool.ruff.lint.pyupgrade]
keep-runtime-typing = true

[tool.mccabe]
max-complexity = 25

[tool.style]
based_on_style = "pep8"
split_before_named_assigns = true
split_complex_comprehension = true
split_arguments_when_comma_terminated = true

[tool.pylintrc]
max-line-length = 175<|MERGE_RESOLUTION|>--- conflicted
+++ resolved
@@ -1,44 +1,11 @@
 [build-system]
-requires = ["setuptools>=67.8.0,<70", "wheel"]
+requires = [
+    "setuptools>=42",
+    "wheel",
+]
 build-backend = "setuptools.build_meta"
 
 [project]
-<<<<<<< HEAD
-name = "pykotor"
-version = "1.7"
-description = "Read, modify and write files used by KotOR's game engine."
-authors = [
-    { name = "NickHugi" },
-    { name = "Benjamin Auquite", email = "halomastar@gmail.com" },
-]
-maintainers = [{ name = "Benjamin Auquite", email = "halomastar@gmail.com" }]
-requires-python = ">=3.8"
-readme = "README.md"
-license = { text = "LGPL-3.0-or-later" }
-keywords = [
-    "kotor",
-    "library",
-    "holocron",
-    "toolset",
-    "pykotor",
-    "editor",
-    "holopatcher",
-    "tslpatcher",
-]
-dependencies = [
-    "ply>=3.11,<4",
-    "loggerplus>=0.1.3",
-    "utility>=0.0.1",
-]
-
-
-[project.optional-dependencies]
-update = ["requests", "pycryptodome"]
-font = ["Pillow>=9.5", "pykotorfont>=1.0"]
-secure_xml = ["defusedxml>=0.7"]
-encodings = ["charset-normalizer>=2.0,<3.4"]
-
-=======
 name="PyKotor"
 version="1.7"
 description="Read, modify and write files used by KotOR's game engine."
@@ -49,55 +16,20 @@
 keywords = ["kotor", "library", "holocron", "toolset", "pykotor", "editor", "holopatcher", "tslpatcher"]
 requires-python = ">= 3.7"
 dependencies = [
-    "ply>=3.11,<4",  # required for the nss compiler lexer
+    "ply>=3.11,<4",
 ]
 
 [project.optional-dependencies]
 font = [
-  "pillow>=9.5; python_implementation == 'CPython'",       # required for TXI/TGA fonts (CPython)
-  "pillow>10,<11.1.0; python_implementation == 'PyPy'",    # required for TXI/TGA fonts (PyPy)
+  "pillow>=9.5; python_implementation == 'CPython'",
+  "pillow>10,<11.1.0; python_implementation == 'PyPy'",
 ]
-secure_xml           = ["defusedxml~=0.7"]    # secure XML parsing
-encodings = ["charset-normalizer>=2.0,<3.4"]  # used for localized string decodings
->>>>>>> a334711b
+secure_xml           = ["defusedxml~=0.7"]
+encodings = ["charset-normalizer>=2.0,<3.4"]
 
 [project.urls]
 Homepage = "https://github.com/NickHugi/PyKotor"
 Documentation = "https://github.com/NickHugi/PyKotor/blob/master/README.md"
 Repository = "https://github.com/NickHugi/PyKotor.git"
 Issues = "https://github.com/NickHugi/PyKotor/issues"
-
-
-########################################################
-## define only linter configurations below this point ##
-########################################################
-
-[tool.ruff]
-extend = "../../pyproject.toml"
-
-[tool.ruff.lint]
-ignore = [
-    "N", # disable snake_case vs PascalCase/camelCase checks
-]
-
-[tool.ruff.lint.per-file-ignores]
-"tests/*.py" = ["ALL"]
-"__init__.py" = ["I001", "F401"]
-
-[tool.ruff.lint.isort]
-required-imports = ["from __future__ import annotations"]
-
-[tool.ruff.lint.pyupgrade]
-keep-runtime-typing = true
-
-[tool.mccabe]
-max-complexity = 25
-
-[tool.style]
-based_on_style = "pep8"
-split_before_named_assigns = true
-split_complex_comprehension = true
-split_arguments_when_comma_terminated = true
-
-[tool.pylintrc]
-max-line-length = 175+#Changelog = "https://github.com/NickHugi/PyKotor/blob/master/CHANGELOG.md"