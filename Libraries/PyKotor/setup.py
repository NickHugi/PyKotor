--- conflicted
+++ resolved
@@ -10,11 +10,7 @@
 
 
 def main():
-<<<<<<< HEAD
-    HERE = Path(__file__).parent
-=======
     HERE = Path(__file__).resolve().parent
->>>>>>> 7179f7f4
 
     # Load information from pyproject.toml
     with HERE.joinpath("pyproject.toml").open() as toml_file:
@@ -36,10 +32,6 @@
     if len(sys.argv) < 2:
         sys.argv.append("install")
 
-<<<<<<< HEAD
-
-=======
->>>>>>> 7179f7f4
     for key in ("authors", "readme"):  # Remove keys that are not needed in setup()
         if key in project_metadata:
             project_metadata.pop(key)
