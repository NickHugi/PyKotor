from __future__ import annotations

import ctypes
import math
import struct

from copy import copy
from typing import TYPE_CHECKING

import glm
import numpy as np

from OpenGL.GL import glGenBuffers, glGenVertexArrays, glVertexAttribPointer
from OpenGL.GL.shaders import GL_FALSE
from OpenGL.raw.GL.ARB.tessellation_shader import GL_TRIANGLES
from OpenGL.raw.GL.ARB.vertex_shader import GL_FLOAT
from OpenGL.raw.GL.VERSION.GL_1_0 import GL_UNSIGNED_SHORT
from OpenGL.raw.GL.VERSION.GL_1_1 import glDrawElements
from OpenGL.raw.GL.VERSION.GL_1_3 import GL_TEXTURE0, GL_TEXTURE1, glActiveTexture
from OpenGL.raw.GL.VERSION.GL_1_5 import GL_ARRAY_BUFFER, GL_ELEMENT_ARRAY_BUFFER, GL_STATIC_DRAW, glBindBuffer, glBufferData
from OpenGL.raw.GL.VERSION.GL_2_0 import glEnableVertexAttribArray
from OpenGL.raw.GL.VERSION.GL_3_0 import glBindVertexArray
from glm import mat4, quat, vec3, vec4

from pykotor.common.geometry import Vector3

if TYPE_CHECKING:
    from _testbuffer import ndarray

    from pykotor.gl.scene import Scene
    from pykotor.gl.shader import Shader


class Model:
    def __init__(self, scene: Scene, root: Node):
        self._scene: Scene = scene
        self.root: Node = root

    def draw(self, shader: Shader, transform: mat4, *, override_texture: str | None = None):
        self.root.draw(shader, transform, override_texture)

    def find(self, name: str) -> Node | None:
        nodes: list[Node] = [self.root]
        while nodes:
            node: Node = nodes.pop()
            if node.name.lower() == name.lower():
                return node
            nodes.extend(node.children)
        return None

    def all(self) -> list[Node]:
        all_nodes: list[Node] = []
        search: list[Node] = [self.root]
        while search:
            node: Node = search.pop()
            search.extend(node.children)
            all_nodes.append(node)
        return all_nodes

    def box(self) -> tuple[vec3, vec3]:
        """Calculates bounding box of the scene.

        Args:
        ----
            self: {Node to calculate bounding box for}.

        Returns:
        -------
            tuple[vec3, vec3]: {Minimum and maximum points of bounding box}

        Processing Logic:
        ----------------
            - Initialize minimum and maximum points to extreme values
            - Recursively calculate bounding box of each child node
            - Expand bounding box by 0.1 units in each direction
            - Return minimum and maximum points of final bounding box.
        """
        min_point = vec3(100000, 100000, 100000)
        max_point = vec3(-100000, -100000, -100000)
        self._box_rec(self.root, mat4(), min_point, max_point)

        min_point.x -= 0.1
        min_point.y -= 0.1
        min_point.z -= 0.1
        max_point.x += 0.1
        max_point.y += 0.1
        max_point.z += 0.1

        return min_point, max_point

    def _box_rec(self, node: Node, transform: mat4, min_point: vec3, max_point: vec3):
        """Calculates bounding box of node and its children recursively.

        Call the 'box' function to get started here, don't call this directly.

        Args:
        ----
            node: {Node object whose bounding box is calculated}
            transform: {Transformation matrix to apply on node}
            min_point: {vec3 to store minimum point of bounding box}
            max_point: {vec3 to store maximum point of bounding box}.

        Processing Logic:
        ----------------
            - Apply transformation on node position and rotation
            - Iterate through vertices of node mesh if present
            - Transform vertices and update bounding box points
            - Recursively call function for each child node.
        """
        transform = transform * glm.translate(node._position)
        transform = transform * glm.mat4_cast(node._rotation)

        if node.mesh and node.render:
            vertex_count = len(node.mesh.vertex_data) // node.mesh.mdx_size
            for i in range(vertex_count):
                index = i * node.mesh.mdx_size + node.mesh.mdx_vertex
                data = node.mesh.vertex_data[index : index + 12]
                x, y, z = struct.unpack("fff", data)
                position = transform * vec3(x, y, z)
                min_point.x = min(min_point.x, position.x)
                min_point.y = min(min_point.y, position.y)
                min_point.z = min(min_point.z, position.z)
                max_point.x = max(max_point.x, position.x)
                max_point.y = max(max_point.y, position.y)
                max_point.z = max(max_point.z, position.z)

        for child in node.children:
            self._box_rec(child, transform, min_point, max_point)


class Node:
    def __init__(self, scene: Scene, parent: Node | None, name: str):
        self._scene: Scene = scene
        self._parent: Node | None = parent
        self.name: str = name
        self._transform: mat4 = mat4()
        self._position: vec3 = glm.vec3()
        self._rotation: quat = glm.quat()
        self.children: list[Node] = []
        self.render: bool = True
        self.mesh: Mesh | None = None

        self._recalc_transform()

    def root(self) -> Node:
        ancestor: Node | None = self._parent
        while ancestor:
            ancestor = ancestor._parent
        return ancestor

    def ancestors(self) -> list[Node]:
        ancestors: list[Node] = []
        ancestor: Node | None = self._parent
        while ancestor:
            ancestors.append(ancestor)
            ancestor = ancestor._parent
        return list(reversed(ancestors))

    def global_position(self) -> vec3:  # sourcery skip: class-extract-method
        ancestors: list[Node] = [*self.ancestors(), self]
        transform = mat4()
        for ancestor in ancestors:
            transform = transform * glm.translate(ancestor._position)
            transform = transform * glm.mat4_cast(ancestor._rotation)
        position = vec3()
        glm.decompose(transform, vec3(), quat(), position, vec3(), vec4())
        return position

    def global_rotation(self) -> quat:
        ancestors: list[Node] = [*self.ancestors(), self]
        transform = mat4()
        for ancestor in ancestors:
            transform = transform * glm.translate(ancestor._position)
            transform = transform * glm.mat4_cast(ancestor._rotation)
        rotation = quat()
        glm.decompose(transform, vec3(), rotation, vec3(), vec3(), vec4())
        return rotation

    def global_transform(self) -> mat4:
        ancestors: list[Node] = [*self.ancestors(), self]
        transform = mat4()
        for ancestor in ancestors:
            transform = transform * glm.translate(ancestor._position)
            transform = transform * glm.mat4_cast(ancestor._rotation)
        return transform

    def transform(self) -> mat4:
        return copy(self._transform)

    def _recalc_transform(self):
        self._transform = glm.translate(self._position) * glm.mat4_cast(quat(self._rotation))

    def position(self) -> vec3:
        return copy(self._position)

    def set_position(self, x: float, y: float, z: float):
        self._position = vec3(x, y, z)
        self._recalc_transform()

    def rotation(self) -> quat:
        return copy(self._rotation)

    def set_rotation(self, pitch: float, yaw: float, roll: float):
        self._rotation = quat(vec3(pitch, yaw, roll))
        self._recalc_transform()

    def draw(self, shader: Shader, transform: mat4, override_texture: str | None = None):
        # TODO: use multi-threading to accumulate texture data, then draw all at once.
        transform = transform * self._transform

        if self.mesh and self.render:
            self.mesh.draw(shader, transform, override_texture)

        for child in self.children:
            child.draw(shader, transform, override_texture=override_texture)


class Mesh:
<<<<<<< HEAD
    def __init__(
        self,
        scene: Scene,
        node: Node,
        texture: str,
        lightmap: str,
        vertex_data: memoryview,
        element_data: memoryview,
        block_size: int,
        data_bitflags: int,
        vertex_offset: int,
        normal_offset: int,
        texture_offset: int,
        lightmap_offset: int,
    ):
=======
    def __init__(self, scene, node, texture, lightmap, vertex_data, element_data, block_size, data_bitflags, vertex_offset, normal_offset, texture_offset, lightmap_offset):
>>>>>>> e95ac862
        """Initializes a Mesh object.

        Args:
        ----
            scene: Scene - The scene object
            node: Node - The node object
            texture: str - The texture path
            lightmap: str - The lightmap path
            vertex_data: list - The vertex data
            element_data: list - The element data
            block_size: int - The block size
            data_bitflags: int - The data bitflags
            vertex_offset: int - The vertex offset
            normal_offset: int - The normal offset
            texture_offset: int - The texture offset
            lightmap_offset: int - The lightmap offset

        Processing Logic:
        ----------------
            - Generates VAO and VBO
            - Binds vertex and element data to VBO and EBO
            - Enables vertex attributes based on bitflags
            - Sets texture and lightmap if present
            - Unbinds buffers.
        """
        self._scene: Scene = scene
        self._node: Node = node

        self.texture: str = "NULL"
        self.lightmap: str = "NULL"

        self.vertex_data = vertex_data
        self.mdx_size = block_size
        self.mdx_vertex = vertex_offset

        self._vao = glGenVertexArrays(1)
        self._vbo = glGenBuffers(1)
        self._ebo = glGenBuffers(1)
        glBindVertexArray(self._vao)

        glBindBuffer(GL_ARRAY_BUFFER, self._vbo)
        # Convert vertex_data bytearray to MemoryView
        if not isinstance(vertex_data, memoryview):
            vertex_data = memoryview(vertex_data)
        glBufferData(GL_ARRAY_BUFFER, len(vertex_data), vertex_data, GL_STATIC_DRAW)

        glBindBuffer(GL_ELEMENT_ARRAY_BUFFER, self._ebo)
        # Convert element_data bytearray to MemoryView
        if not isinstance(element_data, memoryview):
            element_data = memoryview(element_data)
        glBufferData(GL_ELEMENT_ARRAY_BUFFER, len(element_data), element_data, GL_STATIC_DRAW)

        self._face_count = len(element_data) // 2

        if data_bitflags & 0x0001:
            glEnableVertexAttribArray(1)
            glVertexAttribPointer(1, 3, GL_FLOAT, GL_FALSE, block_size, ctypes.c_void_p(vertex_offset))

        if data_bitflags & 0x0020 and texture and texture != "NULL":
            glEnableVertexAttribArray(3)
            glVertexAttribPointer(3, 2, GL_FLOAT, GL_FALSE, block_size, ctypes.c_void_p(texture_offset))
            self.texture = texture

        if data_bitflags & 0x0004 and lightmap and lightmap != "NULL":
            glEnableVertexAttribArray(4)
            glVertexAttribPointer(4, 2, GL_FLOAT, GL_FALSE, block_size, ctypes.c_void_p(lightmap_offset))
            self.lightmap = lightmap

        glBindBuffer(GL_ARRAY_BUFFER, 0)
        glBindVertexArray(0)

    def draw(
        self,
        shader: Shader,
        transform: mat4,
        override_texture: str | None = None,
    ):
        shader.set_matrix4("model", transform)

        glActiveTexture(GL_TEXTURE0)
        self._scene.texture(override_texture or self.texture).use()

        glActiveTexture(GL_TEXTURE1)
        self._scene.texture(self.lightmap).use()

        glBindVertexArray(self._vao)
        glDrawElements(GL_TRIANGLES, self._face_count, GL_UNSIGNED_SHORT, None)


class Cube:
    def __init__(self, scene: Scene, min_point: vec3 | None = None, max_point: vec3 | None = None):
        """Initializes a cube mesh.

        Args:
        ----
            scene: Scene: The scene object
            min_point: vec3 | None: The minimum point of the cube (default is (-1, -1, -1))
            max_point: vec3 | None: The maximum point of the cube (default is (1, 1, 1)).

        Processing Logic:
        ----------------
            - Sets default values for min_point and max_point if not provided
            - Generates vertex and element arrays for the cube mesh
            - Binds VAO, VBO and EBO buffers and uploads data
            - Enables vertex attribute arrays.
        """
        self._scene = scene

        min_point = vec3(-1.0, -1.0, -1.0) if min_point is None else min_point
        max_point = vec3(1.0, 1.0, 1.0) if max_point is None else max_point

        vertices = np.array(
            [
                min_point.x,
                min_point.y,
                max_point.z,
                max_point.x,
                min_point.y,
                max_point.z,
                max_point.x,
                max_point.y,
                max_point.z,
                min_point.x,
                max_point.y,
                max_point.z,
                min_point.x,
                min_point.y,
                min_point.z,
                max_point.x,
                min_point.y,
                min_point.z,
                max_point.x,
                max_point.y,
                min_point.z,
                min_point.x,
                max_point.y,
                min_point.z,
            ],
            dtype="float32",
        )

        elements = np.array(
            [
                0,
                1,
                2,
                2,
                3,
                0,
                1,
                5,
                6,
                6,
                2,
                1,
                7,
                6,
                5,
                5,
                4,
                7,
                4,
                0,
                3,
                3,
                7,
                4,
                4,
                5,
                1,
                1,
                0,
                4,
                3,
                2,
                6,
                6,
                7,
                3,
            ],
            dtype="int16",
        )

        self.min_point: vec3 = min_point
        self.max_point: vec3 = max_point

        self._vao = glGenVertexArrays(1)
        self._vbo = glGenBuffers(1)
        self._ebo = glGenBuffers(1)
        glBindVertexArray(self._vao)

        glBindBuffer(GL_ARRAY_BUFFER, self._vbo)
        glBufferData(GL_ARRAY_BUFFER, len(vertices) * 4, vertices, GL_STATIC_DRAW)

        glBindBuffer(GL_ELEMENT_ARRAY_BUFFER, self._ebo)
        glBufferData(GL_ELEMENT_ARRAY_BUFFER, len(elements) * 4, elements, GL_STATIC_DRAW)
        self._face_count: int = len(elements)

        glEnableVertexAttribArray(1)
        glVertexAttribPointer(1, 3, GL_FLOAT, GL_FALSE, 12, ctypes.c_void_p(0))

        glBindBuffer(GL_ARRAY_BUFFER, 0)
        glBindVertexArray(0)

    def draw(self, shader: Shader, transform: mat4):
        shader.set_matrix4("model", transform)
        glBindVertexArray(self._vao)
        glDrawElements(GL_TRIANGLES, self._face_count, GL_UNSIGNED_SHORT, None)


class Boundary:
    def __init__(self, scene: Scene, vertices: list[Vector3]):
        """Initializes a mesh from vertices.

        Args:
        ----
            scene: Scene - The scene to add this mesh to
            vertices: list[Vector3] - The vertices of the mesh

        Processing Logic:
        ----------------
            - Build normalized data from vertices
            - Generate VAO, VBO, EBO OpenGL buffers
            - Populate VBO with vertex data
            - Populate EBO with element indices
            - Configure vertex attributes.
        """
        self._scene: Scene = scene

        vertices, elements = self._build_nd(vertices)

        self._vao = glGenVertexArrays(1)
        self._vbo = glGenBuffers(1)
        self._ebo = glGenBuffers(1)
        glBindVertexArray(self._vao)

        glBindBuffer(GL_ARRAY_BUFFER, self._vbo)
        glBufferData(GL_ARRAY_BUFFER, len(vertices) * 4, vertices, GL_STATIC_DRAW)

        glBindBuffer(GL_ELEMENT_ARRAY_BUFFER, self._ebo)
        glBufferData(GL_ELEMENT_ARRAY_BUFFER, len(elements) * 4, elements, GL_STATIC_DRAW)
        self._face_count: int = len(elements)

        glEnableVertexAttribArray(1)
        glVertexAttribPointer(1, 3, GL_FLOAT, GL_FALSE, 12, ctypes.c_void_p(0))

        glBindBuffer(GL_ARRAY_BUFFER, 0)
        glBindVertexArray(0)

    @classmethod
    def from_circle(cls, scene: Scene, radius: float, smoothness: int = 10) -> Boundary:
        """Generates a circular boundary from a circle.

        Args:
        ----
            scene: Scene - The scene to add the boundary to
            radius: float - The radius of the circle
            smoothness: int = 10 - The number of vertices used to approximate the circle

        Returns:
        -------
            Boundary - The generated circular boundary

        Processing Logic:
        ----------------
            - Calculate vertex positions around the circle at intervals of smoothness
            - Add vertices rotating around the circle four times
            - Return a new Boundary instance with the calculated vertices.
        """
        vertices: list[Vector3] = []
        for i in range(smoothness):
            x = math.cos(i / smoothness * math.pi / 2)
            y = math.sin(i / smoothness * math.pi / 2)
            vertices.append(Vector3(x, y, 0) * radius)
        for i in range(smoothness):
            x = math.cos(i / smoothness * math.pi / 2 + math.pi / 2)
            y = math.sin(i / smoothness * math.pi / 2 + math.pi / 2)
            vertices.append(Vector3(x, y, 0) * radius)
        for i in range(smoothness):
            x = math.cos(i / smoothness * math.pi / 2 + math.pi / 2 * 2)
            y = math.sin(i / smoothness * math.pi / 2 + math.pi / 2 * 2)
            vertices.append(Vector3(x, y, 0) * radius)
        for i in range(smoothness):
            x = math.cos(i / smoothness * math.pi / 2 + math.pi / 2 * 3)
            y = math.sin(i / smoothness * math.pi / 2 + math.pi / 2 * 3)
            vertices.append(Vector3(x, y, 0) * radius)
        return Boundary(scene, vertices)

    def draw(self, shader: Shader, transform: mat4):
        shader.set_matrix4("model", transform)
        glBindVertexArray(self._vao)
        glDrawElements(GL_TRIANGLES, self._face_count, GL_UNSIGNED_SHORT, None)

    def _build_nd(self, vertices: list[Vector3]) -> tuple[ndarray, ndarray]:
        npvertices = []
        for vertex in vertices:
            npvertices.extend([*vertex, *Vector3(vertex.x, vertex.y, vertex.z + 2)])

        npfaces: list[int] = []
        count = len(vertices) * 2
        for i, _vertex in enumerate(vertices):
            index1 = i * 2
            index2 = i * 2 + 2 if i * 2 + 2 < count else 0
            index3 = i * 2 + 1
            index4 = (i * 2 + 2) + 1 if (i * 2 + 2) + 1 < count else 1
            npfaces.extend([index1, index2, index3, index2, index4, index3])
        return np.array(npvertices, dtype="float32"), np.array(npfaces, dtype="int16")


class Empty:
    def __init__(self, scene: Scene):
        self._scene: Scene = scene

    def draw(self, shader: Shader, transform: mat4): ...<|MERGE_RESOLUTION|>--- conflicted
+++ resolved
@@ -216,7 +216,6 @@
 
 
 class Mesh:
-<<<<<<< HEAD
     def __init__(
         self,
         scene: Scene,
@@ -232,9 +231,6 @@
         texture_offset: int,
         lightmap_offset: int,
     ):
-=======
-    def __init__(self, scene, node, texture, lightmap, vertex_data, element_data, block_size, data_bitflags, vertex_offset, normal_offset, texture_offset, lightmap_offset):
->>>>>>> e95ac862
         """Initializes a Mesh object.
 
         Args:
