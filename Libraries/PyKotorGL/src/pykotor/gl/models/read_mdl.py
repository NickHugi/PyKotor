--- conflicted
+++ resolved
@@ -4,15 +4,8 @@
 
 from typing import TYPE_CHECKING
 
-<<<<<<< HEAD
-import glm
-
-from glm import mat4, vec3, vec4
-
 from pykotor.common.stream import BinaryReader
-=======
 from pykotor.gl import glm, mat4, vec3, vec4
->>>>>>> a334711b
 from pykotor.gl.models.mdl import Mesh, Model, Node
 
 if TYPE_CHECKING:
