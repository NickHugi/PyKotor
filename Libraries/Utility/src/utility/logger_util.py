from __future__ import annotations

import json
import logging
<<<<<<< HEAD
=======
import sys
import threading
>>>>>>> 2fa9f7fd

from contextlib import contextmanager
from logging.handlers import RotatingFileHandler
from typing import TYPE_CHECKING, ClassVar

from utility.error_handling import format_exception_with_variables

if TYPE_CHECKING:
    from io import TextIOWrapper

    from typing_extensions import Literal

thread_local = threading.local()
thread_local.is_logging = False

@contextmanager
def logging_context():
    thread_local.is_logging = True
    try:
        yield
    finally:
        thread_local.is_logging = False

class ColoredConsoleHandler(logging.StreamHandler):
    try:
        import colorama  # type: ignore[import-untyped, reportMissingModuleSource]
        colorama.init()
        USING_COLORAMA = True
    except ImportError:
        USING_COLORAMA = False

    COLOR_CODES: ClassVar[dict[int, str]] = {
        logging.DEBUG: colorama.Fore.CYAN if USING_COLORAMA else "\033[0;36m",  # Cyan
        logging.INFO: colorama.Fore.WHITE if USING_COLORAMA else "\033[0;37m",  # White
        logging.WARNING: colorama.Fore.YELLOW if USING_COLORAMA else "\033[0;33m",  # Yellow
        logging.ERROR: colorama.Fore.RED if USING_COLORAMA else "\033[0;31m",  # Red
        logging.CRITICAL: colorama.Back.RED if USING_COLORAMA else "\033[1;41m",  # Red background
    }

<<<<<<< HEAD
    RESET_CODE = colorama.Style.RESET_ALL if USING_COLORAMA else "\033[0m"
=======
    RESET_CODE: str = colorama.Style.RESET_ALL if USING_COLORAMA else "\033[0m"
>>>>>>> 2fa9f7fd

    def format(self, record):
        msg = super().format(record)
        return f"{self.COLOR_CODES.get(record.levelno, '')}{msg}{self.RESET_CODE}"

class CustomPrintToLogger:
    def __init__(
        self,
        original: TextIOWrapper,
        logger: logging.Logger,
        log_type: Literal["stdout", "stderr"],
    ):
        self.original_out: TextIOWrapper = original
        self.logger: logging.Logger = logger
        self.log_type: Literal["stdout", "stderr"] = log_type

    def write(self, message: str):
        if getattr(thread_local, "is_logging", False):
            self.original_out.write(message)
        elif message.strip():
            if self.log_type == "stderr":
                self.logger.error(message.strip())
            else:
                self.logger.info(message.strip())

    def flush(self): ...

class CustomExceptionFormatter(logging.Formatter):
<<<<<<< HEAD
    def formatException(self, ei: logging._SysExcInfoType) -> str:
        etype, value, tb = ei
        if value is None:
            return super().formatException(ei)
        return format_exception_with_variables(value, etype=etype, tb=tb) + "\n----------------------\n"
=======
    sep = "\n----------------------------------------------------------------\n"
    def formatException(self, ei: logging._SysExcInfoType) -> str:
        etype, value, tb = ei
        if value is None:
            return self.sep + super().formatException(ei) + self.sep
        return self.sep + format_exception_with_variables(value, etype=etype, tb=tb) + self.sep
>>>>>>> 2fa9f7fd

    def format(self, record: logging.LogRecord) -> str:
        result = super().format(record)
        if record.exc_info:
            result += f"\n{self.formatException(record.exc_info)}"
        return result

class JSONFormatter(logging.Formatter):
    def format(self, record: logging.LogRecord) -> str:
        log_record: dict[str, str] = {
            "timestamp": self.formatTime(record, self.datefmt),
            "level": record.levelname,
            "name": record.name,
            "message": record.getMessage(),
        }
        if record.exc_info:
            formatted_exception = super().formatException(record.exc_info)
            log_record["exception"] = formatted_exception
        return json.dumps(log_record)

class LogLevelFilter(logging.Filter):
    """Filters (allows) all the log messages at or above a specific level."""
    def __init__(self, passlevel: int, reject: bool = False):  # noqa: FBT001, FBT002
        super().__init__()
        self.passlevel: int = passlevel
        self.reject: bool = reject

    def filter(self, record: logging.LogRecord) -> bool:
        if self.reject:
            return record.levelno < self.passlevel
        return record.levelno >= self.passlevel

def get_root_logger() -> logging.Logger:
    logger = logging.getLogger()
    if not logger.handlers:
        logger.setLevel(logging.DEBUG)

        log_levels = {
            logging.DEBUG: "debug_pykotor.log",
            logging.INFO: "info_pykotor.log",
            logging.WARNING: "warning_pykotor.log",
            logging.ERROR: "error_pykotor.log",
            logging.CRITICAL: "critical_pykotor.log",
        }
        console_handler = ColoredConsoleHandler()
        formatter = logging.Formatter("%(levelname)s(%(name)s): %(message)s")
        console_handler.setFormatter(formatter)
        logger.addHandler(console_handler)

        # Redirect stdout and stderr
        sys.stdout = CustomPrintToLogger(sys.__stdout__, logger, log_type="stdout")
        sys.stderr = CustomPrintToLogger(sys.__stderr__, logger, log_type="stderr")

        for level, filename in log_levels.items():
            handler = RotatingFileHandler(filename, maxBytes=1048576, backupCount=5)
            handler.setLevel(level)
<<<<<<< HEAD

            # Apply JSON formatting for DEBUG, CustomExceptionFormatter for others
=======
>>>>>>> 2fa9f7fd
            handler.setFormatter(CustomExceptionFormatter("%(asctime)s - %(name)s - %(levelname)s - %(message)s"))

            # Exclude lower level logs for handlers above DEBUG
            if level > logging.DEBUG:
                handler.addFilter(LogLevelFilter(level))

            logger.addHandler(handler)

    return logger

# Example usage
if __name__ == "__main__":
    logger = get_root_logger()
    logger.debug("This is a debug message.")
    logger.info("This is an info message.")
    logger.warning("This is a warning message.")
    logger.error("This is an error message.")
    logger.critical("This is a critical message.")

    # Uncomment to test uncaught exception logging
    # raise RuntimeError("Test uncaught exception")<|MERGE_RESOLUTION|>--- conflicted
+++ resolved
@@ -2,11 +2,8 @@
 
 import json
 import logging
-<<<<<<< HEAD
-=======
 import sys
 import threading
->>>>>>> 2fa9f7fd
 
 from contextlib import contextmanager
 from logging.handlers import RotatingFileHandler
@@ -46,11 +43,7 @@
         logging.CRITICAL: colorama.Back.RED if USING_COLORAMA else "\033[1;41m",  # Red background
     }
 
-<<<<<<< HEAD
-    RESET_CODE = colorama.Style.RESET_ALL if USING_COLORAMA else "\033[0m"
-=======
     RESET_CODE: str = colorama.Style.RESET_ALL if USING_COLORAMA else "\033[0m"
->>>>>>> 2fa9f7fd
 
     def format(self, record):
         msg = super().format(record)
@@ -79,20 +72,12 @@
     def flush(self): ...
 
 class CustomExceptionFormatter(logging.Formatter):
-<<<<<<< HEAD
-    def formatException(self, ei: logging._SysExcInfoType) -> str:
-        etype, value, tb = ei
-        if value is None:
-            return super().formatException(ei)
-        return format_exception_with_variables(value, etype=etype, tb=tb) + "\n----------------------\n"
-=======
     sep = "\n----------------------------------------------------------------\n"
     def formatException(self, ei: logging._SysExcInfoType) -> str:
         etype, value, tb = ei
         if value is None:
             return self.sep + super().formatException(ei) + self.sep
         return self.sep + format_exception_with_variables(value, etype=etype, tb=tb) + self.sep
->>>>>>> 2fa9f7fd
 
     def format(self, record: logging.LogRecord) -> str:
         result = super().format(record)
@@ -149,11 +134,6 @@
         for level, filename in log_levels.items():
             handler = RotatingFileHandler(filename, maxBytes=1048576, backupCount=5)
             handler.setLevel(level)
-<<<<<<< HEAD
-
-            # Apply JSON formatting for DEBUG, CustomExceptionFormatter for others
-=======
->>>>>>> 2fa9f7fd
             handler.setFormatter(CustomExceptionFormatter("%(asctime)s - %(name)s - %(levelname)s - %(message)s"))
 
             # Exclude lower level logs for handlers above DEBUG
