[build-system]
requires = [
    "setuptools>=42,<70",
    "wheel",
]
build-backend = "setuptools.build_meta"

[project]
name="PyKotorFont"
description="Work with KOTOR's font textures and txi files."
version="1.7"
requires-python = ">= 3.8"
dependencies = [
    "ply>=3.11,<4",     # required for the nss compiler lexer
    "numpy~=1.22",      # probably required by PyKotorGL
    "charset-normalizer>=2.0,<3.4",  # used for localized string decodings
    "defusedxml~=0.7",  # secure XML parsing
    "pykotor>=1.7",
    "Pillow>=9.5",
]
authors = [
  {name = "NickHugi"},
]
maintainers = [
  {name = "th3w1zard1", email = "halomastar@gmail.com"},
]
readme = {file = "README.md", content-type = "text/markdown"}
license = {text = "LGPL-3.0-or-later License"}
keywords = ["kotor", "library", "holocron", "toolset", "pykotor", "editor", "holopatcher", "tslpatcher"]

<<<<<<< HEAD
[tool.poetry]
name = "pykotorfont"
version = "1.0.0"
description = "Work with KOTOR's font textures and txi files."
authors = ["NickHugi"]
maintainers = ["Benjamin Auquite <halomastar@gmail.com>"]
readme = "README.md"
license = "LGPL-3.0-or-later License"
keywords = ["kotor", "library", "holocron", "toolset", "pykotor", "editor", "holopatcher", "tslpatcher", "translation"]


[tool.poetry.dependencies]
python = "^3.8"
pykotor = "^1.7"
Pillow = "^9.5"


=======
[project.optional-dependencies]
font_writer = [
  "pillow>=9.5; python_implementation == 'CPython'",       # required for TXI/TGA fonts (CPython)
  "pillow>10,<11.1.0; python_implementation == 'PyPy'",    # required for TXI/TGA fonts (PyPy)
]
xml         = ["defusedxml~=0.7"]         # secure XML parsing
gl          = [
  "PyGLM>=2.0,<2.8",
  "PyOpenGL>=3.1.10",
  "django>2.1; os_name != 'nt'",
  "django>2.0; os_name == 'nt'",
]
>>>>>>> a334711b

[project.urls]
Homepage = "https://github.com/NickHugi/PyKotor"
Documentation = "https://github.com/NickHugi/PyKotor/blob/master/README.md"
Repository = "https://github.com/NickHugi/PyKotor.git"
Issues = "https://github.com/NickHugi/PyKotor/issues"
#Changelog = "https://github.com/NickHugi/PyKotor/blob/master/CHANGELOG.md"


[tool.poetry.urls]
Homepage = "https://github.com/NickHugi/PyKotor"
Documentation = "https://github.com/NickHugi/PyKotor/blob/master/README.md"
Repository = "https://github.com/NickHugi/PyKotor.git"
Issues = "https://github.com/NickHugi/PyKotor/issues"
#Changelog = "https://github.com/NickHugi/PyKotor/blob/master/CHANGELOG.md"<|MERGE_RESOLUTION|>--- conflicted
+++ resolved
@@ -28,38 +28,20 @@
 license = {text = "LGPL-3.0-or-later License"}
 keywords = ["kotor", "library", "holocron", "toolset", "pykotor", "editor", "holopatcher", "tslpatcher"]
 
-<<<<<<< HEAD
-[tool.poetry]
-name = "pykotorfont"
-version = "1.0.0"
-description = "Work with KOTOR's font textures and txi files."
-authors = ["NickHugi"]
-maintainers = ["Benjamin Auquite <halomastar@gmail.com>"]
-readme = "README.md"
-license = "LGPL-3.0-or-later License"
-keywords = ["kotor", "library", "holocron", "toolset", "pykotor", "editor", "holopatcher", "tslpatcher", "translation"]
-
-
-[tool.poetry.dependencies]
-python = "^3.8"
-pykotor = "^1.7"
-Pillow = "^9.5"
-
-
-=======
 [project.optional-dependencies]
 font_writer = [
   "pillow>=9.5; python_implementation == 'CPython'",       # required for TXI/TGA fonts (CPython)
   "pillow>10,<11.1.0; python_implementation == 'PyPy'",    # required for TXI/TGA fonts (PyPy)
 ]
-xml         = ["defusedxml~=0.7"]         # secure XML parsing
-gl          = [
+xml = [
+  "defusedxml~=0.7"           # secure XML parsing
+]
+gl = [
   "PyGLM>=2.0,<2.8",
   "PyOpenGL>=3.1.10",
   "django>2.1; os_name != 'nt'",
   "django>2.0; os_name == 'nt'",
 ]
->>>>>>> a334711b
 
 [project.urls]
 Homepage = "https://github.com/NickHugi/PyKotor"
